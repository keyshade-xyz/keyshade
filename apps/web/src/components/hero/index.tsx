--- conflicted
+++ resolved
@@ -62,7 +62,7 @@
               launch
             </p>
           </div>
-<<<<<<< HEAD
+
         ))    
 
         setWaitListData((prevData) => {
@@ -72,10 +72,6 @@
         })
         setEmail('')
 
-=======
-        ))
-        setEmail('')
->>>>>>> 5884833f
       } catch (error) {
         // eslint-disable-next-line no-console -- chill
         console.error(error)
