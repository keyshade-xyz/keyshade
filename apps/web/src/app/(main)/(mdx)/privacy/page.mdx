--- conflicted
+++ resolved
@@ -88,11 +88,7 @@
 
 _In Short: We do not knowingly solicit data from or market to individuals under the age of 18._
 
-<<<<<<< HEAD
-We do not knowingly solicit data from or market to individuals under the age of 18. By using the Services, you represent that you are at least 18 or that you are the parent or guardian of such a minor and consent to such minor dependent’s use of the Services. If we learn that personal information from users less than 18 years of age has been collected, we will deactivate the account and take reasonable measures to promptly delete such data from our records. If you become aware of any data we may have collected from children under age 18, please contact us at [support@keyshade.io](mailto:support@keyshade.xyz) .
-=======
 We do not knowingly solicit data from or market to individuals under the age of 18. By using the Services, you represent that you are at least 18 or that you are the parent or guardian of such a minor and consent to such minor dependent’s use of the Services. If we learn that personal information from users less than 18 years of age has been collected, we will deactivate the account and take reasonable measures to promptly delete such data from our records. If you become aware of any data we may have collected from children under age 18, please contact us at [support@keyshade.io](mailto:support@keyshade.io) .
->>>>>>> adf7761a
 
 
 ## 9. WHAT ARE YOUR PRIVACY RIGHTS?
