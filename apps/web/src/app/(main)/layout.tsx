--- conflicted
+++ resolved
@@ -18,15 +18,9 @@
         children
       ) : (
         <>
-<<<<<<< HEAD
-          <div className="relative flex w-full justify-center">
+          <div className="relative flex w-full justify-center ">
             <Navbar />
             <TopGradientSVG className="absolute -z-10" />
-=======
-          <div className="relative flex w-full justify-center ">
-            <Navbar />
-            <TopGradientSVG className="absolute -z-10 w-[300vw] overflow-hidden md:w-full" />
->>>>>>> 5a254e62
           </div>
           {children}
           <Footer />
