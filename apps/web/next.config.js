--- conflicted
+++ resolved
@@ -1,11 +1,4 @@
-<<<<<<< HEAD
-//@ts-check
-
-// eslint-disable-next-line @typescript-eslint/no-var-requires
-const path = require('path')
-=======
 const { composePlugins, withNx } = require('@nx/next')
->>>>>>> b0228d02
 
 /**
  * @type {import('@nx/next/plugins/with-nx').WithNxOptions}
@@ -32,13 +25,9 @@
   }
 }
 
-<<<<<<< HEAD
-module.exports = nextConfig
-=======
 const plugins = [
   // Add more Next.js plugins to this list if needed.
   withNx
 ]
 
-module.exports = composePlugins(...plugins)(nextConfig)
->>>>>>> b0228d02
+module.exports = composePlugins(...plugins)(nextConfig)