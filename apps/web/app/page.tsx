--- conflicted
+++ resolved
@@ -1,39 +1,3 @@
-<<<<<<< HEAD
-import Image from "next/image"
-import { Inter, Poppins } from "next/font/google"
-import { RiGitRepositoryLine } from "react-icons/ri";
-const inter = Inter({ subsets: ['latin'] })
-
-const poppins = Poppins({ subsets: ['latin'], weight: ['400', '500', '600', '700'] })
-export default async function Index() {
-
-  return (
-    <div className="relative">
-      <div className="absolute z-10 opacity-25">
-        <section className="h-[100vh] w-screen bg-[radial-gradient(ellipse_at_top_center,_#999797_38.7%,#060b0e_80%)]">
-        </section>
-      </div>
-      <div className="bg-[#0a0a0a] w-full min-h-screen flex justify-center items-center absolute">
-        <div>
-          <Image src='./grid.svg' alt="grid" fill></Image>
-        </div>
-        <div>
-          <Image src='./stars.svg' alt="stars" fill></Image>
-        </div>
-        <div className="bg-transparent  w-fit h-[75%] flex flex-col p-1 mt-20 gap-10 z-20">
-
-          <div className="flex flex-col items-center justify-center gap-10 min-w-screen">
-            <div className="flex items-center justify-center">
-
-              <Image src='./logo.svg' height={60} width={61} alt="logo" />
-              <h1 className={`px-4 bg-gradient-to-br from-[#727576] to-[#fafafb] inline-block text-transparent bg-clip-text text-6xl ${poppins.className} py-1  md:text-5xl lg:text-7xl`}>keyshade.xyz</h1>
-            </div>
-
-
-            <div className="flex items-center justify-center py-4">
-              <p className="p-1 min-w-[55%] sm:w-full md:w-[50%] lg:w-[35%] items-center justify-center bg-gradient-to-br from-[#727576] to-[#fafafb] inline-block text-transparent bg-clip-text text-wrap  text-center text-md">
-                Manage all your secrets securely with public key encryption and realtime based tools, that seamlessly fits into your codebase
-=======
 
 import { Poppins } from 'next/font/google'
 import Links from './components/Links'
@@ -67,49 +31,10 @@
               <p className="p-1 min-w-[55%] sm:w-full md:w-[50%] lg:w-[35%] items-center justify-center bg-gradient-to-br from-[#727576] to-[#fafafb] inline-block text-transparent bg-clip-text text-wrap  text-center text-md">
                 Manage all your secrets securely with public key encryption and
                 realtime based tools, that seamlessly fits into your codebase
->>>>>>> 415f21ca
               </p>
             </div>
 
             <div className="flex gap-10 items-center justify-center">
-<<<<<<< HEAD
-              <a href="https://docs.keyshade.xyz/" target="_blank">
-                <div className={`flex place-items-center gap-2 justify-center rounded-full border-[#3a3e41] border-solid border-[1px] bg-gradient-to-b from-[#0d1215]/35 to-[#323638]/35 px-4 py-2 ${inter.className} cursor-pointer transition-all ease-in-out duration-200 hover:scale-105 `}>
-                  <RiGitRepositoryLine className="text-white" />
-                  <p className="text-white text-sm">Documentation</p>
-                </div>
-              </a>
-              <a href="https://github.com/keyshade-xyz/keyshade" target="_blank">
-
-                <div className={`flex place-items-center gap-2 justify-center rounded-full border-[#3a3e41] border-solid border-[1px] bg-gradient-to-b from-[#0d1215]/45 to-[#323638]/45 px-4 py-2 ${inter.className} cursor-pointer transition-all ease-in-out duration-200 hover:scale-105`}>
-                  <Image src="./github.svg" alt="x logo" height={13} width={13} ></Image>
-                  <p className="text-white text-sm">Star on GitHub</p>
-
-                </div>
-              </a>
-            </div>
-
-            <div className="flex items-center justify-center gap-24 mt-20">
-
-              <div className="flex items-center justify-cente gap-2">
-                <div className="flex justify-center items-center h-[48px] w-[48px] rounded-full border-[#3a3e41] border-solid border-[2px] bg-gradient-to-br from-[#181c20] to-[#282d31]">
-                  <Image src="./sawan.svg" height={36} width={36} alt="sawan_bhattacharjee"></Image>
-                </div>
-                <div className="flex flex-col justify-center items-center">
-                  <p className="text-white text-sm">kriptonian</p>
-                  <a href="https://twitter.com/kriptonian8" target="_blank"><p className="text-[#727576] text-xs">@kriptonian8</p></a>
-                </div>
-              </div>
-              <div className="flex items-center justify-center gap-2">
-                <div className="flex justify-center items-center h-[48px] w-[48px] rounded-full border-[#3a3e41] border-solid border-[2px] bg-gradient-to-br from-[#181c20] to-[#282d31]">
-                  <Image src="./rajdip.svg" height={36} width={36} alt="sawan_bhattacharjee"></Image>
-                </div>
-                <div className="flex flex-col justify-center items-center">
-                  <p className="text-white text-sm">rajdip-b</p>
-                  <a href="https://twitter.com/RajB47" target="_blank"><p className="text-[#727576] text-xs">@RajB47</p></a>
-                </div>
-              </div>
-=======
               <Links icon='docs' description='Documentation' link='https://docs.keyshade.xyz/' />
               <Links icon='github' description='Star on Github' link='https://github.com/keyshade-xyz/keyshade' />
             </div>
@@ -117,7 +42,6 @@
             <div className="flex items-center justify-center gap-24 mt-20">
               <Killers image='kriptonian' twitterUserName='kriptonian8' />
               <Killers image='rajdip-b' twitterUserName='RajB47' />
->>>>>>> 415f21ca
             </div>
           </div>
         </div>
