import './global.css';
import { Metadata } from "next";

<<<<<<< HEAD
export const metadata = {
  title: 'keyshade.xyz',
  description: 'Distribute your secrets with ease',
};
=======
const description = "Manage all your secrets securely with public key encryption and realtime based tools, that seamlessly fits into your codebase";
const name = "keyshade";
>>>>>>> 415f21ca

export const metadata: Metadata = {
  metadataBase: new URL("https://keyshade.xyz/"),
  title: {
    default: name,
    template: `%s | ${name}`,
  },
  description: description,
  keywords: [
    "Keyshade",
    "secrets integration",
    "codebase security",
    "Public Key Encryption",
    "secret rotation",
    "auto revoke",
    "collaboration",
    "data security",
    "secrets management",
    "secure code secrets",
    "realtime secrets integration",
    "encryption for secrets",
    "automated secret rotation",
    "team collaboration secrets",
    "secure runtime environment",
    "secrets management tool",
    "codebase security solution",
    "cybersecurity for secrets",
    "API security",
    "key management",
    "secure data transfer",
    "secure secrets sharing",
    "effortless secrets management",
    "Keyshade features",
    "cybersecurity solution",
    "secure software development",
    "automated access revocation",
    "secure secrets storage",
    "developer tools security",
    "API key security",
    "codebase encryption",
    "team-based secrets management"
  ],
  applicationName: name,
  openGraph: {
    title: name,
    description: description,
    type: "website",
    locale: "en_US",
    images: "https://keyshade.xyz/thumbnail.png",
  },
  twitter: {
    card: "summary_large_image",
    title: name,
    description: description,
    creator: "@keyshade_xyz",
    creatorId: "1738929014016966656",
  },
  robots: {
    index: true,
    follow: true,
    noarchive: true,
    nocache: true,
    googleBot: {
      index: true,
      follow: true,
    },
  },
};
export default function RootLayout({
  children,
}: {
  children: React.ReactNode;
}) {
  return (
    <html lang="en">
      <body>{children}</body>
    </html>
  );
}<|MERGE_RESOLUTION|>--- conflicted
+++ resolved
@@ -1,71 +1,65 @@
-import './global.css';
-import { Metadata } from "next";
+import './global.css'
+import { Metadata } from 'next'
 
-<<<<<<< HEAD
-export const metadata = {
-  title: 'keyshade.xyz',
-  description: 'Distribute your secrets with ease',
-};
-=======
-const description = "Manage all your secrets securely with public key encryption and realtime based tools, that seamlessly fits into your codebase";
-const name = "keyshade";
->>>>>>> 415f21ca
+const description =
+  'Manage all your secrets securely with public key encryption and realtime based tools, that seamlessly fits into your codebase'
+const name = 'keyshade'
 
 export const metadata: Metadata = {
-  metadataBase: new URL("https://keyshade.xyz/"),
+  metadataBase: new URL('https://keyshade.xyz/'),
   title: {
     default: name,
-    template: `%s | ${name}`,
+    template: `%s | ${name}`
   },
   description: description,
   keywords: [
-    "Keyshade",
-    "secrets integration",
-    "codebase security",
-    "Public Key Encryption",
-    "secret rotation",
-    "auto revoke",
-    "collaboration",
-    "data security",
-    "secrets management",
-    "secure code secrets",
-    "realtime secrets integration",
-    "encryption for secrets",
-    "automated secret rotation",
-    "team collaboration secrets",
-    "secure runtime environment",
-    "secrets management tool",
-    "codebase security solution",
-    "cybersecurity for secrets",
-    "API security",
-    "key management",
-    "secure data transfer",
-    "secure secrets sharing",
-    "effortless secrets management",
-    "Keyshade features",
-    "cybersecurity solution",
-    "secure software development",
-    "automated access revocation",
-    "secure secrets storage",
-    "developer tools security",
-    "API key security",
-    "codebase encryption",
-    "team-based secrets management"
+    'Keyshade',
+    'secrets integration',
+    'codebase security',
+    'Public Key Encryption',
+    'secret rotation',
+    'auto revoke',
+    'collaboration',
+    'data security',
+    'secrets management',
+    'secure code secrets',
+    'realtime secrets integration',
+    'encryption for secrets',
+    'automated secret rotation',
+    'team collaboration secrets',
+    'secure runtime environment',
+    'secrets management tool',
+    'codebase security solution',
+    'cybersecurity for secrets',
+    'API security',
+    'key management',
+    'secure data transfer',
+    'secure secrets sharing',
+    'effortless secrets management',
+    'Keyshade features',
+    'cybersecurity solution',
+    'secure software development',
+    'automated access revocation',
+    'secure secrets storage',
+    'developer tools security',
+    'API key security',
+    'codebase encryption',
+    'team-based secrets management'
   ],
   applicationName: name,
   openGraph: {
     title: name,
     description: description,
-    type: "website",
-    locale: "en_US",
-    images: "https://keyshade.xyz/thumbnail.png",
+    type: 'website',
+    locale: 'en_US',
+    images: 'https://keyshade.xyz/thumbnail.png'
   },
   twitter: {
-    card: "summary_large_image",
+    card: 'summary_large_image',
     title: name,
     description: description,
-    creator: "@keyshade_xyz",
-    creatorId: "1738929014016966656",
+    creator: '@keyshade_xyz',
+    creatorId: '1738929014016966656'
   },
   robots: {
     index: true,
@@ -74,18 +68,18 @@
     nocache: true,
     googleBot: {
       index: true,
-      follow: true,
-    },
-  },
-};
+      follow: true
+    }
+  }
+}
 export default function RootLayout({
-  children,
+  children
 }: {
-  children: React.ReactNode;
+  children: React.ReactNode
 }) {
   return (
     <html lang="en">
       <body>{children}</body>
     </html>
-  );
+  )
 }