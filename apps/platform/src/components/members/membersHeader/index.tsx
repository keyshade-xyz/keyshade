'use client'
import { AddSVG } from '@public/svg/shared'
import React, { useCallback, useState } from 'react'
import { ChevronDown } from 'lucide-react'
import { useAtomValue, useSetAtom } from 'jotai'
import { toast } from 'sonner'
import { Button } from '@/components/ui/button'
import {
  Dialog,
  DialogContent,
  DialogHeader,
  DialogTitle,
  DialogTrigger
} from '@/components/ui/dialog'
import { Label } from '@/components/ui/label'
import { Input } from '@/components/ui/input'
import { Checkbox } from '@/components/ui/checkbox'
<<<<<<< HEAD
import { rolesOfWorkspaceAtom, selectedWorkspaceAtom } from '@/store'
=======
import {
  membersOfWorkspaceAtom,
  rolesOfWorkspaceAtom,
  selectedWorkspaceAtom,
  workspaceMemberCountAtom
} from '@/store'
>>>>>>> 904580b4
import { useHttp } from '@/hooks/use-http'
import ControllerInstance from '@/lib/controller-instance'

interface SelectedRoles {
  name: string
  roleSlug: string
}

export default function MembersHeader(): React.JSX.Element {
  const [email, setEmail] = useState<string>('')
  const [isDropdownOpen, setIsDropdownOpen] = useState<boolean>(false)
  const [selectedRoles, setSelectedRoles] = useState<SelectedRoles[]>([])
  const [isLoading, setIsLoading] = useState<boolean>(false)
  const [isDialogOpen, setIsDialogOpen] = useState<boolean>(false)

  const roles = useAtomValue(rolesOfWorkspaceAtom)
  const currentWorkspace = useAtomValue(selectedWorkspaceAtom)
  const setWorkspaceMemberCount = useSetAtom(workspaceMemberCountAtom)

  const toggleRole = (role: SelectedRoles): void => {
    setSelectedRoles((prev) => {
      const isSelected = prev.some((r) => r.roleSlug === role.roleSlug)
      if (isSelected) {
        return prev.filter((r) => r.roleSlug !== role.roleSlug)
      }
      return [...prev, role]
    })
  }

  const inviteMember = useHttp(() =>
    ControllerInstance.getInstance().workspaceMembershipController.inviteUsers({
      workspaceSlug: currentWorkspace!.slug,
      members: [
        {
          email,
          roleSlugs: selectedRoles.map((role) => role.roleSlug)
        }
      ]
    })
  )

<<<<<<< HEAD
=======
  const cancelInvitation = useHttp((userEmail: User['email']) =>
    ControllerInstance.getInstance().workspaceMembershipController.cancelInvitation(
      {
        workspaceSlug: currentWorkspace!.slug,
        userEmail
      }
    )
  )

  const resendInvitation = useHttp((userEmail: User['email']) =>
    ControllerInstance.getInstance().workspaceMembershipController.resendInvitation(
      {
        workspaceSlug: currentWorkspace!.slug,
        userEmail
      }
    )
  )

>>>>>>> 904580b4
  const handleClose = useCallback(() => {
    setIsDialogOpen(false)
    setIsDropdownOpen(false)
    setEmail('')
    setSelectedRoles([])
  }, [])

  const handleInviteMembers = useCallback(async () => {
    if (email.trim() === '') {
      toast.error('Email is required')
      return
    }

    if (selectedRoles.length === 0) {
      toast.error('Please select at least one role')
      return
    }

    setIsLoading(true)
    toast.loading('Sending invite...')
    try {
      const { success } = await inviteMember()

      if (success) {
        setWorkspaceMemberCount((prev) => prev + 1)
        toast.success('Invite sent successfully', {
          description: (
            <p className="text-xs text-emerald-300">
              Member will be added once they accept the invite.
            </p>
          )
        })
        handleClose()
      }
    } finally {
      toast.dismiss()
      setIsLoading(false)
    }
  }, [
    email,
    selectedRoles.length,
    handleClose,
    inviteMember,
    setWorkspaceMemberCount
  ])

<<<<<<< HEAD
=======
  const handleCancelInvite = useCallback(
    async (userEmail: string) => {
      setIsLoading(true)
      toast.loading('Revoking invite...')
      try {
        const { success } = await cancelInvitation(userEmail)

        if (success) {
          setWorkspaceMemberCount((prev) => prev - 1)
          toast.success('Invite revoked successfully', {
            description: (
              <p className="text-xs text-emerald-300">
                Member will not be added to the workspace.
              </p>
            )
          })

          handleClose()
        }
      } finally {
        toast.dismiss()
        setIsLoading(false)
      }
    },
    [cancelInvitation, handleClose, setWorkspaceMemberCount]
  )

  const handleResendInvite = useCallback(
    async (userEmail: string) => {
      setIsLoading(true)
      toast.loading('Resending invite...')
      try {
        const { success } = await resendInvitation(userEmail)

        if (success) {
          toast.success('Invite resent successfully', {
            description: (
              <p className="text-xs text-emerald-300">
                Members will be added once they accept the invite.
              </p>
            )
          })

          handleClose()
        }
      } finally {
        toast.dismiss()
        setIsLoading(false)
      }
    },
    [resendInvitation, handleClose]
  )

>>>>>>> 904580b4
  return (
    <div className="flex justify-between">
      <div className="text-3xl font-medium">Members</div>
      <div className="flex gap-x-4">
        <Dialog onOpenChange={setIsDialogOpen} open={isDialogOpen}>
          <DialogTrigger asChild>
            <Button onClick={() => setIsDialogOpen(true)}>
              {' '}
              <AddSVG /> Add Member
            </Button>
          </DialogTrigger>
          <DialogContent className="p-6">
            <DialogHeader className="border-b border-white/20 pb-6 pt-2">
              <DialogTitle>Share this project with new members</DialogTitle>
            </DialogHeader>
            <div className="flex flex-col gap-4">
              <div className="flex flex-col gap-2">
                <Label className="mb-2 block text-sm font-medium text-white">
                  Email
                </Label>
                <div className="flex flex-row gap-1">
                  <Input
                    className="w-3/4 bg-white/5 text-white outline-none"
                    onChange={(e) => setEmail(e.target.value)}
                    type="email"
                    value={email}
                  />
                  <Button
                    className="w-1/4 border border-white/10 bg-[#262626] px-4 py-2 text-white/55"
                    disabled={isLoading}
                    onClick={handleInviteMembers}
                  >
                    Invite Member
                  </Button>
                </div>
              </div>

              {/* Roles */}
              <div className="relative mt-5 flex flex-col gap-2">
                <Label className="mb-2 block text-sm font-medium text-white">
                  Role(s)
                </Label>
                <Button
                  className="flex w-3/4 items-center justify-between bg-white/5 px-3 py-2 hover:bg-white/5"
                  onClick={() => setIsDropdownOpen(!isDropdownOpen)}
                  variant="outline"
                >
                  <div className="mr-2 flex flex-1 items-center gap-2">
                    {selectedRoles.length === 0 ? (
                      <span className="text-gray-400">Select roles</span>
                    ) : (
                      <>
                        {selectedRoles.slice(0, 2).map((role) => (
                          <span
                            className="rounded-full border border-purple-200 bg-[#3B0764] px-4 py-2 text-xs text-purple-200"
                            key={role.roleSlug}
                          >
                            {role.name}
                          </span>
                        ))}
                        {selectedRoles.length > 2 && (
                          <span className="p-2 text-xs text-[#A5F3FC]">
                            +{selectedRoles.length - 2} more
                          </span>
                        )}
                      </>
                    )}
                  </div>
                  <ChevronDown
                    className={`flex-shrink-0 transition-transform ${isDropdownOpen ? 'rotate-180' : ''}`}
                    size={16}
                  />
                </Button>

                {isDropdownOpen ? (
                  <div className="left-0 right-0 top-full z-50 mt-1 w-3/4 overflow-hidden rounded-md bg-zinc-800 shadow-lg hover:bg-[#27272A]">
                    {roles.map((role) => (
                      <Label
                        className="flex cursor-pointer items-center px-3 py-2"
                        key={role.id}
                      >
                        <Checkbox
                          checked={selectedRoles.some(
                            (r) => r.roleSlug === role.slug
                          )}
                          className="mr-2 rounded-sm border-none bg-gray-400 data-[state=checked]:border-none data-[state=checked]:bg-white data-[state=checked]:text-black"
                          onCheckedChange={() =>
                            toggleRole({ name: role.name, roleSlug: role.slug })
                          }
                        />
                        <span className="text-white">{role.name}</span>
                      </Label>
                    ))}
                  </div>
                ) : null}
              </div>
<<<<<<< HEAD
=======

              {/* Sent Invites */}
              <div className="flex flex-col gap-y-5">
                <Separator className="mt-3 bg-white/20" />
                <Label className="mb-2 block text-sm font-medium text-white">
                  People Invited
                </Label>
                {members
                  .filter((member) => !member.invitationAccepted)
                  .map((member) => (
                    <div
                      className="flex w-full items-center justify-between"
                      key={member.user.email}
                    >
                      <div className="flex items-center gap-2">
                        {member.user.profilePictureUrl ? (
                          <AvatarComponent
                            className="h-6 w-6 rounded-full"
                            name={member.user.email}
                            profilePictureUrl={member.user.profilePictureUrl}
                          />
                        ) : (
                          <div className="flex h-6 w-6 items-center justify-center rounded-full bg-gray-500 text-xs">
                            {member.user.email[0].toUpperCase()}
                          </div>
                        )}
                        <span className="text-sm font-normal text-[#71717A] underline">
                          {member.user.email}
                        </span>
                      </div>
                      <div className="flex cursor-pointer items-center gap-2">
                        <Button
                          className="border-none bg-transparent px-0 text-sm font-medium text-[#BFDBFE]"
                          onClick={() => handleResendInvite(member.user.email)}
                        >
                          Resend
                        </Button>
                        <Button
                          className="border-none bg-transparent hover:bg-transparent"
                          onClick={() => handleCancelInvite(member.user.email)}
                        >
                          <CloseCircleSVG />
                        </Button>
                      </div>
                    </div>
                  ))}
              </div>
>>>>>>> 904580b4
            </div>
          </DialogContent>
        </Dialog>
      </div>
    </div>
  )
}
<|MERGE_RESOLUTION|>--- conflicted
+++ resolved
@@ -1,344 +1,190 @@
-'use client'
-import { AddSVG } from '@public/svg/shared'
-import React, { useCallback, useState } from 'react'
-import { ChevronDown } from 'lucide-react'
-import { useAtomValue, useSetAtom } from 'jotai'
-import { toast } from 'sonner'
-import { Button } from '@/components/ui/button'
-import {
-  Dialog,
-  DialogContent,
-  DialogHeader,
-  DialogTitle,
-  DialogTrigger
-} from '@/components/ui/dialog'
-import { Label } from '@/components/ui/label'
-import { Input } from '@/components/ui/input'
-import { Checkbox } from '@/components/ui/checkbox'
-<<<<<<< HEAD
-import { rolesOfWorkspaceAtom, selectedWorkspaceAtom } from '@/store'
-=======
-import {
-  membersOfWorkspaceAtom,
-  rolesOfWorkspaceAtom,
-  selectedWorkspaceAtom,
-  workspaceMemberCountAtom
-} from '@/store'
->>>>>>> 904580b4
-import { useHttp } from '@/hooks/use-http'
-import ControllerInstance from '@/lib/controller-instance'
-
-interface SelectedRoles {
-  name: string
-  roleSlug: string
-}
-
-export default function MembersHeader(): React.JSX.Element {
-  const [email, setEmail] = useState<string>('')
-  const [isDropdownOpen, setIsDropdownOpen] = useState<boolean>(false)
-  const [selectedRoles, setSelectedRoles] = useState<SelectedRoles[]>([])
-  const [isLoading, setIsLoading] = useState<boolean>(false)
-  const [isDialogOpen, setIsDialogOpen] = useState<boolean>(false)
-
-  const roles = useAtomValue(rolesOfWorkspaceAtom)
-  const currentWorkspace = useAtomValue(selectedWorkspaceAtom)
-  const setWorkspaceMemberCount = useSetAtom(workspaceMemberCountAtom)
-
-  const toggleRole = (role: SelectedRoles): void => {
-    setSelectedRoles((prev) => {
-      const isSelected = prev.some((r) => r.roleSlug === role.roleSlug)
-      if (isSelected) {
-        return prev.filter((r) => r.roleSlug !== role.roleSlug)
-      }
-      return [...prev, role]
-    })
-  }
-
-  const inviteMember = useHttp(() =>
-    ControllerInstance.getInstance().workspaceMembershipController.inviteUsers({
-      workspaceSlug: currentWorkspace!.slug,
-      members: [
-        {
-          email,
-          roleSlugs: selectedRoles.map((role) => role.roleSlug)
-        }
-      ]
-    })
-  )
-
-<<<<<<< HEAD
-=======
-  const cancelInvitation = useHttp((userEmail: User['email']) =>
-    ControllerInstance.getInstance().workspaceMembershipController.cancelInvitation(
-      {
-        workspaceSlug: currentWorkspace!.slug,
-        userEmail
-      }
-    )
-  )
-
-  const resendInvitation = useHttp((userEmail: User['email']) =>
-    ControllerInstance.getInstance().workspaceMembershipController.resendInvitation(
-      {
-        workspaceSlug: currentWorkspace!.slug,
-        userEmail
-      }
-    )
-  )
-
->>>>>>> 904580b4
-  const handleClose = useCallback(() => {
-    setIsDialogOpen(false)
-    setIsDropdownOpen(false)
-    setEmail('')
-    setSelectedRoles([])
-  }, [])
-
-  const handleInviteMembers = useCallback(async () => {
-    if (email.trim() === '') {
-      toast.error('Email is required')
-      return
-    }
-
-    if (selectedRoles.length === 0) {
-      toast.error('Please select at least one role')
-      return
-    }
-
-    setIsLoading(true)
-    toast.loading('Sending invite...')
-    try {
-      const { success } = await inviteMember()
-
-      if (success) {
-        setWorkspaceMemberCount((prev) => prev + 1)
-        toast.success('Invite sent successfully', {
-          description: (
-            <p className="text-xs text-emerald-300">
-              Member will be added once they accept the invite.
-            </p>
-          )
-        })
-        handleClose()
-      }
-    } finally {
-      toast.dismiss()
-      setIsLoading(false)
-    }
-  }, [
-    email,
-    selectedRoles.length,
-    handleClose,
-    inviteMember,
-    setWorkspaceMemberCount
-  ])
-
-<<<<<<< HEAD
-=======
-  const handleCancelInvite = useCallback(
-    async (userEmail: string) => {
-      setIsLoading(true)
-      toast.loading('Revoking invite...')
-      try {
-        const { success } = await cancelInvitation(userEmail)
-
-        if (success) {
-          setWorkspaceMemberCount((prev) => prev - 1)
-          toast.success('Invite revoked successfully', {
-            description: (
-              <p className="text-xs text-emerald-300">
-                Member will not be added to the workspace.
-              </p>
-            )
-          })
-
-          handleClose()
-        }
-      } finally {
-        toast.dismiss()
-        setIsLoading(false)
-      }
-    },
-    [cancelInvitation, handleClose, setWorkspaceMemberCount]
-  )
-
-  const handleResendInvite = useCallback(
-    async (userEmail: string) => {
-      setIsLoading(true)
-      toast.loading('Resending invite...')
-      try {
-        const { success } = await resendInvitation(userEmail)
-
-        if (success) {
-          toast.success('Invite resent successfully', {
-            description: (
-              <p className="text-xs text-emerald-300">
-                Members will be added once they accept the invite.
-              </p>
-            )
-          })
-
-          handleClose()
-        }
-      } finally {
-        toast.dismiss()
-        setIsLoading(false)
-      }
-    },
-    [resendInvitation, handleClose]
-  )
-
->>>>>>> 904580b4
-  return (
-    <div className="flex justify-between">
-      <div className="text-3xl font-medium">Members</div>
-      <div className="flex gap-x-4">
-        <Dialog onOpenChange={setIsDialogOpen} open={isDialogOpen}>
-          <DialogTrigger asChild>
-            <Button onClick={() => setIsDialogOpen(true)}>
-              {' '}
-              <AddSVG /> Add Member
-            </Button>
-          </DialogTrigger>
-          <DialogContent className="p-6">
-            <DialogHeader className="border-b border-white/20 pb-6 pt-2">
-              <DialogTitle>Share this project with new members</DialogTitle>
-            </DialogHeader>
-            <div className="flex flex-col gap-4">
-              <div className="flex flex-col gap-2">
-                <Label className="mb-2 block text-sm font-medium text-white">
-                  Email
-                </Label>
-                <div className="flex flex-row gap-1">
-                  <Input
-                    className="w-3/4 bg-white/5 text-white outline-none"
-                    onChange={(e) => setEmail(e.target.value)}
-                    type="email"
-                    value={email}
-                  />
-                  <Button
-                    className="w-1/4 border border-white/10 bg-[#262626] px-4 py-2 text-white/55"
-                    disabled={isLoading}
-                    onClick={handleInviteMembers}
-                  >
-                    Invite Member
-                  </Button>
-                </div>
-              </div>
-
-              {/* Roles */}
-              <div className="relative mt-5 flex flex-col gap-2">
-                <Label className="mb-2 block text-sm font-medium text-white">
-                  Role(s)
-                </Label>
-                <Button
-                  className="flex w-3/4 items-center justify-between bg-white/5 px-3 py-2 hover:bg-white/5"
-                  onClick={() => setIsDropdownOpen(!isDropdownOpen)}
-                  variant="outline"
-                >
-                  <div className="mr-2 flex flex-1 items-center gap-2">
-                    {selectedRoles.length === 0 ? (
-                      <span className="text-gray-400">Select roles</span>
-                    ) : (
-                      <>
-                        {selectedRoles.slice(0, 2).map((role) => (
-                          <span
-                            className="rounded-full border border-purple-200 bg-[#3B0764] px-4 py-2 text-xs text-purple-200"
-                            key={role.roleSlug}
-                          >
-                            {role.name}
-                          </span>
-                        ))}
-                        {selectedRoles.length > 2 && (
-                          <span className="p-2 text-xs text-[#A5F3FC]">
-                            +{selectedRoles.length - 2} more
-                          </span>
-                        )}
-                      </>
-                    )}
-                  </div>
-                  <ChevronDown
-                    className={`flex-shrink-0 transition-transform ${isDropdownOpen ? 'rotate-180' : ''}`}
-                    size={16}
-                  />
-                </Button>
-
-                {isDropdownOpen ? (
-                  <div className="left-0 right-0 top-full z-50 mt-1 w-3/4 overflow-hidden rounded-md bg-zinc-800 shadow-lg hover:bg-[#27272A]">
-                    {roles.map((role) => (
-                      <Label
-                        className="flex cursor-pointer items-center px-3 py-2"
-                        key={role.id}
-                      >
-                        <Checkbox
-                          checked={selectedRoles.some(
-                            (r) => r.roleSlug === role.slug
-                          )}
-                          className="mr-2 rounded-sm border-none bg-gray-400 data-[state=checked]:border-none data-[state=checked]:bg-white data-[state=checked]:text-black"
-                          onCheckedChange={() =>
-                            toggleRole({ name: role.name, roleSlug: role.slug })
-                          }
-                        />
-                        <span className="text-white">{role.name}</span>
-                      </Label>
-                    ))}
-                  </div>
-                ) : null}
-              </div>
-<<<<<<< HEAD
-=======
-
-              {/* Sent Invites */}
-              <div className="flex flex-col gap-y-5">
-                <Separator className="mt-3 bg-white/20" />
-                <Label className="mb-2 block text-sm font-medium text-white">
-                  People Invited
-                </Label>
-                {members
-                  .filter((member) => !member.invitationAccepted)
-                  .map((member) => (
-                    <div
-                      className="flex w-full items-center justify-between"
-                      key={member.user.email}
-                    >
-                      <div className="flex items-center gap-2">
-                        {member.user.profilePictureUrl ? (
-                          <AvatarComponent
-                            className="h-6 w-6 rounded-full"
-                            name={member.user.email}
-                            profilePictureUrl={member.user.profilePictureUrl}
-                          />
-                        ) : (
-                          <div className="flex h-6 w-6 items-center justify-center rounded-full bg-gray-500 text-xs">
-                            {member.user.email[0].toUpperCase()}
-                          </div>
-                        )}
-                        <span className="text-sm font-normal text-[#71717A] underline">
-                          {member.user.email}
-                        </span>
-                      </div>
-                      <div className="flex cursor-pointer items-center gap-2">
-                        <Button
-                          className="border-none bg-transparent px-0 text-sm font-medium text-[#BFDBFE]"
-                          onClick={() => handleResendInvite(member.user.email)}
-                        >
-                          Resend
-                        </Button>
-                        <Button
-                          className="border-none bg-transparent hover:bg-transparent"
-                          onClick={() => handleCancelInvite(member.user.email)}
-                        >
-                          <CloseCircleSVG />
-                        </Button>
-                      </div>
-                    </div>
-                  ))}
-              </div>
->>>>>>> 904580b4
-            </div>
-          </DialogContent>
-        </Dialog>
-      </div>
-    </div>
-  )
-}
+'use client'
+import { AddSVG } from '@public/svg/shared'
+import React, { useCallback, useState } from 'react'
+import { ChevronDown } from 'lucide-react'
+import { useAtomValue } from 'jotai'
+import { toast } from 'sonner'
+import { Button } from '@/components/ui/button'
+import {
+  Dialog,
+  DialogContent,
+  DialogHeader,
+  DialogTitle,
+  DialogTrigger
+} from '@/components/ui/dialog'
+import { Label } from '@/components/ui/label'
+import { Input } from '@/components/ui/input'
+import { Checkbox } from '@/components/ui/checkbox'
+import { rolesOfWorkspaceAtom, selectedWorkspaceAtom } from '@/store'
+import { useHttp } from '@/hooks/use-http'
+import ControllerInstance from '@/lib/controller-instance'
+
+interface SelectedRoles {
+  name: string;
+  roleSlug: string;
+}
+
+export default function MembersHeader(): React.JSX.Element {
+  const [email, setEmail] = useState<string>('')
+  const [isDropdownOpen, setIsDropdownOpen] = useState<boolean>(false)
+  const [selectedRoles, setSelectedRoles] = useState<SelectedRoles[]>([])
+  const [isLoading, setIsLoading] = useState<boolean>(false)
+  const [isDialogOpen, setIsDialogOpen] = useState<boolean>(false)
+
+  const roles = useAtomValue(rolesOfWorkspaceAtom)
+  const currentWorkspace = useAtomValue(selectedWorkspaceAtom)
+
+  const toggleRole = (role: SelectedRoles): void => {
+    setSelectedRoles(prev => {
+      const isSelected = prev.some(r => r.roleSlug === role.roleSlug)
+      if (isSelected) {
+        return prev.filter(r => r.roleSlug !== role.roleSlug)
+      }
+      return [...prev, role]
+    })
+  }
+
+  const inviteMember = useHttp(() =>
+    ControllerInstance.getInstance().workspaceMembershipController.inviteUsers({
+      workspaceSlug: currentWorkspace!.slug,
+      members: [{
+        email,
+        roleSlugs: selectedRoles.map(role => role.roleSlug)
+      }]
+    })
+  )
+
+  const handleClose = useCallback(() => {
+    setIsDialogOpen(false)
+    setIsDropdownOpen(false)
+    setEmail("")
+    setSelectedRoles([])
+  }, [])
+
+  const handleInviteMembers = useCallback(async () => {
+    if (email.trim() === '') {
+      toast.error('Email is required')
+      return
+    }
+
+    if (selectedRoles.length === 0) {
+      toast.error("Please select at least one role")
+      return
+    }
+
+    setIsLoading(true)
+    toast.loading('Sending invite...')
+    try {
+      const { success } = await inviteMember()
+
+      if (success) {
+        toast.success('Invite sent successfully', {
+          description: (
+            <p className="text-xs text-emerald-300">
+              Member will be added once they accept the invite.
+            </p>
+          )
+        })
+        handleClose()
+      }
+    } finally {
+      toast.dismiss()
+      setIsLoading(false)
+    }
+  }, [
+    email,
+    selectedRoles.length,
+    handleClose,
+    inviteMember
+  ])
+
+  return (
+    <div className="flex justify-between">
+      <div className="text-3xl font-medium">Members</div>
+      <div className="flex gap-x-4">
+        <Dialog onOpenChange={setIsDialogOpen} open={isDialogOpen}>
+          <DialogTrigger asChild>
+            <Button onClick={() => setIsDialogOpen(true)}>
+              {' '}
+              <AddSVG /> Add Member
+            </Button>
+          </DialogTrigger>
+          <DialogContent className="p-6">
+            <DialogHeader className='border-b border-white/20 pt-2 pb-6'>
+              <DialogTitle>Share this project with new members</DialogTitle>
+            </DialogHeader>
+            <div className='flex flex-col gap-4'>
+              <div className="flex flex-col gap-2">
+                <Label className="block text-white text-sm font-medium mb-2">Email</Label>
+                <div className='flex flex-row gap-1'>
+                  <Input
+                    className="bg-white/5 w-3/4 text-white outline-none"
+                    onChange={(e) => setEmail(e.target.value)}
+                    type="email"
+                    value={email}
+                  />
+                  <Button
+                    className="w-1/4 px-4 py-2 bg-[#262626] border border-white/10 text-white/55"
+                    disabled={isLoading}
+                    onClick={handleInviteMembers}
+                  >
+                    Invite Member
+                  </Button>
+                </div>
+              </div>
+
+              {/* Roles */}
+              <div className="flex flex-col gap-2 mt-5 relative">
+                <Label className="block text-white text-sm font-medium mb-2">Role(s)</Label>
+                <Button
+                  className="w-3/4 px-3 py-2 flex items-center justify-between bg-white/5 hover:bg-white/5"
+                  onClick={() => setIsDropdownOpen(!isDropdownOpen)}
+                  variant="outline"
+                >
+                  <div className="flex gap-2 items-center flex-1 mr-2">
+                    {selectedRoles.length === 0 ? (
+                      <span className="text-gray-400">Select roles</span>
+                    ) : (
+                      <>
+                        {selectedRoles.slice(0, 2).map((role) => (
+                          <span
+                            className="bg-[#3B0764] border-purple-200 text-purple-200 border text-xs px-4 py-2 rounded-full"
+                            key={role.roleSlug}
+                          >
+                            {role.name}
+                          </span>
+                        ))}
+                        {selectedRoles.length > 2 && (
+                          <span className="text-[#A5F3FC] text-xs p-2">
+                            +{selectedRoles.length - 2} more
+                          </span>
+                        )}
+                      </>
+                    )}
+                  </div>
+                  <ChevronDown className={`transition-transform flex-shrink-0 ${isDropdownOpen ? 'rotate-180' : ''}`} size={16} />
+                </Button>
+
+                {isDropdownOpen ? <div className="top-full left-0 right-0 mt-1 w-3/4 bg-zinc-800 hover:bg-[#27272A] rounded-md shadow-lg overflow-hidden z-50">
+                  {roles.map((role) => (
+                    <Label
+                      className="flex items-center px-3 py-2 cursor-pointer"
+                      key={role.id}
+                    >
+                      <Checkbox
+                        checked={selectedRoles.some(r => r.roleSlug === role.slug)}
+                        className="mr-2 rounded-sm data-[state=checked]:text-black data-[state=checked]:border-none border-none data-[state=checked]:bg-white bg-gray-400"
+                        onCheckedChange={() => toggleRole({ name: role.name, roleSlug: role.slug })}
+                      />
+                      <span className="text-white">{role.name}</span>
+                    </Label>
+                  ))}
+                </div> : null}
+              </div>
+            </div>
+          </DialogContent>
+        </Dialog>
+      </div>
+    </div>
+  )
+}