'use client'

import { Search } from 'lucide-react'
import { useCallback, useEffect, useState } from 'react'
import { usePathname } from 'next/navigation'
import Link from 'next/link'
import { DropdownSVG } from '@public/svg/shared'
import { SecretSVG, VariableSVG, EnvironmentSVG } from '@public/svg/dashboard'
<<<<<<< HEAD
import type { User } from '@keyshade/schema'
=======
>>>>>>> 73cbc40e
import { useAtomValue } from 'jotai'
import SearchModel from './searchModel'
import {
  DropdownMenu,
  DropdownMenuContent,
  DropdownMenuItem,
  DropdownMenuLabel,
  DropdownMenuSeparator,
  DropdownMenuTrigger
} from '@/components/ui/dropdown-menu'
import { Avatar, AvatarFallback, AvatarImage } from '@/components/ui/avatar'
import LineTab from '@/components/ui/line-tab'
<<<<<<< HEAD
import { selectedProjectAtom } from '@/store'

interface UserNameImage {
  name: string | null
  image: string | null
}

async function fetchNameImage(): Promise<UserNameImage | undefined> {
  try {
    const response = await fetch(
      `${process.env.NEXT_PUBLIC_BACKEND_URL}/api/user`,
      {
        method: 'GET',
        credentials: 'include'
      }
    )
    const data: User = (await response.json()) as User
    return {
      name: data.name.split(' ')[0] ?? data.email.split('@')[0],
      image: data.profilePictureUrl
    }
  } catch (error) {
    // eslint-disable-next-line no-console -- we need to log the error
    console.error(error)
  }
}
=======
import { userAtom } from '@/store'
>>>>>>> 73cbc40e

function Navbar(): React.JSX.Element {
  const [isOpen, setIsOpen] = useState<boolean>(false)
  const [isApple, setIsApple] = useState<boolean>(false)
  const user = useAtomValue(userAtom)

  const selectedProject = useAtomValue(selectedProjectAtom)

  const pathname = usePathname()

  const settingsTabs = [
    { id: 'profile', label: 'Profile' },
    { id: 'billing', label: 'Billing' }
  ]

  const projectTabs = [
    {
      id: 'secret',
      label: 'Secret',
      icon: <SecretSVG />
    },
    {
      id: 'variable',
      label: 'Variable',
      icon: <VariableSVG />
    },
    {
      id: 'environment',
      label: 'Environment',
      icon: <EnvironmentSVG />
    }
  ]

  useEffect(() => {
    const down = (e: KeyboardEvent): void => {
      if (e.key === 'k' && (e.metaKey || e.ctrlKey)) {
        e.preventDefault()
        setIsOpen((open) => !open)
      }
    }
    ;(() => {
      // a self-invoking function to check if the user is using an Apple device
      const userAgent = window.navigator.userAgent
      setIsApple(userAgent.includes('Mac OS X'))
    })()

    document.addEventListener('keydown', down)
    return () => {
      document.removeEventListener('keydown', down)
    }
  }, [])

  const handleLogOut = useCallback((): void => {
    // Expire cookies
    document.cookie = 'token=; expires=Thu, 01 Jan 1970 00:00:00 UTC; path=/'
    document.cookie =
      'isOnboardingFinished=; expires=Thu, 01 Jan 1970 00:00:00 UTC; path=/'

    // Clear local store
    localStorage.clear()

    // Redirect to login page
    // Using window.location because at times next router throws up this error: https://nextjs.org/docs/messages/next-router-not-mounted
    window.location.href = '/auth'
  }, [])

  return (
    <>
      {user ? (
        <>
          <nav className="flex flex-col gap-y-2 border-b border-[#DDDDDD]/[24%]">
            <div className="flex justify-between p-4">
              <button
                className="text-muted-foreground flex gap-x-2 rounded-xl bg-[#2A2C2E] px-2 py-[0.63rem] text-sm"
                onClick={() => {
                  setIsOpen(true)
                }}
                type="button"
              >
                <div className="flex items-center">
                  <Search className="mr-2 h-4 w-4 shrink-0 opacity-50" />
                  <span className="w-fit text-left text-white/80 2xl:w-[25rem]">
                    Search a Project, Secrect or anything...
                  </span>
                </div>

                <kbd className="text-muted-foreground pointer-events-none inline-flex h-5 select-none items-center gap-1 rounded bg-[#161819] p-2 font-mono text-xs font-medium opacity-100">
                  <span className={isApple ? 'text-base leading-[0px]' : ''}>
                    {isApple ? '⌘' : 'ctrl'}
                  </span>{' '}
                  K
                </kbd>
              </button>
              <DropdownMenu>
                <DropdownMenuTrigger className=" flex items-center gap-x-2 rounded-xl bg-[#2A2C2E] px-3 py-2">
                  {!user.name ? (
                    <>
                      <span className="h-6 w-6 animate-pulse rounded-full bg-white/20" />
                      <span className="h-5 w-20 animate-pulse rounded bg-white/20" />
                    </>
                  ) : (
                    <>
                      <Avatar>
                        <AvatarImage src={user.profilePictureUrl ?? ''} />
                        <AvatarFallback>
                          {user.name ? user.name.slice(0, 2) : ''}
                        </AvatarFallback>
                      </Avatar>
                      <span>{user.name}</span>
                    </>
                  )}
                  <DropdownSVG />
                </DropdownMenuTrigger>
                <DropdownMenuContent>
                  <DropdownMenuLabel>My Account</DropdownMenuLabel>
                  <DropdownMenuSeparator />
                  <Link href="/settings?tab=profile">
                    <DropdownMenuItem>Profile</DropdownMenuItem>
                  </Link>
                  <Link href="/settings?tab=billing">
                    <DropdownMenuItem>Billing</DropdownMenuItem>
                  </Link>
                  <Link href="/teams">
                    <DropdownMenuItem>Team</DropdownMenuItem>
                  </Link>
                  <Link href="/settings?tab=profile">
                    <DropdownMenuItem>User Settings</DropdownMenuItem>
                  </Link>

<<<<<<< HEAD
              <DropdownMenuSeparator />
              <DropdownMenuItem>Log out</DropdownMenuItem>
            </DropdownMenuContent>
          </DropdownMenu>
        </div>
        <div className="px-4">
          {pathname !== '/' &&
            (pathname === '/settings' ||
              pathname.split('/')[2] === selectedProject?.slug) && (
              <LineTab
                customID="linetab"
                tabs={
                  pathname.split('/')[2] === selectedProject?.slug
                    ? projectTabs
                    : settingsTabs
                }
              />
            )}
        </div>
      </nav>
      <SearchModel isOpen={isOpen} setIsOpen={setIsOpen} />
=======
                  <DropdownMenuSeparator />
                  <DropdownMenuItem onClick={handleLogOut}>
                    Log out
                  </DropdownMenuItem>
                </DropdownMenuContent>
              </DropdownMenu>
            </div>
            <div className="px-4">
              {(pathname === '/settings' ||
                pathname.split('/')[1] === 'project') && (
                <LineTab
                  customID="linetab"
                  tabs={
                    pathname.split('/')[1] === 'project'
                      ? projectTabs
                      : settingsTabs
                  }
                />
              )}
            </div>
          </nav>
          <SearchModel isOpen={isOpen} setIsOpen={setIsOpen} />
        </>
      ) : null}
>>>>>>> 73cbc40e
    </>
  )
}

export default Navbar<|MERGE_RESOLUTION|>--- conflicted
+++ resolved
@@ -6,10 +6,7 @@
 import Link from 'next/link'
 import { DropdownSVG } from '@public/svg/shared'
 import { SecretSVG, VariableSVG, EnvironmentSVG } from '@public/svg/dashboard'
-<<<<<<< HEAD
 import type { User } from '@keyshade/schema'
-=======
->>>>>>> 73cbc40e
 import { useAtomValue } from 'jotai'
 import SearchModel from './searchModel'
 import {
@@ -22,42 +19,13 @@
 } from '@/components/ui/dropdown-menu'
 import { Avatar, AvatarFallback, AvatarImage } from '@/components/ui/avatar'
 import LineTab from '@/components/ui/line-tab'
-<<<<<<< HEAD
 import { selectedProjectAtom } from '@/store'
-
-interface UserNameImage {
-  name: string | null
-  image: string | null
-}
-
-async function fetchNameImage(): Promise<UserNameImage | undefined> {
-  try {
-    const response = await fetch(
-      `${process.env.NEXT_PUBLIC_BACKEND_URL}/api/user`,
-      {
-        method: 'GET',
-        credentials: 'include'
-      }
-    )
-    const data: User = (await response.json()) as User
-    return {
-      name: data.name.split(' ')[0] ?? data.email.split('@')[0],
-      image: data.profilePictureUrl
-    }
-  } catch (error) {
-    // eslint-disable-next-line no-console -- we need to log the error
-    console.error(error)
-  }
-}
-=======
 import { userAtom } from '@/store'
->>>>>>> 73cbc40e
 
 function Navbar(): React.JSX.Element {
   const [isOpen, setIsOpen] = useState<boolean>(false)
   const [isApple, setIsApple] = useState<boolean>(false)
   const user = useAtomValue(userAtom)
-
   const selectedProject = useAtomValue(selectedProjectAtom)
 
   const pathname = usePathname()
@@ -181,29 +149,6 @@
                     <DropdownMenuItem>User Settings</DropdownMenuItem>
                   </Link>
 
-<<<<<<< HEAD
-              <DropdownMenuSeparator />
-              <DropdownMenuItem>Log out</DropdownMenuItem>
-            </DropdownMenuContent>
-          </DropdownMenu>
-        </div>
-        <div className="px-4">
-          {pathname !== '/' &&
-            (pathname === '/settings' ||
-              pathname.split('/')[2] === selectedProject?.slug) && (
-              <LineTab
-                customID="linetab"
-                tabs={
-                  pathname.split('/')[2] === selectedProject?.slug
-                    ? projectTabs
-                    : settingsTabs
-                }
-              />
-            )}
-        </div>
-      </nav>
-      <SearchModel isOpen={isOpen} setIsOpen={setIsOpen} />
-=======
                   <DropdownMenuSeparator />
                   <DropdownMenuItem onClick={handleLogOut}>
                     Log out
@@ -212,23 +157,23 @@
               </DropdownMenu>
             </div>
             <div className="px-4">
-              {(pathname === '/settings' ||
-                pathname.split('/')[1] === 'project') && (
-                <LineTab
-                  customID="linetab"
-                  tabs={
-                    pathname.split('/')[1] === 'project'
-                      ? projectTabs
-                      : settingsTabs
-                  }
-                />
-              )}
+              {pathname !== '/' &&
+            (pathname === '/settings' ||
+                  pathname.split('/')[2] === selectedProject?.slug) && (
+                  <LineTab
+                    customID="linetab"
+                    tabs={
+                      pathname.split('/')[2] === selectedProject?.slug
+                        ? projectTabs
+                        : settingsTabs
+                    }
+                  />
+                )}
             </div>
           </nav>
           <SearchModel isOpen={isOpen} setIsOpen={setIsOpen} />
         </>
       ) : null}
->>>>>>> 73cbc40e
     </>
   )
 }
