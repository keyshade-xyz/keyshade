--- conflicted
+++ resolved
@@ -13,17 +13,13 @@
   SettingsSVG,
   TeamSVG
 } from '@public/svg/shared'
-<<<<<<< HEAD
-=======
-import TierLimit from './tierLimit'
->>>>>>> 877c36e0
 import SidebarTab from './sidebarTab'
-import { Combobox } from '@/components/ui/combobox'
 import { selectedWorkspaceAtom } from '@/store'
 import { VERSION_BADGE } from '@/constants/sidebar'
 import { GeistSansFont } from '@/fonts'
+import { Combobox } from '@/components/ui/combobox'
 
-function Sidebar(): JSX.Element {
+function Sidebar(): React.JSX.Element {
   const selectedWorkspace = useAtomValue(selectedWorkspaceAtom)
 
   const sidebarTabData = [
@@ -98,35 +94,26 @@
           })}
         </div>
 
-<<<<<<< HEAD
         <div className="flex flex-col gap-y-8 text-neutral-500 [&_a]:flex [&_a]:gap-x-2.5 [&_a]:transition-colors [&_a]:hover:text-white">
           <a
             className="pl-5"
-            href="https://docs.keyshade.xyz/"
+            href="https://docs.keyshade.io/"
             rel="noopener noreferrer"
             target="_blank"
           >
             <DocumentSVG /> Docs{' '}
             <LinkArrowSVG className="-translate-x-1 translate-y-1.5" />
           </a>
+
           <a
             className="pl-5"
-            href="mailto:support@keyshade.xyz?subject=Feedback%20for%20Keyshade%20Platform"
+            href="mailto:support@keyshade.io?subject=Feedback%20for%20Keyshade%20Platform"
             rel="noopener noreferrer"
             target="_blank"
           >
             <FeedbackSVG /> Feedback
           </a>
         </div>
-=======
-        {/* Contact Us */}
-        <Link
-          className="relative flex w-full gap-x-3 rounded-md p-2.5 capitalize transition-colors hover:text-white/60"
-          href="mailto:support@keyshade.io?subject=Query"
-        >
-          <div>Contact Us</div>
-        </Link>
->>>>>>> 877c36e0
 
         {/* Sticky Footer */}
         <div className="sticky bottom-0 z-50 pt-4">
