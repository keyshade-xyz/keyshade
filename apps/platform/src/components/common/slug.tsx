import { CheckmarkSVG, CopySVG } from '@public/svg/shared'
// eslint-disable-next-line camelcase -- we need to import the font
import { Roboto_Mono } from 'next/font/google'
import { useState } from 'react'
import { toast } from 'sonner'

const roboto = Roboto_Mono({ weight: ['400'], subsets: ['latin'] })

interface SlugProps {
  text: string
}

export default function Slug({ text }: SlugProps): React.JSX.Element {
  const [copied, setCopied] = useState(false)
  
  const copyToClipboard = () => {
    navigator.clipboard.writeText(text)
    setCopied(true)

    toast.success('Copied to clipboard!', {
      description: (
        <p className="text-xs text-green-300">
          The slug got copied to your clipboard.
        </p>
      )
    })

    setTimeout(() => setCopied(false), 5000)
  }

  return (
    <button
<<<<<<< HEAD
      className={`${roboto.className} flex justify-between cursor-copy gap-2 rounded-lg bg-white/10 px-3 py-2 font-mono text-sm text-white/50 hover:bg-white/15`}
=======
      className={`${roboto.className} flex cursor-copy gap-2 whitespace-nowrap rounded-lg bg-white/10 px-3 py-2 font-mono text-sm text-white/50 hover:bg-white/15`}
>>>>>>> ff891ae3
      onClick={copyToClipboard}
      type="button"
    >
      {text} {copied ? <CheckmarkSVG className="w-[20px] h-[20px]" /> : <CopySVG className="w-[20px]" />}
    </button>
  )
}<|MERGE_RESOLUTION|>--- conflicted
+++ resolved
@@ -30,11 +30,7 @@
 
   return (
     <button
-<<<<<<< HEAD
-      className={`${roboto.className} flex justify-between cursor-copy gap-2 rounded-lg bg-white/10 px-3 py-2 font-mono text-sm text-white/50 hover:bg-white/15`}
-=======
       className={`${roboto.className} flex cursor-copy gap-2 whitespace-nowrap rounded-lg bg-white/10 px-3 py-2 font-mono text-sm text-white/50 hover:bg-white/15`}
->>>>>>> ff891ae3
       onClick={copyToClipboard}
       type="button"
     >
