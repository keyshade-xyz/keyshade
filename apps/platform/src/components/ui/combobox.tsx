'use client'

import { ChevronsUpDown, Check } from 'lucide-react'
import { useCallback, useEffect, useState } from 'react'
import { useRouter } from 'next/navigation'
import { toast } from 'sonner'
<<<<<<< HEAD
import type { WorkspaceWithTierLimitAndProjectCount } from '@keyshade/schema'
import { useAtom, useSetAtom } from 'jotai'
=======
import { useAtom } from 'jotai'
>>>>>>> ff971835
import { AddSVG } from '@public/svg/shared'
import { Label } from './label'
import { Input } from './input'
import {
  Dialog,
  DialogContent,
  DialogDescription,
  DialogHeader,
  DialogTitle,
  DialogTrigger
} from './dialog'
import { Button } from './button'
import { cn } from '@/lib/utils'
import {
  Popover,
  PopoverContent,
  PopoverTrigger
} from '@/components/ui/popover'
import {
  Command,
  CommandEmpty,
  CommandInput,
  CommandItem,
  CommandList
} from '@/components/ui/command'
import ControllerInstance from '@/lib/controller-instance'
<<<<<<< HEAD
import { globalSearchDataAtom, selectedWorkspaceAtom } from '@/store'
=======
import { allWorkspacesAtom, selectedWorkspaceAtom } from '@/store'
>>>>>>> ff971835
import { useHttp } from '@/hooks/use-http'

export function Combobox(): React.JSX.Element {
  const [open, setOpen] = useState<boolean>(false)
  const [newWorkspaceName, setNewWorkspaceName] = useState<string>('')
  const [isLoading, setIsLoading] = useState<boolean>(false)
  const router = useRouter()

  const getWorkspacesOfUser = useHttp(() =>
    ControllerInstance.getInstance().workspaceController.getWorkspacesOfUser({})
  )

  const createWorkspace = useHttp(() =>
    ControllerInstance.getInstance().workspaceController.createWorkspace({
      name: newWorkspaceName
    })
  )

<<<<<<< HEAD
  const setGlobalSearchData = useSetAtom(globalSearchDataAtom)
=======
  const [allWorkspaces, setAllWorkspaces] = useAtom(allWorkspacesAtom)
>>>>>>> ff971835
  const [selectedWorkspace, setSelectedWorkspace] = useAtom(
    selectedWorkspaceAtom
  )

  const handleCreateWorkspace = useCallback(async () => {
    if (newWorkspaceName.trim() === '') {
      toast.error('Workspace name is empty', {
        description: 'Please enter a workspace name'
      })
      return
    }

    setIsLoading(true)
    toast.loading('Creating workspace...')

    try {
      const { success, data } = await createWorkspace()

      if (success && data) {
        toast.success('Workspace created successfully')
        setSelectedWorkspace(data)
        setAllWorkspaces((prev) => [...prev, data])
        setOpen(false)
      }
    } finally {
      setIsLoading(false)
      toast.dismiss()
    }
  }, [
    createWorkspace,
    newWorkspaceName,
    setAllWorkspaces,
    setSelectedWorkspace
  ])

  useEffect(() => {
    getWorkspacesOfUser().then(({ success, data }) => {
      if (success && data) {
        setGlobalSearchData((prev) => ({
          ...prev,
          workspaces: data.items.map((workspace) => ({
            id: workspace.id,
            name: workspace.name,
            slug: workspace.slug
          }))
        }))
        setAllWorkspaces(data.items)
        setSelectedWorkspace(data.items[0])
      }
    })
<<<<<<< HEAD
  }, [setSelectedWorkspace, getWorkspacesOfUser, setGlobalSearchData])
=======
  }, [setSelectedWorkspace, setAllWorkspaces, getWorkspacesOfUser])
>>>>>>> ff971835

  return (
    <Popover onOpenChange={setOpen} open={open}>
      <PopoverTrigger asChild>
        <button
          aria-controls="popover-content"
          aria-expanded={open}
          className="flex items-center justify-between rounded-xl border border-white/10 bg-[#161819] px-[0.6875rem] py-[0.8125rem]"
          role="combobox"
          type="button"
        >
          <div className="flex gap-x-[0.88rem]">
            <div className="flex aspect-square items-center rounded-[0.3125rem] bg-[#0B0D0F] p-[0.62rem] text-xl">
              {selectedWorkspace?.icon ?? '🔥'}
            </div>
            <div className="flex flex-col items-start">
              <div className="text-lg text-white">
                {selectedWorkspace?.name ?? 'No workspace'}
              </div>
              <span className="text-xs text-white/55">
                {selectedWorkspace?.projects}{' '}
                {selectedWorkspace?.projects === 1 ? 'project' : 'projects'}
              </span>
            </div>
          </div>

          <ChevronsUpDown className="ml-2 h-4 w-4 shrink-0 opacity-50" />
        </button>
      </PopoverTrigger>
      <PopoverContent className="bg-[#161819] text-white md:w-[16rem]">
        <div>
          <Command>
            <CommandInput placeholder="Type a command or search..." />
            <CommandList className="max-h-[10rem]">
              <CommandEmpty>No workspace found.</CommandEmpty>
              {allWorkspaces.map((workspace) => {
                return (
                  <CommandItem
                    key={workspace.id}
                    onSelect={() => {
                      setSelectedWorkspace(workspace)
                      router.refresh()
                      setOpen(false)
                    }}
                  >
                    {' '}
                    <Check
                      className={cn(
                        'mr-2 h-4 w-4',
                        selectedWorkspace?.name === workspace.name
                          ? 'opacity-100'
                          : 'opacity-0'
                      )}
                    />{' '}
                    {workspace.icon ?? '🔥'} {workspace.name}
                  </CommandItem>
                )
              })}
            </CommandList>
          </Command>
          <Dialog>
            <DialogTrigger className="w-full">
              <Button className="mt-5 w-full">
                <AddSVG /> New workspace
              </Button>
            </DialogTrigger>
            <DialogContent className="bg-[#1E1E1F]">
              <DialogHeader>
                <DialogTitle>Make a new workspace</DialogTitle>
                <DialogDescription>
                  Create a new workspace to organize your projects.
                </DialogDescription>
              </DialogHeader>
              <div className="flex flex-col gap-y-8">
                <div className="flex w-full flex-col">
                  <div className="flex flex-row items-center gap-4">
                    <Label className="text-right" htmlFor="name">
                      Name
                    </Label>
                    <Input
                      className="col-span-3"
                      id="name"
                      onChange={(e) => {
                        setNewWorkspaceName(e.target.value)
                      }}
                      placeholder="Enter the name"
                    />
                  </div>
                </div>

                <div className="flex w-full justify-end">
                  <Button
                    disabled={isLoading}
                    onClick={handleCreateWorkspace}
                    variant="secondary"
                  >
                    Add workspace
                  </Button>
                </div>
              </div>
            </DialogContent>
          </Dialog>
        </div>
      </PopoverContent>
    </Popover>
  )
}<|MERGE_RESOLUTION|>--- conflicted
+++ resolved
@@ -4,12 +4,7 @@
 import { useCallback, useEffect, useState } from 'react'
 import { useRouter } from 'next/navigation'
 import { toast } from 'sonner'
-<<<<<<< HEAD
-import type { WorkspaceWithTierLimitAndProjectCount } from '@keyshade/schema'
 import { useAtom, useSetAtom } from 'jotai'
-=======
-import { useAtom } from 'jotai'
->>>>>>> ff971835
 import { AddSVG } from '@public/svg/shared'
 import { Label } from './label'
 import { Input } from './input'
@@ -36,11 +31,7 @@
   CommandList
 } from '@/components/ui/command'
 import ControllerInstance from '@/lib/controller-instance'
-<<<<<<< HEAD
-import { globalSearchDataAtom, selectedWorkspaceAtom } from '@/store'
-=======
-import { allWorkspacesAtom, selectedWorkspaceAtom } from '@/store'
->>>>>>> ff971835
+import { allWorkspacesAtom, globalSearchDataAtom, selectedWorkspaceAtom } from '@/store'
 import { useHttp } from '@/hooks/use-http'
 
 export function Combobox(): React.JSX.Element {
@@ -59,11 +50,8 @@
     })
   )
 
-<<<<<<< HEAD
   const setGlobalSearchData = useSetAtom(globalSearchDataAtom)
-=======
   const [allWorkspaces, setAllWorkspaces] = useAtom(allWorkspacesAtom)
->>>>>>> ff971835
   const [selectedWorkspace, setSelectedWorkspace] = useAtom(
     selectedWorkspaceAtom
   )
@@ -114,11 +102,7 @@
         setSelectedWorkspace(data.items[0])
       }
     })
-<<<<<<< HEAD
-  }, [setSelectedWorkspace, getWorkspacesOfUser, setGlobalSearchData])
-=======
-  }, [setSelectedWorkspace, setAllWorkspaces, getWorkspacesOfUser])
->>>>>>> ff971835
+  }, [setSelectedWorkspace, setAllWorkspaces, getWorkspacesOfUser, setGlobalSearchData])
 
   return (
     <Popover onOpenChange={setOpen} open={open}>
