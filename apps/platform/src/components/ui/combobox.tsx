--- conflicted
+++ resolved
@@ -32,11 +32,7 @@
 } from '@/components/ui/command'
 import ControllerInstance from '@/lib/controller-instance'
 import { useAtom } from 'jotai'
-<<<<<<< HEAD
 import { currentWorkspaceAtom } from '@/store'
-=======
-import { selectedWorkspaceAtom } from '@/store'
->>>>>>> acc96f77
 
 async function getAllWorkspace(): Promise<Workspace[] | undefined> {
   try {
@@ -67,13 +63,7 @@
   const [newWorkspaceName, setNewWorkspaceName] = useState<string>('')
   const [isNameEmpty, setIsNameEmpty] = useState<boolean>(false)
 
-<<<<<<< HEAD
-  const [currentWorkspace, setCurrentWorkspace] = useAtom(currentWorkspaceAtom)
-=======
-  const [selectedWorkspace, setselectedWorkspace] = useAtom(
-    selectedWorkspaceAtom
-  )
->>>>>>> acc96f77
+  const [currentWorkspace, setCurrentWorkspace] = useAtom(currentWorkspaceAtom
 
   const router = useRouter()
 
@@ -114,22 +104,14 @@
       .then((data) => {
         if (data) {
           setAllWorkspaces(data)
-<<<<<<< HEAD
           setCurrentWorkspace(data[0])
-=======
-          setselectedWorkspace(data[0])
->>>>>>> acc96f77
         }
       })
       .catch((error) => {
         // eslint-disable-next-line no-console -- we need to log the error
         console.error('error:', error)
       })
-<<<<<<< HEAD
   }, [setCurrentWorkspace])
-=======
-  }, [setselectedWorkspace])
->>>>>>> acc96f77
 
   return (
     <Popover onOpenChange={setOpen} open={open}>
@@ -147,11 +129,7 @@
             </div>
             <div className="flex flex-col items-start">
               <div className="text-lg text-white">
-<<<<<<< HEAD
                 {currentWorkspace?.name ?? 'No workspace'}
-=======
-                {selectedWorkspace?.name ?? 'No workspace'}
->>>>>>> acc96f77
               </div>
               <span className="text-xs text-white/55">100+ projects</span>
             </div>
@@ -180,11 +158,7 @@
                     <Check
                       className={cn(
                         'mr-2 h-4 w-4',
-<<<<<<< HEAD
                         currentWorkspace?.name === workspace.name
-=======
-                        selectedWorkspace?.name === workspace.name
->>>>>>> acc96f77
                           ? 'opacity-100'
                           : 'opacity-0'
                       )}
