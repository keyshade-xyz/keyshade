--- conflicted
+++ resolved
@@ -10,13 +10,6 @@
 export default function EmptyProjectsState() {
   const setIsCreateProjectDialogOpen = useSetAtom(createProjectOpenAtom)
   return (
-<<<<<<< HEAD
-    <div className="flex h-full flex-col items-center justify-center gap-y-4">
-      <FolderIconSVG width="100" />
-      <div className="text-4xl">Start your First Project</div>
-      <div>
-        Create a project and start setting up your variables and secret keys
-=======
     <div
       className={`${GeistSansFont.className} mt-[10vh] flex h-[40vh] flex-col items-center justify-center gap-y-4`}
     >
@@ -35,7 +28,6 @@
         <div className="text-base text-neutral-500">
           Create a project and start storing your data
         </div>
->>>>>>> 698a5de7
       </div>
       <Button
         onClick={() => setIsCreateProjectDialogOpen(true)}
