import React, { useEffect, useState, useMemo } from 'react'
import secretDetector from '@keyshade/secret-scan'
import { parse as parseDotenv } from 'dotenv'
import type { Project } from '@keyshade/schema'
import { SecretSVG, VariableSVG } from '@public/svg/dashboard'
<<<<<<< HEAD
import ModifyFileScan from '../ModifyFileScan'
=======
>>>>>>> ae0a9232
import ImportConfiguration from '../ImportConfiguration'
import {
  Select,
  SelectContent,
  SelectItem,
  SelectTrigger,
  SelectValue
} from '@/components/ui/select'
import { useHttp } from '@/hooks/use-http'
import ControllerInstance from '@/lib/controller-instance'
import { Button } from '@/components/ui/button'
import {
  Dialog,
  DialogContent,
  DialogDescription,
  DialogHeader,
  DialogTitle
} from '@/components/ui/dialog'

interface Environment {
  id: string
  name: string
  slug: string
}

interface ScanEnvModalProps {
  isOpen: boolean
  onClose: () => void
  content: string
  projectSlug: Project['slug']
}

function ScanEnvModal({
  projectSlug,
  isOpen,
  onClose,
  content
}: ScanEnvModalProps): React.JSX.Element {
  const [environments, setEnvironments] = useState<Environment[]>([])
  const [selectedEnvironment, setSelectedEnvironment] =
    useState<Environment | null>(null)
  const [isProceedModalOpen, setIsProceedModalOpen] = useState(false)

  const parsedContent = useMemo(() => parseDotenv(content), [content])
  const secretsAndVariables = useMemo(
    () => secretDetector.scanJsObject(parsedContent),
    [parsedContent]
  )

  const [selectedItems, setSelectedItems] = useState<
    Record<string, 'secret' | 'variable'>
  >({})

  const [proceedPayload, setProceedPayload] = useState<{
    secrets: Record<string, string>
    variables: Record<string, string>
  }>({ secrets: {}, variables: {} })

  const allItems = useMemo(
    () => ({
      ...secretsAndVariables.secrets,
      ...secretsAndVariables.variables
    }),
    [secretsAndVariables.secrets, secretsAndVariables.variables]
  )

  const [draggingKey, setDraggingKey] = useState<string | null>(null)
  const [over, setOver] = useState<null | 'secret' | 'variable'>(null)

  const handleDragStart = (e: React.DragEvent, key: string) => {
    e.dataTransfer.setData('text/plain', key)
    e.dataTransfer.effectAllowed = 'move'
    setDraggingKey(key)
  }

  const handleDragEnd = () => setDraggingKey(null)

  const handleDragOver =
    (target: 'secret' | 'variable') => (e: React.DragEvent) => {
      e.preventDefault()
      e.stopPropagation()
      e.dataTransfer.dropEffect = 'move'
      setOver(target)
    }

  const handleDrop =
    (target: 'secret' | 'variable') => (e: React.DragEvent) => {
      e.preventDefault()
      e.stopPropagation()
      const key = e.dataTransfer.getData('text/plain')
      if (!key || !(key in allItems)) return
      setSelectedItems((prev) =>
        prev[key] === target ? prev : { ...prev, [key]: target }
      )
      setOver(null)
      setDraggingKey(null)
    }

  const secretsList = useMemo(
    () =>
      Object.entries(selectedItems)
        .filter(([, type]) => type === 'secret')
        .map(([key]) => {
          return (
            <div
              className={`w-fit cursor-grab select-none rounded-md bg-neutral-800 p-2 text-xs text-white
                ${draggingKey === key ? 'opacity-60' : ''}`}
              draggable
              key={key}
              onDragEnd={handleDragEnd}
              onDragStart={(e) => handleDragStart(e, key)}
            >
              {key}
            </div>
          )
        }),
    [selectedItems, draggingKey]
  )

  const variablesList = useMemo(
    () =>
      Object.entries(selectedItems)
        .filter(([, type]) => type === 'variable')
        .map(([key]) => {
          return (
            <div
              className={`w-fit cursor-grab select-none rounded-md bg-neutral-800 p-2 text-xs text-white
                ${draggingKey === key ? 'opacity-60' : ''}`}
              draggable
              key={key}
              onDragEnd={handleDragEnd}
              onDragStart={(e) => handleDragStart(e, key)}
            >
              {key}
            </div>
          )
        }),
    [selectedItems, draggingKey]
  )

  const secretsCount = secretsList.length
  const variablesCount = variablesList.length

  const getTransformedSecretsAndVariables = () => {
    const transformedSecrets: Record<string, string> = {}
    const transformedVariables: Record<string, string> = {}

    Object.entries(selectedItems).forEach(([key, type]) => {
      const value = allItems[key]
      if (type === 'secret') {
        transformedSecrets[key] = value
      } else {
        transformedVariables[key] = value
      }
    })

    return {
      secrets: transformedSecrets,
      variables: transformedVariables
    }
  }

  const getProjectEnvironment = useHttp((slug: string) =>
    ControllerInstance.getInstance().environmentController.getAllEnvironmentsOfProject(
      {
        projectSlug: slug
      }
    )
  )

  useEffect(() => {
    const fetchEnvironments = async () => {
      await getProjectEnvironment(projectSlug).then(({ data, success }) => {
        if (success && data?.items) {
          const envList = data.items.map((env: Environment) => ({
            id: env.id,
            name: env.name,
            slug: env.slug
          }))
          setEnvironments(envList)
        }
      })
    }
    fetchEnvironments()
  }, [projectSlug, getProjectEnvironment])

  useEffect(() => {
    const initialSelection: Record<string, 'secret' | 'variable'> = {}

    Object.keys(secretsAndVariables.secrets as object).forEach((key) => {
      initialSelection[key] = 'secret'
    })

    Object.keys(secretsAndVariables.variables as object).forEach((key) => {
      initialSelection[key] = 'variable'
    })

    setSelectedItems(initialSelection)
  }, [secretsAndVariables])

  const handleProceed = () => {
    const entries = getTransformedSecretsAndVariables()
    setProceedPayload(entries)

    onClose()
    setIsProceedModalOpen(true)
  }

  const handleEnvironmentSelect = (value: string) => {
    const environment = JSON.parse(value) as Environment
    setSelectedEnvironment(environment)
  }

  return (
    <>
      <Dialog onOpenChange={onClose} open={isOpen}>
        <DialogContent className="max-w-3xl rounded-lg border border-white/25 bg-[#1E1E1F]">
          <DialogHeader className="border-b border-white/20 pb-4">
            <DialogTitle className="text-xl font-semibold">
              Reorganize Selection
            </DialogTitle>
            <DialogDescription className="text-sm font-normal leading-5 text-gray-400">
              Reorganize secrets and variables before import.
            </DialogDescription>
          </DialogHeader>

          <div className="flex flex-col gap-1 overflow-x-auto border-b border-white/20">
            <div className="flex max-h-[40vh] flex-row gap-4  py-2">
              <div
                className={`flex flex-1 flex-col gap-2 overflow-y-auto rounded-md border-2 bg-[#393A3B] p-2 text-sm text-white transition-colors ${
                  over === 'secret'
                    ? 'border-blue-500 bg-blue-500 bg-opacity-10'
                    : 'border-white/20 hover:border-white/40'
                }`}
                onDragEnter={handleDragOver('secret')}
                onDragLeave={(e) => {
                  if (
                    !(e.currentTarget as Node).contains(e.relatedTarget as Node)
                  )
                    setOver(null)
                }}
                onDragOver={handleDragOver('secret')}
                onDrop={handleDrop('secret')}
              >
                <div className="flex items-center gap-2">
                  <SecretSVG height={21} width={21} />
                  <p>{secretsCount} secrets to import</p>
                </div>
                <div className="ml-6 flex flex-wrap gap-1.5">{secretsList}</div>
              </div>
              <div
                className={`flex flex-1 flex-col gap-2 overflow-y-auto rounded-md border-2 bg-[#393A3B] p-2 text-sm text-white transition-colors ${
                  over === 'variable'
                    ? 'border-blue-500 bg-blue-500 bg-opacity-10'
                    : 'border-white/20 hover:border-white/40'
                }`}
                onDragEnter={handleDragOver('variable')}
                onDragLeave={(e) => {
                  if (
                    !(e.currentTarget as Node).contains(e.relatedTarget as Node)
                  )
                    setOver(null)
                }}
                onDragOver={handleDragOver('variable')}
                onDrop={handleDrop('variable')}
              >
                <div className="flex items-center gap-2">
                  <VariableSVG height={21} width={21} />
                  <p>{variablesCount} variables to import</p>
                </div>
                <div className="ml-6 flex flex-wrap gap-1.5">
                  {variablesList}
                </div>
              </div>
            </div>
            <p className="pb-4 text-sm text-white/60">
              You&apos;re importing a total of{' '}
              <span className="font-semibold text-white/80">
                {secretsCount + variablesCount}
              </span>{' '}
              configuration items.
            </p>
          </div>

          <div className="flex flex-col gap-y-2 border-b border-white/20 pb-4 pt-3">
            <label
              className="font-medium text-white"
              htmlFor="environment-select"
            >
              Select Environment
            </label>
            <Select
              onValueChange={handleEnvironmentSelect}
              value={
                selectedEnvironment ? JSON.stringify(selectedEnvironment) : ''
              }
            >
              <SelectTrigger
                className="h-fit w-full rounded-[0.375rem] bg-[#393A3B]"
                id="environment-select"
              >
                <SelectValue placeholder="Select environment">
                  {selectedEnvironment?.name || 'Select environment'}
                </SelectValue>
              </SelectTrigger>
              <SelectContent className="border-[0.013rem] border-white/10 bg-[#393A3B] text-white">
                {environments.length > 0 ? (
                  environments.map((environment) => (
                    <SelectItem
                      className="hover:bg-[#393A3B]/80"
                      key={environment.id}
                      value={JSON.stringify(environment)}
                    >
                      {environment.name}
                    </SelectItem>
                  ))
                ) : (
                  <div className="px-4 py-2 text-sm text-yellow-600">
                    No environments available in this project.
                  </div>
                )}
              </SelectContent>
            </Select>
          </div>

          <div className="flex flex-col gap-4">
            <div className="text-sm text-white/60">
              Drag items to customize your selection, or proceed as is.
            </div>
            <div className="flex items-center justify-end">
              <Button
                disabled={!selectedEnvironment}
                onClick={handleProceed}
                variant="secondary"
              >
                Proceed
              </Button>
            </div>
          </div>
        </DialogContent>
      </Dialog>

      <ImportConfiguration
        environmentSlug={selectedEnvironment?.slug || ''}
        isOpen={isProceedModalOpen}
        onClose={() => setIsProceedModalOpen(false)}
        projectSlug={projectSlug}
        secretsAndVariables={proceedPayload}
      />
    </>
  )
}

export default ScanEnvModal<|MERGE_RESOLUTION|>--- conflicted
+++ resolved
@@ -3,10 +3,7 @@
 import { parse as parseDotenv } from 'dotenv'
 import type { Project } from '@keyshade/schema'
 import { SecretSVG, VariableSVG } from '@public/svg/dashboard'
-<<<<<<< HEAD
 import ModifyFileScan from '../ModifyFileScan'
-=======
->>>>>>> ae0a9232
 import ImportConfiguration from '../ImportConfiguration'
 import {
   Select,
