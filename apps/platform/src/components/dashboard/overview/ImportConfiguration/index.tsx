import React, { useState, useEffect, useCallback, useMemo } from 'react'
import { CheckCircle, Loader2, X } from 'lucide-react'
<<<<<<< HEAD
import { useAtomValue, useSetAtom } from 'jotai'
=======
import { useSetAtom } from 'jotai'
import { toast } from 'sonner'
>>>>>>> 63ebfc01
import { Button } from '@/components/ui/button'
import ControllerInstance from '@/lib/controller-instance'
import { projectSecretCountAtom, projectVariableCountAtom, selectedProjectAtom } from '@/store'

interface ImportConfigurationProps {
  isOpen: boolean
  onClose: () => void
  secretsAndVariables: {
    secrets: Record<string, string>
    variables: Record<string, string>
  }
  environmentSlug: string
  projectSlug: string
  onImport?: (config: ImportConfig) => Promise<void>
}

interface ImportConfig {
  selectedSecrets: Record<string, string>
  selectedVariables: Record<string, string>
}

<<<<<<< HEAD
type ImportStep = 'importing' | 'complete' | 'error'

=======
>>>>>>> 63ebfc01
interface ImportStatus {
  currentStep: string
  isImporting: boolean
  secretsDone: boolean
  variablesDone: boolean
}

function ImportConfiguration({
  isOpen,
  onClose,
  secretsAndVariables,
  environmentSlug,
  projectSlug,
  onImport
}: ImportConfigurationProps): React.JSX.Element {
  const setProjectSecretCount = useSetAtom(projectSecretCountAtom)
  const setProjectVariableCount = useSetAtom(projectVariableCountAtom)
<<<<<<< HEAD
  const selectedProject = useAtomValue(selectedProjectAtom)
  const [step, setStep] = useState<ImportStep>('importing')
=======
>>>>>>> 63ebfc01
  const [selectedItems, setSelectedItems] = useState<
    Record<string, 'secret' | 'variable'>
  >({})
  const totalSecrets = Object.keys(secretsAndVariables.secrets).length
  const totalVariables = Object.keys(secretsAndVariables.variables).length
  const [importStatus, setImportStatus] = useState<ImportStatus>({
    currentStep: 'Preparing import',
    isImporting: true,
    secretsDone: false,
    variablesDone: false
  })

  // Memoize allItems to prevent recreation on every render
  const allItems = useMemo(
    () => ({
      ...secretsAndVariables.secrets,
      ...secretsAndVariables.variables
    }),
    [secretsAndVariables.secrets, secretsAndVariables.variables]
  )

  // Initialize selected items based on detected classification
  useEffect(() => {
    const initialSelection: Record<string, 'secret' | 'variable'> = {}

    Object.keys(secretsAndVariables.secrets).forEach((key) => {
      initialSelection[key] = 'secret'
    })

    Object.keys(secretsAndVariables.variables).forEach((key) => {
      initialSelection[key] = 'variable'
    })

    setSelectedItems(initialSelection)
  }, [secretsAndVariables])

  const validateTierLimits = useCallback(() => {
    if (!selectedProject) {
      return {
        isValid: false,
        error: 'Project data is not loaded yet. Please wait and try again.'
      }
    }

    if (Object.keys(selectedItems).length === 0) {
      return {
        isValid: false,
        error: 'Items are still being processed. Please wait and try again.'
      }
    }

    const selectedSecrets: Record<string, string> = {}
    const selectedVariables: Record<string, string> = {}

    Object.entries(selectedItems).forEach(([key, type]) => {
      if (type === 'secret') {
        selectedSecrets[key] = allItems[key]
      } else {
        selectedVariables[key] = allItems[key]
      }
    })

    const secretsToImport = Object.keys(selectedSecrets).length
    const variablesToImport = Object.keys(selectedVariables).length

    // Check secret limits
    if (selectedProject.maxAllowedSecrets !== -1) { // -1 means unlimited
      const currentSecrets = selectedProject.totalSecrets || 0
      const totalSecretsAfterImport = currentSecrets + secretsToImport

      if (totalSecretsAfterImport > selectedProject.maxAllowedSecrets) {
        const availableSlots = selectedProject.maxAllowedSecrets - currentSecrets
        return {
          isValid: false,
          error: `You can only import ${availableSlots} more secrets. Your plan allows ${selectedProject.maxAllowedSecrets} secrets per project, and you currently have ${currentSecrets} secrets.`
        }
      }
    }

    // Check variable limits
    if (selectedProject.maxAllowedVariables !== -1) { // -1 means unlimited
      const currentVariables = selectedProject.totalVariables || 0
      const totalVariablesAfterImport = currentVariables + variablesToImport

      if (totalVariablesAfterImport > selectedProject.maxAllowedVariables) {
        const availableSlots = selectedProject.maxAllowedVariables - currentVariables
        return {
          isValid: false,
          error: `You can only import ${availableSlots} more variables. Your plan allows ${selectedProject.maxAllowedVariables} variables per project, and you currently have ${currentVariables} variables.`
        }
      }
    }

    return { isValid: true, error: null }
  }, [selectedProject, selectedItems, allItems])

  const handleImport = useCallback(async () => {
<<<<<<< HEAD
    const validation = validateTierLimits()
    if (!validation.isValid) {
      setImportStatus((prev) => ({
        ...prev,
        errors: [validation.error!],
        isImporting: false,
        currentStep: 'Validation failed'
      }))
      setStep('error')
      return
    }

    setImportStatus((prev) => ({ ...prev, isImporting: true }))
=======
    setImportStatus((prev) => ({
      ...prev,
      isImporting: true,
      currentStep: 'Preparing import',
      secretsDone: false,
      variablesDone: false
    }))
>>>>>>> 63ebfc01

    const selectedSecrets: Record<string, string> = {}
    const selectedVariables: Record<string, string> = {}

    Object.entries(selectedItems).forEach(([key, type]) => {
      if (type === 'secret') {
        selectedSecrets[key] = allItems[key]
      } else {
        selectedVariables[key] = allItems[key]
      }
    })

<<<<<<< HEAD
    setImportStatus({
      secretsImported: 0,
      variablesImported: 0,
      totalSecrets,
      totalVariables,
      currentStep: `Importing 0 of ${totalSecrets + totalVariables}`,
      errors: [],
      isImporting: true
    })

    const errors: string[] = []

=======
>>>>>>> 63ebfc01
    try {
      const secretEntries = Object.entries(selectedSecrets).map(
        ([name, value]) => ({
          name,
          value,
          environmentSlug
        })
      )
      const variableEntries = Object.entries(selectedVariables).map(
        ([name, value]) => ({
          name,
          value,
          environmentSlug
        })
      )
      const hasSecrets = secretEntries.length > 0
      const hasVariables = variableEntries.length > 0

      if (hasSecrets) {
        setImportStatus((prev) => ({
          ...prev,
          currentStep: 'Importing secrets'
        }))

<<<<<<< HEAD
        if (!success) {
          errors.push(`Failed to import secret "${key}": ${String(error)}`)
=======
        const secretResponse =
          await ControllerInstance.getInstance().secretController.bulkCreateSecrets(
            {
              projectSlug,
              secrets: secretEntries
            }
          )

        if (!secretResponse.success) {
          const message =
            secretResponse.error?.message ?? 'Failed to import secrets'
          toast.error(message)
>>>>>>> 63ebfc01
          setImportStatus((prev) => ({
            ...prev,
            isImporting: false,
            currentStep: 'Import failed'
          }))
          return
        }

        setProjectSecretCount((prev) => prev + secretEntries.length)
        setImportStatus((prev) => ({
          ...prev,
          secretsDone: true,
          currentStep: hasVariables ? 'Importing variables' : 'Import complete'
        }))
      }

      if (hasVariables) {
        const variableResponse =
          await ControllerInstance.getInstance().variableController.bulkCreateVariables(
            {
              projectSlug,
              variables: variableEntries
            }
          )

<<<<<<< HEAD
        setImportStatus((prev) => ({
          ...prev,
          variablesImported: current,
          currentStep: `Importing ${totalSecrets + current} of ${totalSecrets + totalVariables}`
        }))

        if (!success) {
          errors.push(`Failed to import variable "${key}": ${String(error)}`)
=======
        if (!variableResponse.success) {
          const message =
            variableResponse.error?.message ?? 'Failed to import variables'
          toast.error(message)
>>>>>>> 63ebfc01
          setImportStatus((prev) => ({
            ...prev,
            isImporting: false,
            currentStep: 'Import failed'
          }))
          return
        }

        setProjectVariableCount((prev) => prev + variableEntries.length)
        setImportStatus((prev) => ({
          ...prev,
          variablesDone: true,
          currentStep: 'Import complete'
        }))
      }

      setImportStatus((prev) => ({
        ...prev,
        isImporting: false,
        currentStep: 'Import complete'
      }))

      if (onImport) {
        await onImport({ selectedSecrets, selectedVariables })
      }
<<<<<<< HEAD

      setStep(errors.length > 0 ? 'error' : 'complete')
=======
>>>>>>> 63ebfc01
    } catch (error) {
      toast.error('Failed to import configurations')
      setImportStatus((prev) => ({
        ...prev,
        currentStep: 'Import failed',
        isImporting: false
      }))
    }
  }, [
    onImport,
    projectSlug,
    environmentSlug,
    selectedItems,
    allItems,
    setProjectSecretCount,
    setProjectVariableCount,
    validateTierLimits
  ])

  useEffect(() => {
    if (isOpen) {
      handleImport()
    }
  }, [isOpen, handleImport])

  const handleClose = () => {
    setImportStatus({
      currentStep: 'Preparing import',
      isImporting: true,
      secretsDone: false,
      variablesDone: false
    })
    onClose()
  }

  const renderImportingStep = () => {
    const totalEntriesCount = totalSecrets + totalVariables
    const overallIcon = importStatus.isImporting ? (
      <Loader2 className="h-5 w-5 animate-spin text-white" />
    ) : importStatus.currentStep === 'Import complete' ? (
      <CheckCircle className="h-5 w-5 text-green-400" />
    ) : (
      <X className="h-5 w-5 text-red-400" />
    )

    return (
      <div className="relative mx-auto w-[450px] rounded-lg bg-[#1a1a1a] p-6">
        <button
          className="absolute right-4 top-4 text-gray-400 hover:text-white"
          onClick={handleClose}
          type="button"
        >
          <X className="h-5 w-5" />
        </button>

        <div className="mb-6">
          <h2 className="mb-2 text-xl font-semibold text-white">
            Import Configurations
          </h2>
          <p className="text-sm text-gray-400">
            Reorganize secrets and variables before import.
          </p>
        </div>

        <div className="mb-6">
          <h3 className="mb-3 font-medium text-white">Import summary</h3>
          <div className="space-y-1 text-sm">
            <div className="text-gray-400">
              Secrets to import:{' '}
              <span className="font-medium text-white">{totalSecrets}</span>
            </div>
            <div className="text-gray-400">
              Variables to import:{' '}
              <span className="font-medium text-white">{totalVariables}</span>
            </div>
            <div className="text-gray-400">
              Total entries:{' '}
              <span className="font-medium text-white">
                {totalEntriesCount}
              </span>
            </div>
          </div>
        </div>

        <div className="mb-6">
          <h3 className="mb-4 font-medium text-white">Status</h3>
          <div className="space-y-3">
            <div className="flex items-center space-x-3">
              <div className="flex h-5 w-5 items-center justify-center">
                {importStatus.secretsDone ? (
                  <CheckCircle className="h-5 w-5 text-green-400" />
                ) : (
                  <div className="h-3 w-3 rounded-full bg-white" />
                )}
              </div>
              <span className="text-sm text-gray-300">
                {importStatus.secretsDone ? 'Secrets imported' : 'Importing secrets'}
              </span>
            </div>

            <div className="flex items-center space-x-3">
              <div className="flex h-5 w-5 items-center justify-center">
                {importStatus.variablesDone ? (
                  <CheckCircle className="h-5 w-5 text-green-400" />
                ) : (
                  <div className="h-3 w-3 rounded-full bg-white" />
                )}
              </div>
              <span className="text-sm text-gray-300">
                {importStatus.variablesDone
                  ? 'Variables imported'
                  : importStatus.secretsDone
                    ? 'Importing variables'
                    : 'Waiting to import variables'}
              </span>
            </div>

            <div className="flex items-center space-x-3">
              <div className="flex h-5 w-5 items-center justify-center">
                {overallIcon}
              </div>
              <span className="text-sm text-gray-300">
                {importStatus.currentStep}
              </span>
            </div>
          </div>
        </div>

        <div className="flex space-x-3">
          <Button disabled variant="secondary">
            <Loader2 className="mr-2 h-4 w-4 animate-spin" />
            {importStatus.isImporting ? 'Importing' : 'Importing'}
          </Button>
        </div>
      </div>
    )
  }

  const renderCompleteStep = () => {
    return (
      <div className="relative mx-auto w-[450px] rounded-lg bg-[#1a1a1a] p-6 text-center">
        <button
          className="absolute right-4 top-4 text-gray-400 hover:text-white"
          onClick={handleClose}
          type="button"
        >
          <X className="h-5 w-5" />
        </button>

        <div className="mx-auto mb-6 flex h-16 w-16 items-center justify-center rounded-full bg-green-500">
          <CheckCircle className="h-8 w-8 text-white" />
        </div>

        <h2 className="mb-4 text-xl font-semibold text-white">
          Import complete
        </h2>
        <p className="mb-6 text-gray-400 underline">
          We have finished importing your variables and secrets.
        </p>

        <div className="mb-6 text-sm text-gray-400">
          <div>
            Secrets imported:{' '}
            <span className="font-medium text-white">{totalSecrets}</span>
            , Variables imported:{' '}
            <span className="font-medium text-white">{totalVariables}</span>
            , Total imported:{' '}
            <span className="font-medium text-white">
              {totalSecrets + totalVariables}
            </span>
          </div>
        </div>

        <Button onClick={handleClose} variant="secondary">
          Go to project overview
        </Button>
      </div>
    )
  }

  const renderErrorStep = () => (
    <div className="relative mx-auto w-[450px] rounded-lg bg-[#1a1a1a] p-6 text-center">
      <button
        className="absolute right-4 top-4 text-gray-400 hover:text-white"
        onClick={handleClose}
        type="button"
      >
        <X className="h-5 w-5" />
      </button>

      <div className="mx-auto mb-6 flex h-16 w-16 items-center justify-center rounded-full bg-red-500">
        <X className="h-8 w-8 text-white" />
      </div>

      <h2 className="mb-4 text-xl font-semibold text-white">Import Failed</h2>
      <p className="mb-6 text-gray-400">
        {importStatus.errors.length > 0 ? importStatus.errors[0] : 'An error occurred during import.'}
      </p>

      <div className="mb-6 text-sm text-gray-400">
        <div>
          Please check your tier limits and try again with fewer items.
        </div>
      </div>

      <Button onClick={handleClose} variant="secondary">
        Close
      </Button>
    </div>
  )

  if (!isOpen) return <div />

  const isComplete =
    !importStatus.isImporting && importStatus.currentStep === 'Import complete'

  return (
    <div className="fixed inset-0 z-50 flex items-center justify-center bg-black bg-opacity-50">
<<<<<<< HEAD
      {step === 'importing' && renderImportingStep()}
      {step === 'complete' && renderCompleteStep()}
      {step === 'error' && renderErrorStep()}
=======
      {!isComplete && renderImportingStep()}
      {isComplete ? renderCompleteStep() : null}
>>>>>>> 63ebfc01
    </div>
  )
}

export default ImportConfiguration<|MERGE_RESOLUTION|>--- conflicted
+++ resolved
@@ -1,14 +1,14 @@
 import React, { useState, useEffect, useCallback, useMemo } from 'react'
 import { CheckCircle, Loader2, X } from 'lucide-react'
-<<<<<<< HEAD
 import { useAtomValue, useSetAtom } from 'jotai'
-=======
-import { useSetAtom } from 'jotai'
 import { toast } from 'sonner'
->>>>>>> 63ebfc01
 import { Button } from '@/components/ui/button'
 import ControllerInstance from '@/lib/controller-instance'
-import { projectSecretCountAtom, projectVariableCountAtom, selectedProjectAtom } from '@/store'
+import {
+  projectSecretCountAtom,
+  projectVariableCountAtom,
+  selectedProjectAtom
+} from '@/store'
 
 interface ImportConfigurationProps {
   isOpen: boolean
@@ -27,16 +27,12 @@
   selectedVariables: Record<string, string>
 }
 
-<<<<<<< HEAD
-type ImportStep = 'importing' | 'complete' | 'error'
-
-=======
->>>>>>> 63ebfc01
 interface ImportStatus {
   currentStep: string
   isImporting: boolean
   secretsDone: boolean
   variablesDone: boolean
+  error: string | null
 }
 
 function ImportConfiguration({
@@ -46,14 +42,10 @@
   environmentSlug,
   projectSlug,
   onImport
-}: ImportConfigurationProps): React.JSX.Element {
+}: ImportConfigurationProps) {
+  const selectedProject = useAtomValue(selectedProjectAtom)
   const setProjectSecretCount = useSetAtom(projectSecretCountAtom)
   const setProjectVariableCount = useSetAtom(projectVariableCountAtom)
-<<<<<<< HEAD
-  const selectedProject = useAtomValue(selectedProjectAtom)
-  const [step, setStep] = useState<ImportStep>('importing')
-=======
->>>>>>> 63ebfc01
   const [selectedItems, setSelectedItems] = useState<
     Record<string, 'secret' | 'variable'>
   >({})
@@ -63,7 +55,8 @@
     currentStep: 'Preparing import',
     isImporting: true,
     secretsDone: false,
-    variablesDone: false
+    variablesDone: false,
+    error: null
   })
 
   // Memoize allItems to prevent recreation on every render
@@ -120,12 +113,14 @@
     const variablesToImport = Object.keys(selectedVariables).length
 
     // Check secret limits
-    if (selectedProject.maxAllowedSecrets !== -1) { // -1 means unlimited
+    if (selectedProject.maxAllowedSecrets !== -1) {
+      // -1 means unlimited
       const currentSecrets = selectedProject.totalSecrets || 0
       const totalSecretsAfterImport = currentSecrets + secretsToImport
 
       if (totalSecretsAfterImport > selectedProject.maxAllowedSecrets) {
-        const availableSlots = selectedProject.maxAllowedSecrets - currentSecrets
+        const availableSlots =
+          selectedProject.maxAllowedSecrets - currentSecrets
         return {
           isValid: false,
           error: `You can only import ${availableSlots} more secrets. Your plan allows ${selectedProject.maxAllowedSecrets} secrets per project, and you currently have ${currentSecrets} secrets.`
@@ -134,12 +129,14 @@
     }
 
     // Check variable limits
-    if (selectedProject.maxAllowedVariables !== -1) { // -1 means unlimited
+    if (selectedProject.maxAllowedVariables !== -1) {
+      // -1 means unlimited
       const currentVariables = selectedProject.totalVariables || 0
       const totalVariablesAfterImport = currentVariables + variablesToImport
 
       if (totalVariablesAfterImport > selectedProject.maxAllowedVariables) {
-        const availableSlots = selectedProject.maxAllowedVariables - currentVariables
+        const availableSlots =
+          selectedProject.maxAllowedVariables - currentVariables
         return {
           isValid: false,
           error: `You can only import ${availableSlots} more variables. Your plan allows ${selectedProject.maxAllowedVariables} variables per project, and you currently have ${currentVariables} variables.`
@@ -151,21 +148,17 @@
   }, [selectedProject, selectedItems, allItems])
 
   const handleImport = useCallback(async () => {
-<<<<<<< HEAD
     const validation = validateTierLimits()
     if (!validation.isValid) {
       setImportStatus((prev) => ({
         ...prev,
-        errors: [validation.error!],
+        error: validation.error ? validation.error : null,
         isImporting: false,
-        currentStep: 'Validation failed'
+        currentStep: 'Import failed'
       }))
-      setStep('error')
       return
     }
 
-    setImportStatus((prev) => ({ ...prev, isImporting: true }))
-=======
     setImportStatus((prev) => ({
       ...prev,
       isImporting: true,
@@ -173,7 +166,6 @@
       secretsDone: false,
       variablesDone: false
     }))
->>>>>>> 63ebfc01
 
     const selectedSecrets: Record<string, string> = {}
     const selectedVariables: Record<string, string> = {}
@@ -186,21 +178,6 @@
       }
     })
 
-<<<<<<< HEAD
-    setImportStatus({
-      secretsImported: 0,
-      variablesImported: 0,
-      totalSecrets,
-      totalVariables,
-      currentStep: `Importing 0 of ${totalSecrets + totalVariables}`,
-      errors: [],
-      isImporting: true
-    })
-
-    const errors: string[] = []
-
-=======
->>>>>>> 63ebfc01
     try {
       const secretEntries = Object.entries(selectedSecrets).map(
         ([name, value]) => ({
@@ -225,10 +202,6 @@
           currentStep: 'Importing secrets'
         }))
 
-<<<<<<< HEAD
-        if (!success) {
-          errors.push(`Failed to import secret "${key}": ${String(error)}`)
-=======
         const secretResponse =
           await ControllerInstance.getInstance().secretController.bulkCreateSecrets(
             {
@@ -241,7 +214,6 @@
           const message =
             secretResponse.error?.message ?? 'Failed to import secrets'
           toast.error(message)
->>>>>>> 63ebfc01
           setImportStatus((prev) => ({
             ...prev,
             isImporting: false,
@@ -267,21 +239,10 @@
             }
           )
 
-<<<<<<< HEAD
-        setImportStatus((prev) => ({
-          ...prev,
-          variablesImported: current,
-          currentStep: `Importing ${totalSecrets + current} of ${totalSecrets + totalVariables}`
-        }))
-
-        if (!success) {
-          errors.push(`Failed to import variable "${key}": ${String(error)}`)
-=======
         if (!variableResponse.success) {
           const message =
             variableResponse.error?.message ?? 'Failed to import variables'
           toast.error(message)
->>>>>>> 63ebfc01
           setImportStatus((prev) => ({
             ...prev,
             isImporting: false,
@@ -307,11 +268,6 @@
       if (onImport) {
         await onImport({ selectedSecrets, selectedVariables })
       }
-<<<<<<< HEAD
-
-      setStep(errors.length > 0 ? 'error' : 'complete')
-=======
->>>>>>> 63ebfc01
     } catch (error) {
       toast.error('Failed to import configurations')
       setImportStatus((prev) => ({
@@ -342,7 +298,8 @@
       currentStep: 'Preparing import',
       isImporting: true,
       secretsDone: false,
-      variablesDone: false
+      variablesDone: false,
+      error: null
     })
     onClose()
   }
@@ -408,7 +365,9 @@
                 )}
               </div>
               <span className="text-sm text-gray-300">
-                {importStatus.secretsDone ? 'Secrets imported' : 'Importing secrets'}
+                {importStatus.secretsDone
+                  ? 'Secrets imported'
+                  : 'Importing secrets'}
               </span>
             </div>
 
@@ -475,10 +434,10 @@
         <div className="mb-6 text-sm text-gray-400">
           <div>
             Secrets imported:{' '}
-            <span className="font-medium text-white">{totalSecrets}</span>
-            , Variables imported:{' '}
-            <span className="font-medium text-white">{totalVariables}</span>
-            , Total imported:{' '}
+            <span className="font-medium text-white">{totalSecrets}</span>,
+            Variables imported:{' '}
+            <span className="font-medium text-white">{totalVariables}</span>,
+            Total imported:{' '}
             <span className="font-medium text-white">
               {totalSecrets + totalVariables}
             </span>
@@ -508,13 +467,13 @@
 
       <h2 className="mb-4 text-xl font-semibold text-white">Import Failed</h2>
       <p className="mb-6 text-gray-400">
-        {importStatus.errors.length > 0 ? importStatus.errors[0] : 'An error occurred during import.'}
+        {importStatus.error
+          ? importStatus.error
+          : 'An error occurred during import.'}
       </p>
 
       <div className="mb-6 text-sm text-gray-400">
-        <div>
-          Please check your tier limits and try again with fewer items.
-        </div>
+        <div>Please check your tier limits and try again with fewer items.</div>
       </div>
 
       <Button onClick={handleClose} variant="secondary">
@@ -527,17 +486,16 @@
 
   const isComplete =
     !importStatus.isImporting && importStatus.currentStep === 'Import complete'
+  const isError =
+    !importStatus.isImporting && importStatus.currentStep === 'Import failed'
 
   return (
     <div className="fixed inset-0 z-50 flex items-center justify-center bg-black bg-opacity-50">
-<<<<<<< HEAD
-      {step === 'importing' && renderImportingStep()}
-      {step === 'complete' && renderCompleteStep()}
-      {step === 'error' && renderErrorStep()}
-=======
-      {!isComplete && renderImportingStep()}
-      {isComplete ? renderCompleteStep() : null}
->>>>>>> 63ebfc01
+      {isError
+        ? renderErrorStep()
+        : isComplete
+          ? renderCompleteStep()
+          : renderImportingStep()}
     </div>
   )
 }
