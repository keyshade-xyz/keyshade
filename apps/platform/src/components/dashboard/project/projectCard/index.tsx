'use client'
import Link from 'next/link'
import Avvvatars from 'avvvatars-react'
import type { ProjectWithCount } from '@keyshade/schema'
import { useAtomValue, useSetAtom } from 'jotai'
import {
  SecretSVG,
  EnvironmentSVG,
  VariableSVG,
  GlobalSVG,
  PrivateSVG,
  InternalSVG
} from '@public/svg/dashboard'
import {
  ContextMenu,
  ContextMenuContent,
  ContextMenuItem,
  ContextMenuSeparator,
  ContextMenuTrigger
} from '@/components/ui/context-menu'
import {
  deleteProjectOpenAtom,
  editProjectOpenAtom,
  selectedProjectAtom,
  selectedWorkspaceAtom
} from '@/store'
import { copyToClipboard } from '@/lib/clipboard'

interface ProjectCardProps {
  project: ProjectWithCount
}

export default function ProjectCard({
  project
}: ProjectCardProps): JSX.Element {
  const {
    id,
    slug,
    name,
    description,
    environmentCount,
    secretCount,
    variableCount,
    accessLevel
  } = project

  const setIsEditProjectSheetOpen = useSetAtom(editProjectOpenAtom)
  const setIsDeleteProjectOpen = useSetAtom(deleteProjectOpenAtom)
  const setSelectedProject = useSetAtom(selectedProjectAtom)
  const selectedWorkspace = useAtomValue(selectedWorkspaceAtom)

  const handleCopyToClipboard = () => {
    copyToClipboard(slug, 'You copied the slug successfully.', 'Unable to copy slug.', 'You successfully copied the slug.', 'Something went wrong while copying the slug.')
  }

  const handleEditProject = () => {
    setSelectedProject(project)
    setIsEditProjectSheetOpen(true)
  }

  const handleDeleteProject = () => {
    setSelectedProject(project)
    setIsDeleteProjectOpen(true)
  }

  const accessLevelToSVG = (accessLvl: ProjectWithCount['accessLevel']) => {
    switch (accessLvl) {
      case 'GLOBAL':
        return <GlobalSVG width={16} />
      case 'PRIVATE':
        return <PrivateSVG width={16} />
      case 'INTERNAL':
        return <InternalSVG width={16} />
      default:
        return null
    }
  }

  return (
    <ContextMenu>
      <ContextMenuTrigger className="flex h-[7rem]">
        <Link
          className="flex h-[7rem] w-full justify-between rounded-xl bg-white/5 px-5 py-4 shadow-lg hover:bg-white/10"
<<<<<<< HEAD
          href={`/project/${slug}?tab=secret`}
=======
          href={`${selectedWorkspace?.slug}/${slug}?tab=secret`}
>>>>>>> ff891ae3
          key={id}
        >
          <div className="flex items-center gap-x-5">
            <Avvvatars size={56} style="shape" value={id} />
            <div>
              <div className="font-semibold">{name}</div>
              <span className="text-xs font-semibold text-white/60">
                {description}
              </span>
            </div>
          </div>
          <div className="flex h-full flex-col items-end justify-between">
            <div className="flex items-center gap-1 rounded-md border border-white/70 px-2 py-1 capitalize">
              {accessLevelToSVG(accessLevel)}
              {accessLevel.toLowerCase()}
            </div>
            <div className="grid grid-cols-3 gap-x-3">
              <div className="flex items-center gap-x-1">
                <EnvironmentSVG width={16} />
                {environmentCount}
              </div>
              <div className="flex items-center gap-x-1">
                <VariableSVG width={16} />
                {variableCount}
              </div>
              <div className="flex items-center gap-x-1">
                <SecretSVG width={16} />
                {secretCount}
              </div>
            </div>
          </div>
        </Link>
      </ContextMenuTrigger>
      <ContextMenuContent className="w-64">
        <Link href={`/${selectedWorkspace?.slug}/${slug}?tab=secret`}>
          <ContextMenuItem inset>Open</ContextMenuItem>
        </Link>
        <a
          href={`/${selectedWorkspace?.slug}/${slug}?tab=secret`}
          rel="noopener noreferrer"
          target="_blank"
        >
          <ContextMenuItem inset>Open in new tab</ContextMenuItem>
        </a>
        <ContextMenuSeparator className="bg-white/15" />
        <ContextMenuItem
          inset
          onClick={() => {
            copyToClipboard(`${window.location.origin}/project/${slug}`)
          }}
        >
          Copy link
        </ContextMenuItem>
        <ContextMenuItem
          inset
          onClick={handleCopyToClipboard}
        >
          Copy slug
        </ContextMenuItem>
        <ContextMenuSeparator className="bg-white/15" />
        <ContextMenuItem inset onClick={handleEditProject}>
          Edit
        </ContextMenuItem>
        <ContextMenuItem inset onClick={handleDeleteProject}>
          Delete
        </ContextMenuItem>
      </ContextMenuContent>
    </ContextMenu>
  )
}<|MERGE_RESOLUTION|>--- conflicted
+++ resolved
@@ -81,11 +81,7 @@
       <ContextMenuTrigger className="flex h-[7rem]">
         <Link
           className="flex h-[7rem] w-full justify-between rounded-xl bg-white/5 px-5 py-4 shadow-lg hover:bg-white/10"
-<<<<<<< HEAD
-          href={`/project/${slug}?tab=secret`}
-=======
           href={`${selectedWorkspace?.slug}/${slug}?tab=secret`}
->>>>>>> ff891ae3
           key={id}
         >
           <div className="flex items-center gap-x-5">
