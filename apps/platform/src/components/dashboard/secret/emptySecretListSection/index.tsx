import { useAtomValue, useSetAtom } from 'jotai'
import { EmptySecretPNG } from '@public/raster/secret'
import { AddSVG } from '@public/svg/shared'
import Image from 'next/image'
import ImportEnvButton from '@/components/dashboard/overview/ImportEnvContainer/import-env-button'
import { createSecretOpenAtom, selectedProjectAtom } from '@/store'
import { Button } from '@/components/ui/button'

export default function EmptySecretListContent(): React.JSX.Element {
  const setIsCreateSecretOpen = useSetAtom(createSecretOpenAtom)
  const selectedProject = useAtomValue(selectedProjectAtom)
  const isAuthorizedToCreateSecrets =
    selectedProject?.entitlements.canCreateSecrets

  return (
<<<<<<< HEAD
    <div className="flex h-[95%] w-full flex-col items-center justify-center gap-y-8">
      <SecretSVG height="100" width="100" />

      <div className="w-121 flex h-20 flex-col items-center justify-center gap-4">
        <p className="w-121 h-10 text-center text-[32px] font-normal">
          Declare your first secret
        </p>
        <p className="w-121 h-6 text-center text-[16px] font-medium">
          Declare and store a secret against different environments
=======
    <div className="flex h-[65vh] w-full flex-col items-center justify-center gap-y-8">
      <Image
        alt="empty secret"
        draggable={false}
        placeholder="blur"
        quality={100}
        src={EmptySecretPNG}
      />

      <div className="w-121 flex h-20 flex-col items-center justify-center gap-4">
        <p className="w-121 h-10 text-center text-[28px] font-medium">
          Create your first Secret
        </p>
        <p className="w-[300px] text-center text-neutral-500">
          When you add a secret, it’s encrypted on your side. Even Keyshade
          can’t peek.{' '}
>>>>>>> 52ef4722
        </p>
      </div>
      <div className="flex gap-x-2.5">
        <ImportEnvButton projectSlug={selectedProject?.slug} />
        <Button
          disabled={!isAuthorizedToCreateSecrets}
          onClick={() => setIsCreateSecretOpen(true)}
        >
          <AddSVG />
          Create secret
        </Button>
      </div>
    </div>
  )
}<|MERGE_RESOLUTION|>--- conflicted
+++ resolved
@@ -13,17 +13,6 @@
     selectedProject?.entitlements.canCreateSecrets
 
   return (
-<<<<<<< HEAD
-    <div className="flex h-[95%] w-full flex-col items-center justify-center gap-y-8">
-      <SecretSVG height="100" width="100" />
-
-      <div className="w-121 flex h-20 flex-col items-center justify-center gap-4">
-        <p className="w-121 h-10 text-center text-[32px] font-normal">
-          Declare your first secret
-        </p>
-        <p className="w-121 h-6 text-center text-[16px] font-medium">
-          Declare and store a secret against different environments
-=======
     <div className="flex h-[65vh] w-full flex-col items-center justify-center gap-y-8">
       <Image
         alt="empty secret"
@@ -40,7 +29,6 @@
         <p className="w-[300px] text-center text-neutral-500">
           When you add a secret, it’s encrypted on your side. Even Keyshade
           can’t peek.{' '}
->>>>>>> 52ef4722
         </p>
       </div>
       <div className="flex gap-x-2.5">
