import type { Environment, Secret } from '@keyshade/schema'
import dayjs from 'dayjs'
import { useAtom, useSetAtom } from 'jotai'
import { useCallback, useEffect, useState } from 'react'
import { decrypt } from '@keyshade/common'
import { NoteIconSVG } from '@public/svg/secret'
import { TrashWhiteSVG, EyeOpenSVG, EyeSlashSVG } from '@public/svg/shared'
import {
  AccordionContent,
  AccordionItem,
  AccordionTrigger
} from '@/components/ui/accordion'
import {
  Table,
  TableBody,
  TableCell,
  TableHead,
  TableHeader,
  TableRow
} from '@/components/ui/table'
import {
  ContextMenu,
  ContextMenuContent,
  ContextMenuItem,
  ContextMenuTrigger
} from '@/components/ui/context-menu'
import {
  Tooltip,
  TooltipContent,
  TooltipProvider,
  TooltipTrigger
} from '@/components/ui/tooltip'
import { Switch } from '@/components/ui/switch'
import {
  deleteEnvironmentValueOfSecretOpenAtom,
  deleteSecretOpenAtom,
  editSecretOpenAtom,
  secretRevisionsOpenAtom,
  selectedSecretAtom,
  selectedSecretEnvironmentAtom
} from '@/store'
import AvatarComponent from '@/components/common/avatar'
import { copyToClipboard } from '@/lib/clipboard'
import ControllerInstance from '@/lib/controller-instance'

interface SecretCardProps {
  secretData: Secret
  privateKey: string | null
  className?: string
}

export default function SecretCard({
  secretData,
  privateKey,
  className
}: SecretCardProps) {
  const { versions } = secretData

  const setSelectedSecret = useSetAtom(selectedSecretAtom)
  const setIsEditSecretOpen = useSetAtom(editSecretOpenAtom)
  const setIsDeleteSecretOpen = useSetAtom(deleteSecretOpenAtom)
  const setIsDeleteEnvironmentValueOfSecretOpen = useSetAtom(
    deleteEnvironmentValueOfSecretOpenAtom
  )
  const setIsSecretRevisionsOpen = useSetAtom(secretRevisionsOpenAtom)
  const [selectedSecretEnvironment, setSelectedSecretEnvironment] = useAtom(
    selectedSecretEnvironmentAtom
  )
  const [isSecretRevealed, setIsSecretRevealed] = useState<boolean>(false)
  const [disabledEnvironments, setDisabledEnvironments] = useState<Set<string>>(
    new Set()
  )
  const [decryptedValues, setDecryptedValues] = useState<
    Record<Environment['id'], string>
  >({})

  const isAuthorizedToEditSecrets = secretData.entitlements.canUpdate
  const isAuthorizedToDeleteSecrets = secretData.entitlements.canDelete

  const handleDecryptValues = useCallback(
    (environmentSlug: Environment['slug']) => {
      if (!privateKey) return
      const targetValue = versions.find(
        (value) => value.environment.slug === environmentSlug
      )
      if (!targetValue) return

      decrypt(privateKey, targetValue.value)
        .then((decrypted) => {
          setDecryptedValues((prev) => ({
            ...prev,
            [targetValue.environment.id]: decrypted
          }))
        })
        .catch((error) => {
          // eslint-disable-next-line no-console -- console.error is used for debugging
          console.error('Decryption error:', error)
          setDecryptedValues((prev) => ({
            ...prev,
            [targetValue.environment.id]: 'Decryption failed'
          }))
        })
    },
    [privateKey, versions]
  )

  useEffect(() => {
<<<<<<< HEAD
    handleDecryptValues(secretData.versions[0]?.environment.slug)
  }, [secretData.versions, handleDecryptValues])
=======
    const fetchDisabled = async () => {
      try {
        const res =
          await ControllerInstance.getInstance().secretController.getAllDisabledEnvironmentsOfSecret(
            { secretSlug: secret.slug }
          )

        if (res.success && res.data) {
          setDisabledEnvironments(new Set(res.data))
        }
      } catch (error) {
        // eslint-disable-next-line no-console -- console.error is used for debugging
        console.error('Failed to load disabled environments', error)
      }
    }

    fetchDisabled()
  }, [secret.slug])

  useEffect(() => {
    handleDecryptValues(secretData.values[0]?.environment.slug)
  }, [secretData.values, handleDecryptValues])
>>>>>>> cd07c8ae

  const handleCopyToClipboard = () => {
    copyToClipboard(
      secretData.slug,
      'You copied the slug successfully.',
      'Failed to copy the slug.',
      'You successfully copied the slug.'
    )
  }

  const handleToggleDisableSecretClick = async (
    environmentSlug: Environment['slug'],
    environmentId: Environment['id'],
    checked: boolean
  ) => {
    const controller = ControllerInstance.getInstance().secretController

    if (checked) {
      // Enable secret
      await controller.enableSecret({
        secretSlug: secret.slug,
        environmentSlug
      })
      setDisabledEnvironments((prev) => {
        const next = new Set(prev)
        next.delete(environmentId) // Update local state
        return next
      })
    } else {
      // Disable secret
      await controller.disableSecret({
        secretSlug: secret.slug,
        environmentSlug
      })
      setDisabledEnvironments((prev) => {
        const next = new Set(prev)
        next.add(environmentId) // Update local state
        return next
      })
    }
  }

  const handleRevealEnvironmentValueOfSecretClick = (
    environment: Environment['slug']
  ) => {
    if (selectedSecretEnvironment === environment && isSecretRevealed) {
      setIsSecretRevealed(false)
    } else {
      setIsSecretRevealed(true)
      handleDecryptValues(environment)
    }
    setSelectedSecretEnvironment(environment)
  }

  const handleEditClick = () => {
    setSelectedSecret(secretData)
    setIsEditSecretOpen(true)
  }

  const handleDeleteClick = () => {
    setSelectedSecret(secretData)
    setIsDeleteSecretOpen(true)
  }

  const handleDeleteEnvironmentValueOfSecretClick = (
    environment: Environment['slug']
  ) => {
    setSelectedSecret(secretData)
    setSelectedSecretEnvironment(environment)
    setIsDeleteEnvironmentValueOfSecretOpen(true)
  }

  const handleRevisionsClick = () => {
    setSelectedSecret(secretData)
    setIsSecretRevisionsOpen(true)
  }

  return (
    <ContextMenu>
      <AccordionItem
        className={`rounded-xl bg-white/5 px-5 ${className}`}
        id={`secret-${secretData.slug}`}
        key={secretData.id}
        value={secretData.id}
      >
        <ContextMenuTrigger>
          <AccordionTrigger
            className="overflow-hidden hover:no-underline"
            rightChildren={
              <div className="flex items-center gap-x-4 text-xs text-white/50">
                {dayjs(secretData.updatedAt).toNow(true)} ago by{' '}
                <div className="flex items-center gap-x-2">
                  <span className="text-white">
                    {secretData.lastUpdatedBy.name}
                  </span>
                  <AvatarComponent
                    name={secretData.lastUpdatedBy.name}
                    profilePictureUrl={
                      secretData.lastUpdatedBy.profilePictureUrl
                    }
                  />
                </div>
              </div>
            }
          >
            <div className="mr-5 flex flex-1 gap-x-5 overflow-hidden">
              <div className="flex items-center gap-x-4 truncate">
                {/* <SecretLogoSVG /> */}
                {secretData.name}
              </div>
              {secretData.note ? (
                <TooltipProvider>
                  <Tooltip>
                    <TooltipTrigger asChild>
                      <NoteIconSVG className="w-7" />
                    </TooltipTrigger>
                    <TooltipContent className="border-white/20 bg-white/10 text-white backdrop-blur-xl">
                      <p>{secretData.note}</p>
                    </TooltipContent>
                  </Tooltip>
                </TooltipProvider>
              ) : null}
            </div>
          </AccordionTrigger>
        </ContextMenuTrigger>
        <AccordionContent>
          {versions.length > 0 ? (
            <Table className="h-full w-full">
              <TableHeader className="h-[3.125rem] w-full">
                <TableRow className="h-[3.125rem] w-full bg-white/10">
                  <TableHead className="h-full w-[10.25rem] rounded-tl-xl text-base font-normal text-white/50">
                    Environment
                  </TableHead>
                  <TableHead className="h-full text-base font-normal text-white/50">
                    Value
                  </TableHead>
                  <TableHead className="h-full rounded-tr-xl text-base font-normal text-white/50">
                    Version
                  </TableHead>
                  <TableHead className="h-full w-[100px] rounded-tr-xl text-base font-normal text-white/50" />
                </TableRow>
              </TableHeader>
              <TableBody>
                {versions.map((value) => {
                  const isRevealed =
                    isSecretRevealed &&
                    value.environment.slug === selectedSecretEnvironment
                  const isDisabled = disabledEnvironments.has(
                    value.environment.id
                  )
                  return (
                    <TableRow
                      className="group h-[3.125rem] w-full hover:bg-white/5"
                      key={value.environment.id}
                    >
                      <TableCell className="h-full w-[10.25rem] text-base">
                        {value.environment.name}
                      </TableCell>
                      <TableCell className="h-full text-base">
                        {isRevealed
                          ? decryptedValues[value.environment.id]
                          : value.value.replace(/./g, '*').substring(0, 20)}
                      </TableCell>
                      <TableCell className="h-full px-8 py-4 text-base">
                        {value.version}
                      </TableCell>
                      <TableCell className="h-full px-8 py-4 text-base opacity-0 transition-all duration-150 ease-in-out group-hover:opacity-100">
                        <div className="flex gap-3">
                          <Switch
                            checked={!isDisabled}
                            onCheckedChange={(checked) => {
                              handleToggleDisableSecretClick(
                                value.environment.slug,
                                value.environment.id,
                                checked
                              )
                            }}
                          />
                          {privateKey ? (
                            <button
                              className="duration-300 hover:scale-105"
                              onClick={() =>
                                handleRevealEnvironmentValueOfSecretClick(
                                  value.environment.slug
                                )
                              }
                              type="button"
                            >
                              {!isRevealed ? <EyeOpenSVG /> : <EyeSlashSVG />}
                            </button>
                          ) : null}
                          <button
                            className="duration-300 hover:scale-105"
                            onClick={() =>
                              handleDeleteEnvironmentValueOfSecretClick(
                                value.environment.slug
                              )
                            }
                            type="button"
                          >
                            <TrashWhiteSVG />
                          </button>
                        </div>
                      </TableCell>
                    </TableRow>
                  )
                })}
              </TableBody>
            </Table>
          ) : (
            <div className="flex items-center justify-center py-8 text-sm text-white/50">
              You have not added any values for any environment to this secret
              yet. Edit the secret to add values.
            </div>
          )}
        </AccordionContent>
      </AccordionItem>
      <ContextMenuContent className="flex w-[15.938rem] flex-col items-center justify-center rounded-lg bg-[#3F3F46]">
        <ContextMenuItem
          className="h-[33%] w-[15.938rem] border-b-[0.025rem] border-white/65 text-xs font-semibold tracking-wide"
          onSelect={handleRevisionsClick}
        >
          Show Version History
        </ContextMenuItem>
        <ContextMenuItem
          className="w-[15.938rem] border-b-[0.025rem] border-white/65 py-2 text-xs font-semibold tracking-wide"
          onSelect={handleCopyToClipboard}
        >
          Copy slug
        </ContextMenuItem>
        <ContextMenuItem
          className="h-[33%] w-[15.938rem] text-xs font-semibold tracking-wide"
          disabled={!isAuthorizedToEditSecrets}
          onSelect={handleEditClick}
        >
          Edit
        </ContextMenuItem>
        <ContextMenuItem
          className="h-[33%] w-[15.938rem] text-xs font-semibold tracking-wide"
          disabled={!isAuthorizedToDeleteSecrets}
          onSelect={handleDeleteClick}
        >
          Delete
        </ContextMenuItem>
      </ContextMenuContent>
    </ContextMenu>
  )
}<|MERGE_RESOLUTION|>--- conflicted
+++ resolved
@@ -105,15 +105,11 @@
   )
 
   useEffect(() => {
-<<<<<<< HEAD
-    handleDecryptValues(secretData.versions[0]?.environment.slug)
-  }, [secretData.versions, handleDecryptValues])
-=======
     const fetchDisabled = async () => {
       try {
         const res =
           await ControllerInstance.getInstance().secretController.getAllDisabledEnvironmentsOfSecret(
-            { secretSlug: secret.slug }
+            { secretSlug: secretData.slug }
           )
 
         if (res.success && res.data) {
@@ -126,12 +122,11 @@
     }
 
     fetchDisabled()
-  }, [secret.slug])
+  }, [secretData.slug])
 
   useEffect(() => {
-    handleDecryptValues(secretData.values[0]?.environment.slug)
-  }, [secretData.values, handleDecryptValues])
->>>>>>> cd07c8ae
+    handleDecryptValues(secretData.versions[0]?.environment.slug)
+  }, [secretData.versions, handleDecryptValues])
 
   const handleCopyToClipboard = () => {
     copyToClipboard(
@@ -152,7 +147,7 @@
     if (checked) {
       // Enable secret
       await controller.enableSecret({
-        secretSlug: secret.slug,
+        secretSlug: secretData.slug,
         environmentSlug
       })
       setDisabledEnvironments((prev) => {
@@ -163,7 +158,7 @@
     } else {
       // Disable secret
       await controller.disableSecret({
-        secretSlug: secret.slug,
+        secretSlug: secretData.slug,
         environmentSlug
       })
       setDisabledEnvironments((prev) => {
