import React, { useCallback, useState } from 'react'
import { toast } from 'sonner'
import { useAtom, useAtomValue, useSetAtom } from 'jotai'
import { AddSVG } from '@public/svg/shared'
import { Input } from '../../../ui/input'
import { Button } from '../../../ui/button'
import {
  Dialog,
  DialogContent,
  DialogDescription,
  DialogHeader,
  DialogTitle,
  DialogTrigger
} from '../../../ui/dialog'
import DecryptSecret from '../decryptSecret'
import ControllerInstance from '@/lib/controller-instance'
import {
  createSecretOpenAtom,
  selectedProjectAtom,
  secretsOfProjectAtom,
  projectSecretCountAtom
} from '@/store'
import { useHttp } from '@/hooks/use-http'
import { parseUpdatedEnvironmentValues } from '@/lib/utils'
import EnvironmentValueEditor from '@/components/common/environment-value-editor'

export default function AddSecretDialog() {
  const [isCreateSecretOpen, setIsCreateSecretOpen] =
    useAtom(createSecretOpenAtom)
<<<<<<< HEAD
  const [selectedProject, setSelectedProject] = useAtom(selectedProjectAtom)
=======
  const selectedProject = useAtomValue(selectedProjectAtom)
  const setProjectSecretCount = useSetAtom(projectSecretCountAtom)
>>>>>>> a92144df
  const setSecrets = useSetAtom(secretsOfProjectAtom)

  const [requestData, setRequestData] = useState({
    name: '',
    note: ''
  })
  const [isLoading, setIsLoading] = useState<boolean>(false)
  const [environmentValues, setEnvironmentValues] = useState<
    Record<string, string>
  >({})

  const createSecret = useHttp(() =>
    ControllerInstance.getInstance().secretController.createSecret({
      name: requestData.name,
      projectSlug: selectedProject!.slug,
      note: requestData.note,
      entries: parseUpdatedEnvironmentValues([], environmentValues)
    })
  )
  
  const refreshProject = useHttp(() =>
    ControllerInstance.getInstance().projectController.getProject({
      projectSlug: selectedProject!.slug
    })
  )

  const handleClose = useCallback(() => {
    setIsCreateSecretOpen((prev) => !prev)
    setRequestData({
      name: '',
      note: ''
    })
    setEnvironmentValues({})
  }, [setIsCreateSecretOpen, setRequestData, setEnvironmentValues])

  const handleAddSecret = useCallback(async () => {
    if (selectedProject) {
      if (requestData.name.trim() === '') {
        toast.error('Please enter a secret name')
        return
      }

      setIsLoading(true)
      toast.loading('Creating secret...')

      try {
        const { success, data } = await createSecret()

        if (success && data) {
          setProjectSecretCount((prev) => prev + 1)
          toast.success('Secret added successfully', {
            description: (
              <p className="text-xs text-emerald-300">
                You created a new secret
              </p>
            )
          })

          // Add the new secret to the list of secrets
          setSecrets((prev) => [...prev, data])
          
          // Refresh the project data to update counts
          const projectResponse = await refreshProject()
          if (projectResponse.success && projectResponse.data) {
            setSelectedProject(projectResponse.data)
          }

          handleClose()
        }
      } finally {
        toast.dismiss()
        setIsLoading(false)
      }
    }
<<<<<<< HEAD
  }, [selectedProject, requestData.name, createSecret, setSecrets, refreshProject, setSelectedProject, handleClose])
=======
  }, [
    selectedProject,
    requestData.name,
    createSecret,
    setSecrets,
    handleClose,
    setProjectSecretCount
  ])
>>>>>>> a92144df

  return (
    <div className="flex items-center justify-center gap-6">
      <DecryptSecret />
      <Dialog onOpenChange={handleClose} open={isCreateSecretOpen}>
        <DialogTrigger asChild>
          <Button
            className="bg-[#26282C] hover:bg-[#161819] hover:text-white/55"
            variant="outline"
          >
            <AddSVG /> Add Secret
          </Button>
        </DialogTrigger>
        <DialogContent className="w-[31.625rem] bg-[#18181B] text-white ">
          <DialogHeader>
            <DialogTitle className="text-2xl font-semibold">
              Add a new secret
            </DialogTitle>
            <DialogDescription>
              Add a new secret to the project. This secret will be encrypted and
              stored securely.
            </DialogDescription>
          </DialogHeader>

          <div className=" text-white">
            <div className="space-y-4">
              <div className="flex h-[2.75rem] w-[28.625rem] items-center justify-center gap-6">
                <label
                  className="h-[1.25rem] w-[7.125rem] text-base font-semibold"
                  htmlFor="secret-name"
                >
                  Secret Name
                </label>
                <Input
                  className="h-[2.75rem] w-[20rem] border border-white/10 bg-neutral-800 text-gray-300 placeholder:text-gray-500"
                  disabled={isLoading}
                  id="secret-name"
                  onChange={(e) =>
                    setRequestData({
                      ...requestData,
                      name: e.target.value
                    })
                  }
                  placeholder="Enter the key of the secret"
                  value={requestData.name}
                />
              </div>

              <div className="flex h-[2.75rem] w-[28.625rem] items-center justify-center gap-6">
                <label
                  className="h-[1.25rem] w-[7.125rem] text-base font-semibold"
                  htmlFor="secrete-note"
                >
                  Extra Note
                </label>
                <Input
                  className="h-[2.75rem] w-[20rem] border border-white/10 bg-neutral-800 text-gray-300 placeholder:text-gray-500"
                  disabled={isLoading}
                  id="secret-note"
                  onChange={(e) =>
                    setRequestData({
                      ...requestData,
                      note: e.target.value
                    })
                  }
                  placeholder="Enter the note of the secret"
                  value={requestData.note}
                />
              </div>

              <EnvironmentValueEditor
                environmentValues={environmentValues}
                setEnvironmentValues={setEnvironmentValues}
              />

              <div className="flex justify-end pt-4">
                <Button
                  className="h-[2.625rem] w-[6.25rem] rounded-lg bg-white text-xs font-semibold text-black hover:bg-gray-200"
                  disabled={isLoading}
                  onClick={handleAddSecret}
                >
                  Add Secret
                </Button>
              </div>
            </div>
          </div>
        </DialogContent>
      </Dialog>
    </div>
  )
}<|MERGE_RESOLUTION|>--- conflicted
+++ resolved
@@ -27,12 +27,7 @@
 export default function AddSecretDialog() {
   const [isCreateSecretOpen, setIsCreateSecretOpen] =
     useAtom(createSecretOpenAtom)
-<<<<<<< HEAD
-  const [selectedProject, setSelectedProject] = useAtom(selectedProjectAtom)
-=======
-  const selectedProject = useAtomValue(selectedProjectAtom)
-  const setProjectSecretCount = useSetAtom(projectSecretCountAtom)
->>>>>>> a92144df
+     const [selectedProject, setSelectedProject] = useAtom(selectedProjectAtom)
   const setSecrets = useSetAtom(secretsOfProjectAtom)
 
   const [requestData, setRequestData] = useState({
@@ -107,18 +102,8 @@
         setIsLoading(false)
       }
     }
-<<<<<<< HEAD
+
   }, [selectedProject, requestData.name, createSecret, setSecrets, refreshProject, setSelectedProject, handleClose])
-=======
-  }, [
-    selectedProject,
-    requestData.name,
-    createSecret,
-    setSecrets,
-    handleClose,
-    setProjectSecretCount
-  ])
->>>>>>> a92144df
 
   return (
     <div className="flex items-center justify-center gap-6">
