import { atom } from 'jotai'
import { atomWithStorage } from 'jotai/utils'
import type {
  ApiKey,
  Environment,
  GetAllEnvironmentsOfProjectResponse,
  ProjectWithTierLimitAndCount,
  Secret,
  SecretVersion,
  User,
  Variable,
  VariableVersion,
<<<<<<< HEAD
  Workspace,
  WorkspaceRole
=======
  WorkspaceWithTierLimitAndProjectCount
>>>>>>> 677211c0
} from '@keyshade/schema'

export const userAtom = atomWithStorage<Partial<User> | null>('user', null)

export const selectedWorkspaceAtom =
  atom<WorkspaceWithTierLimitAndProjectCount | null>(null)

export const selectedProjectAtom = atom<ProjectWithTierLimitAndCount | null>(
  null
)
export const projectsOfWorkspaceAtom = atom<ProjectWithTierLimitAndCount[]>([])

export const selectedVariableAtom = atom<Variable | null>(null)
export const selectedVariableEnvironmentAtom = atom<Environment['slug'] | null>(
  null
)
export const selectedVariableRollbackVersionAtom = atom<
  VariableVersion['version'] | null
>(null)
export const variablesOfProjectAtom = atom<Variable[]>([])
export const revisionsOfVariableAtom = atom<
  {
    environment: {
      name: string
      slug: string
    }
    versions: VariableVersion[]
  }[]
>([])

export const selectedSecretAtom = atom<Secret | null>(null)
export const selectedSecretEnvironmentAtom = atom<Environment['slug'] | null>(
  null
)
export const selectedSecretRollbackVersionAtom = atom<
  SecretVersion['version'] | null
>(null)
export const secretsOfProjectAtom = atom<Secret[]>([])
export const revisionsOfSecretAtom = atom<
  {
    environment: {
      name: string
      slug: string
    }
    versions: SecretVersion[]
  }[]
>([])

export const selectedEnvironmentAtom = atom<
  GetAllEnvironmentsOfProjectResponse['items'][number] | null
>(null)
export const environmentsOfProjectAtom = atom<
  GetAllEnvironmentsOfProjectResponse['items']
>([])

export const rolesOfWorkspaceAtom = atom<WorkspaceRole[]>([])

export const selectedApiKeyAtom = atom<ApiKey | null>(null)
export const apiKeysOfProjectAtom = atom<ApiKey[]>([])

export const createProjectOpenAtom = atom<boolean>(false)
export const editProjectOpenAtom = atom<boolean>(false)
export const deleteProjectOpenAtom = atom<boolean>(false)

export const createVariableOpenAtom = atom<boolean>(false)
export const editVariableOpenAtom = atom<boolean>(false)
export const deleteVariableOpenAtom = atom<boolean>(false)
export const deleteEnvironmentValueOfVariableOpenAtom = atom<boolean>(false)
export const variableRevisionsOpenAtom = atom<boolean>(false)
export const rollbackVariableOpenAtom = atom<boolean>(false)

export const createSecretOpenAtom = atom<boolean>(false)
export const editSecretOpenAtom = atom<boolean>(false)
export const shouldRevealSecretEnabled = atom<boolean>(false)
export const deleteSecretOpenAtom = atom<boolean>(false)
export const deleteEnvironmentValueOfSecretOpenAtom = atom<boolean>(false)
export const secretRevisionsOpenAtom = atom<boolean>(false)
export const rollbackSecretOpenAtom = atom<boolean>(false)

export const createEnvironmentOpenAtom = atom<boolean>(false)
export const editEnvironmentOpenAtom = atom<boolean>(false)
export const deleteEnvironmentOpenAtom = atom<boolean>(false)

export const createApiKeyOpenAtom = atom<boolean>(false)
export const editApiKeyOpenAtom = atom<boolean>(false)
export const deleteApiKeyOpenAtom = atom<boolean>(false)

export const createRolesOpenAtom = atom<boolean>(false)
export const editRolesOpenAtom = atom<boolean>(false)
export const deleteRolesOpenAtom = atom<boolean>(false)

export const deleteAccountOpenAtom = atom<boolean>(false)

export const viewAndDownloadProjectKeysOpenAtom = atom<boolean>(false)<|MERGE_RESOLUTION|>--- conflicted
+++ resolved
@@ -10,12 +10,9 @@
   User,
   Variable,
   VariableVersion,
-<<<<<<< HEAD
   Workspace,
-  WorkspaceRole
-=======
+  WorkspaceRole,
   WorkspaceWithTierLimitAndProjectCount
->>>>>>> 677211c0
 } from '@keyshade/schema'
 
 export const userAtom = atomWithStorage<Partial<User> | null>('user', null)
