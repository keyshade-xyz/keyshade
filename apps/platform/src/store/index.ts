--- conflicted
+++ resolved
@@ -9,11 +9,6 @@
   GetAllWorkspacesOfUserResponse,
   GetMembersResponse,
   Integration,
-<<<<<<< HEAD
-=======
-  Project,
-  ProjectWithTierLimitAndCount,
->>>>>>> dfdbb63b
   Secret,
   SecretVersion,
   User,
@@ -54,18 +49,17 @@
   projects: []
 })
 
-<<<<<<< HEAD
 export const allWorkspacesAtom = atom<GetAllProjectsResponse[]>([])
-=======
+
 type PartialProject = Pick<
-  ProjectWithTierLimitAndCount,
+  GetAllProjectsResponse['items'][number],
   'slug' | 'storePrivateKey' | 'privateKey'
 >
 
 export const integrationFormAtom = atom<{
   name: string
   selectedEvents: Set<EventTypeEnum>
-  selectedProjectSlug: Project['slug'] | null
+  selectedProjectSlug: GetAllProjectsResponse['items'][number]['slug'] | null
   selectedProject: PartialProject | null
   selectedEnvironments: Environment['slug'][]
   metadata: Record<string, unknown>
@@ -95,10 +89,6 @@
   })
 })
 
-export const allWorkspacesAtom = atom<WorkspaceWithTierLimitAndProjectCount[]>(
-  []
-)
->>>>>>> dfdbb63b
 export const selectedWorkspaceAtom =
   atom<GetAllWorkspacesOfUserResponse | null>(null)
 
