--- conflicted
+++ resolved
@@ -1,5 +1,4 @@
 import { atom } from 'jotai'
-<<<<<<< HEAD
 import type { ProjectWithCount, Workspace } from '@keyshade/schema'
 
 export const authEmailAtom = atom<string>('')
@@ -8,36 +7,3 @@
 export const projectsOfWorkspaceAtom = atom<ProjectWithCount[]>([])
 export const createProjectDialogOpenAtom = atom<boolean>(false)
 export const editProjectSheetOpen = atom<boolean>(false)
-=======
-import type {
-  Environment,
-  Project,
-  ProjectWithCount,
-  Secret,
-  Variable,
-  Workspace
-} from '@keyshade/schema'
-
-export const authEmailAtom = atom<string>('')
-
-export const selectedWorkspaceAtom = atom<Workspace | null>(null)
-export const selectedProjectAtom = atom<Project | null>(null)
-export const selectedVariableAtom = atom<Variable | null>(null)
-export const selectedSecretAtom = atom<Secret | null>(null)
-export const projectsOfWorkspaceAtom = atom<ProjectWithCount[]>([])
-export const environmentsOfProjectAtom = atom<Environment[]>([])
-export const variablesOfProjectAtom = atom<Variable[]>([])
-export const secretsOfProjectAtom = atom<Secret[]>([])
-
-export const createProjectOpenAtom = atom<boolean>(false)
-export const editProjectOpenAtom = atom<boolean>(false)
-export const deleteProjectOpenAtom = atom<boolean>(false)
-
-export const createVariableOpenAtom = atom<boolean>(false)
-export const editVariableOpenAtom = atom<boolean>(false)
-export const deleteVariableOpenAtom = atom<boolean>(false)
-
-export const createSecretOpenAtom = atom<boolean>(false)
-export const editSecretOpenAtom = atom<boolean>(false)
-export const deleteSecretOpenAtom = atom<boolean>(false)
->>>>>>> acc96f77
