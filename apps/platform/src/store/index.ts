import { atom } from 'jotai'
import { atomWithStorage } from 'jotai/utils'
import type {
  ApiKey,
  Environment,
  GetAllEnvironmentsOfProjectResponse,
  ProjectWithTierLimitAndCount,
  Secret,
  SecretVersion,
  User,
  Variable,
  VariableVersion,
  WorkspaceRole,
  WorkspaceWithTierLimitAndProjectCount
} from '@keyshade/schema'

export const userAtom = atomWithStorage<Partial<User> | null>('user', null)

<<<<<<< HEAD
export const allWorkspacesAtom = atom<(Workspace & { projects: number })[]>([])
export const selectedWorkspaceAtom = atom<
  (Workspace & { projects: number }) | null
>(null)
=======
export const selectedWorkspaceAtom =
  atom<WorkspaceWithTierLimitAndProjectCount | null>(null)
>>>>>>> 890979e4

export const selectedProjectAtom = atom<ProjectWithTierLimitAndCount | null>(
  null
)
export const projectsOfWorkspaceAtom = atom<ProjectWithTierLimitAndCount[]>([])

export const selectedVariableAtom = atom<Variable | null>(null)
export const selectedVariableEnvironmentAtom = atom<Environment['slug'] | null>(
  null
)
export const selectedVariableRollbackVersionAtom = atom<
  VariableVersion['version'] | null
>(null)
export const variablesOfProjectAtom = atom<Variable[]>([])
export const revisionsOfVariableAtom = atom<
  {
    environment: {
      name: string
      slug: string
    }
    versions: VariableVersion[]
  }[]
>([])

export const selectedSecretAtom = atom<Secret | null>(null)
export const selectedSecretEnvironmentAtom = atom<Environment['slug'] | null>(
  null
)
export const selectedSecretRollbackVersionAtom = atom<
  SecretVersion['version'] | null
>(null)
export const secretsOfProjectAtom = atom<Secret[]>([])
export const revisionsOfSecretAtom = atom<
  {
    environment: {
      name: string
      slug: string
    }
    versions: SecretVersion[]
  }[]
>([])

export const selectedEnvironmentAtom = atom<
  GetAllEnvironmentsOfProjectResponse['items'][number] | null
>(null)
export const environmentsOfProjectAtom = atom<
  GetAllEnvironmentsOfProjectResponse['items']
>([])

export const rolesOfWorkspaceAtom = atom<WorkspaceRole[]>([])

export const selectedApiKeyAtom = atom<ApiKey | null>(null)
export const apiKeysOfProjectAtom = atom<ApiKey[]>([])

export const createProjectOpenAtom = atom<boolean>(false)
export const editProjectOpenAtom = atom<boolean>(false)
export const deleteProjectOpenAtom = atom<boolean>(false)

export const createVariableOpenAtom = atom<boolean>(false)
export const editVariableOpenAtom = atom<boolean>(false)
export const deleteVariableOpenAtom = atom<boolean>(false)
export const deleteEnvironmentValueOfVariableOpenAtom = atom<boolean>(false)
export const variableRevisionsOpenAtom = atom<boolean>(false)
export const rollbackVariableOpenAtom = atom<boolean>(false)

export const createSecretOpenAtom = atom<boolean>(false)
export const editSecretOpenAtom = atom<boolean>(false)
export const shouldRevealSecretEnabled = atom<boolean>(false)
export const deleteSecretOpenAtom = atom<boolean>(false)
export const deleteEnvironmentValueOfSecretOpenAtom = atom<boolean>(false)
export const secretRevisionsOpenAtom = atom<boolean>(false)
export const rollbackSecretOpenAtom = atom<boolean>(false)

export const createEnvironmentOpenAtom = atom<boolean>(false)
export const editEnvironmentOpenAtom = atom<boolean>(false)
export const deleteEnvironmentOpenAtom = atom<boolean>(false)
export const deleteWorkspaceOpenAtom = atom<boolean>(false)

export const createApiKeyOpenAtom = atom<boolean>(false)
export const editApiKeyOpenAtom = atom<boolean>(false)
export const deleteApiKeyOpenAtom = atom<boolean>(false)

export const createRolesOpenAtom = atom<boolean>(false)
export const editRolesOpenAtom = atom<boolean>(false)
export const deleteRolesOpenAtom = atom<boolean>(false)

export const deleteAccountOpenAtom = atom<boolean>(false)

export const viewAndDownloadProjectKeysOpenAtom = atom<boolean>(false)<|MERGE_RESOLUTION|>--- conflicted
+++ resolved
@@ -16,15 +16,11 @@
 
 export const userAtom = atomWithStorage<Partial<User> | null>('user', null)
 
-<<<<<<< HEAD
-export const allWorkspacesAtom = atom<(Workspace & { projects: number })[]>([])
-export const selectedWorkspaceAtom = atom<
-  (Workspace & { projects: number }) | null
->(null)
-=======
+export const allWorkspacesAtom = atom<WorkspaceWithTierLimitAndProjectCount[]>(
+  []
+)
 export const selectedWorkspaceAtom =
   atom<WorkspaceWithTierLimitAndProjectCount | null>(null)
->>>>>>> 890979e4
 
 export const selectedProjectAtom = atom<ProjectWithTierLimitAndCount | null>(
   null
