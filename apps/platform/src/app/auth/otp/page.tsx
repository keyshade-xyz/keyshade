--- conflicted
+++ resolved
@@ -18,16 +18,35 @@
 } from '@/components/ui/input-otp'
 import { userAtom } from '@/store'
 import ControllerInstance from '@/lib/controller-instance'
+import { useHttp } from '@/hooks/use-http'
 
 export default function AuthOTPPage(): React.JSX.Element {
   const [user, setUser] = useAtom(userAtom)
 
   const [otp, setOtp] = useState<string>('')
   const [isLoading, setIsLoading] = useState<boolean>(false)
-  const [isInvalidOtp, setIsInvalidOtp] = useState<boolean>(false)
   const [isLoadingRefresh, setIsLoadingRefresh] = useState<boolean>(false)
 
   const router = useRouter()
+
+  const validateOTP = useHttp(() => {
+    if (user?.email) {
+      return ControllerInstance.getInstance().authController.validateOTP({
+        email: user.email,
+        otp
+      })
+    }
+    throw new Error('User not set in context')
+  }, router)
+
+  const resendOtp = useHttp(() => {
+    if (user?.email) {
+      return ControllerInstance.getInstance().authController.resendOTP({
+        userEmail: user.email
+      })
+    }
+    throw new Error('User not set in context')
+  }, router)
 
   useEffect(() => {
     if (!user?.email) {
@@ -36,35 +55,36 @@
   }, [router, user?.email])
 
   const handleVerifyOTP = async (): Promise<void> => {
-    // eslint-disable-next-line @typescript-eslint/no-non-null-assertion, @typescript-eslint/no-non-null-asserted-optional-chain -- safe
-    const userEmail = user?.email!
-    const userOtp = otp
-
-    const emailResult = z.string().email().safeParse(userEmail)
+    if (!user) {
+      throw new Error('User not set in context')
+    }
+
+    const emailResult = z.string().email().safeParse(user.email)
     const alphanumeric = z
       .string()
       .length(6)
       .refine((value) => /^[a-z0-9]+$/i.test(value), {
         message: 'OTP must be alphanumeric'
       })
-    const otpResult = alphanumeric.safeParse(userOtp)
+    const otpResult = alphanumeric.safeParse(otp)
+
     if (!emailResult.success || !otpResult.success) {
-      setIsInvalidOtp(true)
+      toast.warning('Invalid OTP', {
+        description: (
+          <p className="text-xs text-red-300">
+            Please enter a valid 6 digit alphanumeric OTP.
+          </p>
+        )
+      })
       return
     }
 
-    setIsInvalidOtp(false)
     setIsLoading(true)
+    setIsLoadingRefresh(true)
     toast.loading('Verifying OTP...')
 
     try {
-      const { error, success, data } =
-        await ControllerInstance.getInstance().authController.validateOTP({
-          email: encodeURIComponent(userEmail),
-          otp: userOtp
-        })
-
-      toast.dismiss()
+      const { success, data } = await validateOTP()
 
       if (success && data) {
         setUser(data)
@@ -81,98 +101,35 @@
         )
 
         toast.success('OTP verified successfully')
-      } else if (error) {
-        // eslint-disable-next-line no-console -- we need to log the error
-        console.log(error)
-
-        toast.error('Failed to verify OTP', {
-          description:
-            error.statusCode === 401 ? (
-              <p className="text-xs text-red-300">
-                The OTP you entered is either incorrect or has expired. Please
-                enter the correct OTP.
-              </p>
-            ) : (
-              <p className="text-xs text-red-300">
-                Something went wrong while verifying OTP. Check console for more
-                info.
-              </p>
-            )
-        })
       }
-    } catch (error) {
+    } finally {
+      setIsLoading(false)
+      setIsLoadingRefresh(false)
       toast.dismiss()
-      // eslint-disable-next-line no-console -- we need to log the error
-      console.error(`Failed to verify OTP: ${error}`)
-      toast.error('Something went wrong!', {
-        description: (
-          <p className="text-xs text-red-300">
-            Something went wrong while verifying OTP. Check console for more
-            info.
-          </p>
-        )
-      })
     }
 
     setIsLoading(false)
   }
-<<<<<<< HEAD
-  const handleResendOtp = async (userEmail: string): Promise<void> => {
+
+  const handleResendOtp = async (): Promise<void> => {
+    if (!user) {
+      throw new Error('User not set in context')
+    }
+
+    setIsLoading(true)
     setIsLoadingRefresh(true)
-
-    const { error, success } =
-      await ControllerInstance.getInstance().authController.resendOTP({
-        userEmail: encodeURIComponent(userEmail)
-=======
-
-  const handleResendOtp = async (): Promise<void> => {
-    // eslint-disable-next-line @typescript-eslint/no-non-null-assertion, @typescript-eslint/no-non-null-asserted-optional-chain -- safe
-    const userEmail = user?.email!
-
     toast.loading('Sending OTP...')
 
     try {
-      setIsLoadingRefresh(true)
-
-      const { error, success } =
-        await ControllerInstance.getInstance().authController.resendOTP({
-          userEmail
-        })
-
-      toast.dismiss()
+      const { success } = await resendOtp()
+
       if (success) {
         toast.success('OTP successfully sent to your email')
-        setIsLoadingRefresh(false)
-      } else {
-        // eslint-disable-next-line no-console -- we need to log the error
-        console.log(error)
-        toast.error('Something went wrong!', {
-          description: (
-            <p className="text-xs text-red-300">
-              Something went wrong sending the OTP. Check console for more info.
-            </p>
-          )
-        })
-        setIsLoadingRefresh(false)
       }
-    } catch (error) {
+    } finally {
+      setIsLoading(false)
+      setIsLoadingRefresh(false)
       toast.dismiss()
-      // eslint-disable-next-line no-console -- we need to log the error
-      console.error(`Failed to send OTP: ${error}`)
-      toast.error('Something went wrong!', {
-        description: (
-          <p className="text-xs text-red-300">
-            Something went wrong sending the OTP. Check console for more info.
-          </p>
-        )
->>>>>>> be887ff4
-      })
-    if (success) {
-      toast.success('OTP successfully sent to your email')
-      setIsLoadingRefresh(false)
-    } else {
-      setIsLoadingRefresh(false)
-      throw new Error(JSON.stringify(error))
     }
   }
 
@@ -216,9 +173,6 @@
                   <InputOTPSlot index={5} />
                 </InputOTPGroup>
               </InputOTP>
-              <span className="text-xs text-red-400">
-                {isInvalidOtp ? 'Invalid OTP' : null}
-              </span>
             </div>
 
             <Button
