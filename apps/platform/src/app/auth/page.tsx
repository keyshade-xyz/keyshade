'use client'
import { GeistSans } from 'geist/font/sans'
import React, { useEffect, useState } from 'react'
import { z } from 'zod'
import { useRouter } from 'next/navigation'
import { useSetAtom } from 'jotai'
import Cookies from 'js-cookie'
import { LoadingSVG } from '@public/svg/shared'
import {
  GithubSVG,
  GoogleSVG,
  KeyshadeBigSVG,
  GitlabSVG
} from '@public/svg/auth'
import { toast } from 'sonner'
import type { User } from '@keyshade/schema'
import { Input } from '@/components/ui/input'
import { Button } from '@/components/ui/button'
import { userAtom } from '@/store'
import ControllerInstance from '@/lib/controller-instance'

const GOOGLE_OAUTH_PATH = `${process.env.NEXT_PUBLIC_BACKEND_URL}/api/auth/google`
const GITHUB_OAUTH_PATH = `${process.env.NEXT_PUBLIC_BACKEND_URL}/api/auth/github`
const GITLAB_OAUTH_PATH = `${process.env.NEXT_PUBLIC_BACKEND_URL}/api/auth/gitlab`

export default function AuthPage(): React.JSX.Element {
  const [inInvalidEmail, setInInvalidEmail] = useState<boolean>(false)
  const [isLoading, setIsLoading] = useState<boolean>(false)
  const [email, setEmail] = useState<string>('')

  const setUser = useSetAtom(userAtom)

  const router = useRouter()

  // If user comes here with redirection from OAuth login,
  // fetch the details from the url query params.
  useEffect(() => {
    const urlEncodedData = new URLSearchParams(window.location.search).get(
      'data'
    )

    if (!urlEncodedData) {
      // Not OAuth login
      return
    }

    const decodedJSONData = decodeURIComponent(urlEncodedData)
    if (decodedJSONData) {
      const data = JSON.parse(decodedJSONData) as User
      setUser(data)

      Cookies.set('isOnboardingFinished', `${data.isOnboardingFinished}`, {
        expires: 7
      })
      router.push('/')

      toast.success('Successfully logged in!', {
        description: (
          <p className="text-xs text-green-300">
            Successfully logged in as {data.name}
          </p>
        )
      })
    } else {
      toast.error('Something went wrong while logging you in!', {
        description: (
          <p className="text-xs text-red-300">
            Something went wrong while logging you in. Check console for more
            info.
          </p>
        )
      })
      throw new Error(
        `Expected JSON Object in query param for OAuth login. Got ${urlEncodedData}`
      )
    }
  })

  const handleGetStarted = async (): Promise<void> => {
    const result = z.string().email().safeParse(email)
    if (!result.success) {
      setInInvalidEmail(true)
      return
    }
    setIsLoading(true)
    setInInvalidEmail(false)

    toast.loading('Sending OTP...')
    try {
      const { success, error } =
        await ControllerInstance.getInstance().authController.sendOTP({
          email
        })
      toast.dismiss()
      if (success) {
        toast.success('OTP successfully sent to your email')
        router.push('/auth/otp')
        setUser({ email })
      } else if (error) {
        // eslint-disable-next-line no-console -- we need to log the error
        console.log(error)
        toast.error("Couldn't send OTP", {
          description: (
            <p className="text-xs text-red-300">
              Something went wrong sending the OTP. Check console for more info.
            </p>
          )
        })
      }
    } catch (error) {
<<<<<<< HEAD
      setIsLoading(false)
      throw new Error(JSON.stringify(error))
=======
      toast.dismiss()
      toast.error('Something went wrong!', {
        description: (
          <p className="text-xs text-red-300">
            Something went wrong sending the OTP. Check console for more info.
          </p>
        )
      })
      // eslint-disable-next-line no-console -- we need to log the error
      console.error(`Failed to send OTP: ${error}`)
>>>>>>> be887ff4
    }
    setIsLoading(false)
  }

  return (
    <main className="flex h-dvh items-center justify-center justify-items-center px-4">
      <div className="flex flex-col gap-6">
        <div className="mb-14 flex flex-col items-center">
          <KeyshadeBigSVG />
          <h1
            className={`${GeistSans.className} text-[2rem] font-semibold md:text-[2.5rem]`}
          >
            Welcome to Keyshade
          </h1>
        </div>
        <div className="grid grid-cols-3 gap-x-6">
          <Button onClick={() => (window.location.href = GOOGLE_OAUTH_PATH)}>
            <GoogleSVG />
          </Button>
          <Button onClick={() => (window.location.href = GITHUB_OAUTH_PATH)}>
            <GithubSVG />
          </Button>
          <Button onClick={() => (window.location.href = GITLAB_OAUTH_PATH)}>
            <GitlabSVG />
          </Button>
        </div>

        <div className="text-center text-white/40">or</div>

        <form className="flex flex-col gap-3">
          <label htmlFor="email">
            <Input
              disabled={isLoading}
              onChange={(e: React.ChangeEvent<HTMLInputElement>) => {
                setEmail(e.target.value)
              }}
              placeholder="Enter your mail "
              type="email"
            />
            <span className="text-xs text-red-400">
              {inInvalidEmail ? 'Invalid email' : null}
            </span>
          </label>

          <Button
            className="w-full"
            disabled={isLoading}
            onClick={handleGetStarted}
          >
            {isLoading ? <LoadingSVG className="h-auto w-10" /> : 'Get Started'}
          </Button>
        </form>
        <div className="text-center text-xs text-[#808080]">
          By continuing, you acknowledge and agree to our <br />
          <a
            className="underline"
            href="https://keyshade.xyz/terms_and_condition"
            rel="noopener noreferrer"
            target="_blank"
          >
            Legal Terms
          </a>{' '}
          and{' '}
          <a
            className="underline"
            href="https://keyshade.xyz/privacy"
            rel="noopener noreferrer"
            target="_blank"
          >
            Privacy Policy
          </a>{' '}
          .
        </div>
      </div>
    </main>
  )
}<|MERGE_RESOLUTION|>--- conflicted
+++ resolved
@@ -108,21 +108,8 @@
         })
       }
     } catch (error) {
-<<<<<<< HEAD
       setIsLoading(false)
       throw new Error(JSON.stringify(error))
-=======
-      toast.dismiss()
-      toast.error('Something went wrong!', {
-        description: (
-          <p className="text-xs text-red-300">
-            Something went wrong sending the OTP. Check console for more info.
-          </p>
-        )
-      })
-      // eslint-disable-next-line no-console -- we need to log the error
-      console.error(`Failed to send OTP: ${error}`)
->>>>>>> be887ff4
     }
     setIsLoading(false)
   }
