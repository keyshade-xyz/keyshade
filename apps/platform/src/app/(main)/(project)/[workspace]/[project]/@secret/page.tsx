--- conflicted
+++ resolved
@@ -29,11 +29,8 @@
 import ConfirmDeleteEnvironmentValueOfSecretDialog from '@/components/dashboard/secret/confirmDeleteEnvironmentValueOfSecret'
 import SecretRevisionsSheet from '@/components/dashboard/secret/secretRevisionSheet'
 import ConfirmRollbackSecret from '@/components/dashboard/secret/confirmRollbackSecret'
-<<<<<<< HEAD
 import { cn } from '@/lib/utils'
-=======
 import { useProjectPrivateKey } from '@/hooks/use-fetch-privatekey'
->>>>>>> 60752fc6
 
 extend(relativeTime)
 
@@ -58,7 +55,6 @@
   const setGlobalSearchData = useSetAtom(globalSearchDataAtom)
   const isDecrypted = useAtomValue(shouldRevealSecretEnabled)
 
-<<<<<<< HEAD
   const privateKey = useMemo(
     () =>
       selectedProject?.storePrivateKey
@@ -66,14 +62,9 @@
         : localStorage.getItem(`${selectedProject?.name}_pk`) || null,
     [selectedProject]
   )
-=======
-  const [page, setPage] = useState<number>(0)
-  const [hasMoreSecret, setHasMoreSecret] = useState<boolean>(true)
-  const [isLoading, setIsLoading] = useState<boolean>(true)
 
   const { projectPrivateKey } = useProjectPrivateKey()
 
->>>>>>> 60752fc6
   const getAllSecretsOfProject = useHttp(() =>
     ControllerInstance.getInstance().secretController.getAllSecretsOfProject({
       projectSlug: selectedProject!.slug,
