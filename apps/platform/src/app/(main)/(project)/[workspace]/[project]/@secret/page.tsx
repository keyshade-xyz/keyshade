--- conflicted
+++ resolved
@@ -29,7 +29,6 @@
 import ConfirmDeleteEnvironmentValueOfSecretDialog from '@/components/dashboard/secret/confirmDeleteEnvironmentValueOfSecret'
 import SecretRevisionsSheet from '@/components/dashboard/secret/secretRevisionSheet'
 import ConfirmRollbackSecret from '@/components/dashboard/secret/confirmRollbackSecret'
-import { useProjectPrivateKey } from '@/hooks/use-fetch-privatekey'
 import { cn } from '@/lib/utils'
 import { useProjectPrivateKey } from '@/hooks/use-fetch-privatekey'
 
@@ -39,7 +38,7 @@
   const searchParams = useSearchParams()
   const highlightSlug = searchParams.get('highlight')
   const [page, setPage] = useState(0)
-  const [hasMore, setHasMore] = useState(true)
+  const [hasMoreSecret, setHasMoreSecret] = useState<boolean>(true)
   const [isLoading, setIsLoading] = useState<boolean>(true)
   const [isHighlighted, setIsHighlighted] = useState(false)
 
@@ -56,17 +55,6 @@
   const setGlobalSearchData = useSetAtom(globalSearchDataAtom)
   const isDecrypted = useAtomValue(shouldRevealSecretEnabled)
 
-<<<<<<< HEAD
-=======
-  const privateKey = useMemo(
-    () =>
-      selectedProject?.storePrivateKey
-        ? selectedProject.privateKey
-        : localStorage.getItem(`${selectedProject?.name}_pk`) || null,
-    [selectedProject]
-  )
-
->>>>>>> 8ad031aa
   const { projectPrivateKey } = useProjectPrivateKey()
 
   const getAllSecretsOfProject = useHttp(() =>
