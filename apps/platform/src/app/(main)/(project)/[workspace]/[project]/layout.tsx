--- conflicted
+++ resolved
@@ -8,9 +8,6 @@
 import OverviewPage from './@overview/page'
 import ControllerInstance from '@/lib/controller-instance'
 import AddSecretDialog from '@/components/dashboard/secret/addSecretDialogue'
-<<<<<<< HEAD
-import { selectedProjectAtom, environmentsOfProjectAtom, globalSearchDataAtom } from '@/store'
-=======
 import {
   selectedProjectAtom,
   environmentsOfProjectAtom,
@@ -19,7 +16,6 @@
   projectSecretCountAtom,
   projectVariableCountAtom
 } from '@/store'
->>>>>>> 904580b4
 import AddVariableDialogue from '@/components/dashboard/variable/addVariableDialogue'
 import AddEnvironmentDialogue from '@/components/dashboard/environment/addEnvironmentDialogue'
 import { useHttp } from '@/hooks/use-http'
@@ -63,9 +59,6 @@
         throw new Error(JSON.stringify(error))
       }
     })
-<<<<<<< HEAD
-  }, [getProject, projectSlug, setSelectedProject])
-=======
   }, [
     getProject,
     projectSlug,
@@ -74,7 +67,6 @@
     setSecretCount,
     setVariableCount
   ])
->>>>>>> 904580b4
 
   useEffect(() => {
     selectedProject &&
@@ -91,16 +83,12 @@
           }))
         }
       })
-<<<<<<< HEAD
-  }, [getAllEnvironmentsOfProject, selectedProject, setEnvironments, setGlobalSearchData])
-=======
   }, [
     getAllEnvironmentsOfProject,
     selectedProject,
     setEnvironments,
     setGlobalSearchData
   ])
->>>>>>> 904580b4
 
   return (
     <main className="flex h-full flex-col gap-4">
