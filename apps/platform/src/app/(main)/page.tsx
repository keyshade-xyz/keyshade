'use client'
import { useCallback, useEffect, useMemo, useState } from 'react'
import type {
  CreateProjectRequest,
  GetAllProjectsResponse,
  ProjectWithCount,
  Workspace
} from '@keyshade/schema'
import { AddSVG } from '@public/svg/shared'
import { FolderSVG } from '@public/svg/dashboard'
import ProjectCard from '@/components/dashboard/projectCard'
import {
  Sheet,
  SheetClose,
  SheetContent,
  SheetDescription,
  SheetFooter,
  SheetHeader,
  SheetTitle
} from '@/components/ui/sheet'
import { Button } from '@/components/ui/button'
import { Label } from '@/components/ui/label'
import { Input } from '@/components/ui/input'
import {
  Select,
  SelectContent,
  SelectGroup,
  SelectItem,
  SelectTrigger,
  SelectValue
} from '@/components/ui/select'
import { Switch } from '@/components/ui/switch'
import {
  Dialog,
  DialogContent,
  DialogDescription,
  DialogHeader,
  DialogTrigger
} from '@/components/ui/dialog'
import ControllerInstance from '@/lib/controller-instance'
import { Textarea } from '@/components/ui/textarea'
<<<<<<< HEAD
import ProjectScreenLoader from '@/components/ui/project-screen-loader'
=======
>>>>>>> 4b2b6751

export default function Index(): JSX.Element {
  const [isSheetOpen, setIsSheetOpen] = useState<boolean>(false)
  const [isProjectEmpty, setIsProjectEmpty] = useState<boolean>(true)
  const [isDialogOpen, setIsDialogOpen] = useState<boolean>(false)
  const [loading, setLoading] = useState<boolean>(false)

  // Projects to be displayed in the dashboard
  const [projects, setProjects] = useState<ProjectWithCount[]>([])

  // Contains the data for the new project
  const [newProjectData, setNewProjectData] = useState<CreateProjectRequest>({
    name: '',
    workspaceSlug: '',
    description: '',
    storePrivateKey: false,
    environments: [
      {
        name: '',
        description: ''
      }
    ],
    accessLevel: 'GLOBAL'
  })

  // Fetches the currently selected workspace from context
  const currentWorkspace: Workspace | null = useMemo(
    () =>
      typeof localStorage !== 'undefined'
        ? (JSON.parse(
            localStorage.getItem('currentWorkspace') ?? '{}'
          ) as Workspace)
        : null,
    []
  )

  // If a workspace is selected, we want to fetch all the projects
  // under that workspace and display it in the dashboard.
  useEffect(() => {

    async function getAllProjects() {

      setLoading(true)

      if (currentWorkspace) {
        const { success, error, data } =
          await ControllerInstance.getInstance().projectController.getAllProjects(
            { workspaceSlug: currentWorkspace.slug },
            {}
          )

        if (success && data) {
          setProjects(data.items)
        } else {
          // eslint-disable-next-line no-console -- we need to log the error
          console.error(error)
        }
      }

      setLoading(false)
    }

    getAllProjects()

  }, [currentWorkspace])

  // Check if the projects array is empty
  useEffect(() => setIsProjectEmpty(projects.length === 0), [projects])

  // Function to create a new project
  const createNewProject = useCallback(async () => {
    if (currentWorkspace) {
      newProjectData.workspaceSlug = currentWorkspace.slug

      const { data, error, success } =
        await ControllerInstance.getInstance().projectController.createProject(
          newProjectData,
          {}
        )

      if (success && data) {
        setProjects([
          ...projects,
          {
            ...data,
            environmentCount: newProjectData.environments
              ? newProjectData.environments.length
              : 0,
            secretCount: 0,
            variableCount: 0
          }
        ])
      } else {
        // eslint-disable-next-line no-console -- we need to log the error
        console.error(error)
      }

      setIsDialogOpen(false)
    } else {
      throw new Error('No workspace selected')
    }
  }, [currentWorkspace, newProjectData, projects])

  const toggleDialog = useCallback(() => setIsDialogOpen((prev) => !prev), [])

  return (
    <div className="flex flex-col gap-4">
      <div className="flex items-center justify-between">
        {!isProjectEmpty && (
          <h1 className="text-[1.75rem] font-semibold ">My Projects</h1>
        )}

        <Dialog onOpenChange={setIsDialogOpen} open={isDialogOpen}>
          <DialogTrigger>
            {isProjectEmpty ? null : (
              <Button onClick={toggleDialog}>
                {' '}
                <AddSVG /> Create a new Project
              </Button>
            )}
          </DialogTrigger>
          <DialogContent className="h-[39.5rem] w-[28.625rem] rounded-[12px] border bg-[#1E1E1F] ">
            <div className="flex h-[3.125rem] w-[25.625rem] flex-col items-start justify-center">
              <DialogHeader className=" font-geist h-[1.875rem] w-[8.5rem] text-[1.125rem] font-semibold text-white ">
                Create Projects
              </DialogHeader>

              <DialogDescription className=" font-inter h-[1.25rem] w-[25.625rem] text-[0.875rem] font-normal text-[#D4D4D4]">
                Create your new project
              </DialogDescription>
            </div>
            <div className="flex flex-col gap-y-8">
              <div className="flex h-[29.125rem] w-[25.813rem] flex-col gap-[1rem] py-[1rem] ">
                {/* NAME */}
                <div className="flex h-[2.25rem] w-[25.813rem] items-center justify-center gap-[1rem]">
                  <Label
                    className="font-geist h-[1.25rem] w-[4.813rem] gap-[0.25rem] text-left text-[0.875rem] font-[500] "
                    htmlFor="name"
                  >
                    Name
                  </Label>
                  <Input
                    className="col-span-3 h-[2.25rem] w-[20rem] "
                    id="name"
                    onChange={(e) => {
                      setNewProjectData((prev) => ({
                        ...prev,
                        name: e.target.value
                      }))
                    }}
                    placeholder="Enter the name"
                  />
                </div>

                {/* DESCRIPTION */}
                <div className="flex h-[5.625rem] w-[25.813rem] items-center justify-center gap-[1rem]">
                  <Label
                    className="font-geist h-[1.25rem] w-[4.813rem] gap-[0.25rem] text-left text-[0.875rem] font-[500] "
                    htmlFor="name"
                  >
                    Description
                  </Label>
                  <Textarea
                    className="col-span-3 h-[5.625rem] w-[20rem] resize-none gap-[0.25rem]"
                    id="name"
                    onChange={(e) => {
                      setNewProjectData((prev) => ({
                        ...prev,
                        description: e.target.value
                      }))
                    }}
                    placeholder="Enter the name"
                  />
                </div>

                {/* ENV. NAME */}
                <div className="flex h-[2.25rem] w-[25.813rem] items-center justify-center gap-[1rem]">
                  <Label
                    className="font-geist h-[1.25rem] w-[4.813rem] gap-[0.25rem] text-left text-[0.875rem] font-[500] "
                    htmlFor="envName"
                  >
                    Env. Name
                  </Label>
                  <Input
                    className="col-span-3 h-[2.25rem] w-[20rem] "
                    id="envName"
                    onChange={(e) => {
                      setNewProjectData((prev) => ({
                        ...prev,
                        environments: (prev.environments || []).map(
                          (env, index) =>
                            index === 0 ? { ...env, name: e.target.value } : env
                        )
                      }))
                    }}
                    placeholder="Your project default environment name"
                  />
                </div>

                {/* ENV. DESCRIPTION */}
                <div className="flex h-[4.875rem] w-[25.813rem] items-center justify-center gap-[1rem]">
                  <Label
                    className="font-geist h-[1.25rem] w-[4.813rem] gap-[0.25rem] text-left text-[0.875rem] font-[500]"
                    htmlFor="envDescription"
                  >
                    Env. Description
                  </Label>
                  <Textarea
                    className="col-span-3 h-[4.875rem] w-[20rem] resize-none"
                    id="envDescription"
                    onChange={(e) => {
                      setNewProjectData((prev) => ({
                        ...prev,
                        environments: (prev.environments || []).map(
                          (env, index) =>
                            index === 0
                              ? { ...env, description: e.target.value }
                              : env
                        )
                      }))
                    }}
                    placeholder="Detailed description about your environment"
                  />
                </div>

                {/* ACCESS LEVEL */}
                <div className="flex h-[2.25rem] w-[25.813rem] items-center justify-center gap-[1rem]">
                  <Label
                    className="font-geist h-[0.875rem] w-[5.5rem] gap-[0.25rem] text-left text-[0.875rem] font-[500] "
                    htmlFor="accessLevel"
                  >
                    Access Level
                  </Label>
                  <Select
                    defaultValue="GLOBAL"
                    onValueChange={(currValue) => {
                      setNewProjectData((prevData) => ({
                        ...prevData,
                        accessLevel: currValue as
                          | 'GLOBAL'
                          | 'INTERNAL'
                          | 'PRIVATE'
                      }))
                    }}
                  >
                    <SelectTrigger className=" h-[2.25rem] w-[20rem] rounded-[0.375rem] border-[0.013rem] border-white/10 bg-white/5 focus:border-[#3b82f6]">
                      <SelectValue />
                    </SelectTrigger>
                    <SelectContent className="border-[0.013rem] border-white/10 bg-neutral-800 text-white ">
                      <SelectGroup>
                        {['GLOBAL', 'INTERNAL', 'PRIVATE'].map(
                          (accessValue) => (
                            <SelectItem
                              className="group cursor-pointer rounded-sm"
                              key={accessValue.toUpperCase()}
                              value={accessValue.toUpperCase()}
                            >
                              {accessValue}
                            </SelectItem>
                          )
                        )}
                      </SelectGroup>
                    </SelectContent>
                  </Select>
                </div>

                <div className="flex h-[4.875rem] w-[25.813rem] items-center justify-center gap-[1rem]">
                  <div className="flex h-[2.875rem] w-[22.563rem] flex-col items-start justify-center">
                    <h1 className="font-geist h-[1.5rem] w-[18.688rem] text-[1rem] font-[500]">
                      Should the private key be saved or not?
                    </h1>
                    <h1 className="font-inter h-[1.25rem] w-[16.563rem] text-[0.8rem] font-normal text-[#A1A1AA] ">
                      Choose if you want to save your private key
                    </h1>
                  </div>

                  <div className="p-[0.125rem]">
                    <Switch className="h-[1.25rem] w-[2.25rem] " />
                  </div>
                </div>
              </div>
            </div>
            <div className="flex h-[2.25rem] w-[25.625rem] justify-end">
              <Button
                className="font-inter h-[2.25rem] w-[8rem] rounded-[0.375rem] text-[0.875rem] font-[500]"
                onClick={createNewProject}
                variant="secondary"
              >
                Create project
              </Button>
            </div>
          </DialogContent>
        </Dialog>
      </div>

      { loading ? (
        <ProjectScreenLoader />
      ) : (
        !isProjectEmpty ? (
          <div className="grid grid-cols-1 gap-5 overflow-y-scroll scroll-smooth p-2 md:grid-cols-2 xl:grid-cols-3">
            {projects.map((project: GetAllProjectsResponse['items'][number]) => {
              return (
                <ProjectCard
                  key={project.id}
                  project={project}
                  setIsSheetOpen={setIsSheetOpen}
                />
              )
            })}
          </div>
        ) : (
          <div className="mt-[10vh] flex h-[40vh] flex-col items-center justify-center gap-y-4">
            <FolderSVG width="150" />
            <div className="text-4xl">Start your First Project</div>
            <div>
              Create a file and start setting up your environment and secret keys
            </div>
            <Button onClick={toggleDialog} variant="secondary">
              Create project
            </Button>
          </div>
<<<<<<< HEAD
        )
=======
          <Button onClick={toggleDialog} variant="secondary">
            Create project
          </Button>
        </div>
>>>>>>> 4b2b6751
      )}

      <Sheet
        onOpenChange={(open) => {
          setIsSheetOpen(open)
        }}
        open={isSheetOpen}
      >
        <SheetContent className="border-white/15 bg-[#222425]">
          <SheetHeader>
            <SheetTitle className="text-white">Edit Project</SheetTitle>
            <SheetDescription>
              Make changes to the project details
            </SheetDescription>
          </SheetHeader>
          <div className="grid gap-4 py-4">
            <div className="flex flex-col items-start gap-4">
              <Label className="text-right" htmlFor="name">
                Project Name
              </Label>
              <Input className="col-span-3" id="name" />
            </div>
            <div className="flex flex-col items-start gap-4">
              <Label className="text-right" htmlFor="name">
                Project description
              </Label>
              <Input className="col-span-3" id="name" />
            </div>

            <div className="flex items-center justify-between">
              <Label className="w-[10rem] text-left" htmlFor="name">
                Do you want us to store the private key?
              </Label>
              <div className="flex gap-1 text-sm">
                <div>No</div>
                <Switch />
                <div>Yes</div>
              </div>
            </div>
          </div>
          <SheetFooter>
            <SheetClose asChild>
              <Button type="submit" variant="secondary">
                Save changes
              </Button>
            </SheetClose>
          </SheetFooter>
        </SheetContent>
      </Sheet>
    </div>
  )
}<|MERGE_RESOLUTION|>--- conflicted
+++ resolved
@@ -39,10 +39,7 @@
 } from '@/components/ui/dialog'
 import ControllerInstance from '@/lib/controller-instance'
 import { Textarea } from '@/components/ui/textarea'
-<<<<<<< HEAD
 import ProjectScreenLoader from '@/components/ui/project-screen-loader'
-=======
->>>>>>> 4b2b6751
 
 export default function Index(): JSX.Element {
   const [isSheetOpen, setIsSheetOpen] = useState<boolean>(false)
@@ -82,9 +79,7 @@
   // If a workspace is selected, we want to fetch all the projects
   // under that workspace and display it in the dashboard.
   useEffect(() => {
-
     async function getAllProjects() {
-
       setLoading(true)
 
       if (currentWorkspace) {
@@ -106,7 +101,6 @@
     }
 
     getAllProjects()
-
   }, [currentWorkspace])
 
   // Check if the projects array is empty
@@ -338,40 +332,31 @@
         </Dialog>
       </div>
 
-      { loading ? (
+      {loading ? (
         <ProjectScreenLoader />
+      ) : !isProjectEmpty ? (
+        <div className="grid grid-cols-1 gap-5 overflow-y-scroll scroll-smooth p-2 md:grid-cols-2 xl:grid-cols-3">
+          {projects.map((project: GetAllProjectsResponse['items'][number]) => {
+            return (
+              <ProjectCard
+                key={project.id}
+                project={project}
+                setIsSheetOpen={setIsSheetOpen}
+              />
+            )
+          })}
+        </div>
       ) : (
-        !isProjectEmpty ? (
-          <div className="grid grid-cols-1 gap-5 overflow-y-scroll scroll-smooth p-2 md:grid-cols-2 xl:grid-cols-3">
-            {projects.map((project: GetAllProjectsResponse['items'][number]) => {
-              return (
-                <ProjectCard
-                  key={project.id}
-                  project={project}
-                  setIsSheetOpen={setIsSheetOpen}
-                />
-              )
-            })}
+        <div className="mt-[10vh] flex h-[40vh] flex-col items-center justify-center gap-y-4">
+          <FolderSVG width="150" />
+          <div className="text-4xl">Start your First Project</div>
+          <div>
+            Create a file and start setting up your environment and secret keys
           </div>
-        ) : (
-          <div className="mt-[10vh] flex h-[40vh] flex-col items-center justify-center gap-y-4">
-            <FolderSVG width="150" />
-            <div className="text-4xl">Start your First Project</div>
-            <div>
-              Create a file and start setting up your environment and secret keys
-            </div>
-            <Button onClick={toggleDialog} variant="secondary">
-              Create project
-            </Button>
-          </div>
-<<<<<<< HEAD
-        )
-=======
           <Button onClick={toggleDialog} variant="secondary">
             Create project
           </Button>
         </div>
->>>>>>> 4b2b6751
       )}
 
       <Sheet
