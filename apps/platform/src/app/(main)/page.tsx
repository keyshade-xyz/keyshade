--- conflicted
+++ resolved
@@ -2,7 +2,6 @@
 import React, { useEffect } from 'react'
 import type { GetAllProjectsResponse } from '@keyshade/schema'
 import { useAtomValue, useSetAtom } from 'jotai'
-import { FolderLock } from 'lucide-react'
 import ProjectCard from '@/components/dashboard/project/projectCard'
 import ControllerInstance from '@/lib/controller-instance'
 import CreateProjectDialogue from '@/components/dashboard/project/createProjectDialogue'
@@ -98,31 +97,7 @@
       </div>
 
       <ProjectLoader loading={loading}>
-<<<<<<< HEAD
-        {isAuthorizedToViewProject ? (
-          <ProjectEmpty isEmpty={isProjectsEmpty}>
-            <InfiniteScrollList<GetAllProjectsResponse['items'][number]>
-              className="grid grid-cols-1 gap-5 p-2 md:grid-cols-2 xl:grid-cols-3"
-              fetchFunction={fetchProjects}
-              itemComponent={ProjectItemComponent}
-              itemKey={(item) => item.id}
-              itemsPerPage={15}
-            />
-          </ProjectEmpty>
-        ) : (
-          <div className='flex justify-center items-center h-full'>
-            <div className='flex flex-col gap-y-4 items-center'>
-              <FolderLock className="size-28 text-[#71717A]" />
-              <p className='text-center max-w-md'>
-                You don&apos;t have permission to view these projects. Contact your
-                workspace admin to request access.
-              </p>
-            </div>
-          </div>
-        )}
-=======
         {renderAuthorizedProjectView()}
->>>>>>> 698a5de7
       </ProjectLoader>
 
       <Visible if={Boolean(isDeleteProjectOpen && selectedProject)}>
