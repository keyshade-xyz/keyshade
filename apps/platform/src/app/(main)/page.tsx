--- conflicted
+++ resolved
@@ -47,12 +47,9 @@
   }, [getSelf, setUser])
 
   return (
-<<<<<<< HEAD
-    <div className="flex flex-col gap-4 h-full">
-=======
+
     <div className="flex flex-col gap-4">
       <PageTitle title={`${selectedWorkspace?.name} | Dashboard`} />
->>>>>>> ca90d175
       <div className="flex items-center justify-between">
         <Visible if={!isProjectsEmpty}>
           <h1 className="text-[1.75rem] font-semibold ">My Projects</h1>
