'use client'
import { useEffect, useMemo, useState } from 'react'
import type { GetAllProjectsResponse } from '@keyshade/schema'
import { FolderSVG } from '@public/svg/dashboard'
import { toast } from 'sonner'
import { useAtom, useAtomValue, useSetAtom } from 'jotai'
import ProjectCard from '@/components/dashboard/project/projectCard'
import ControllerInstance from '@/lib/controller-instance'
<<<<<<< HEAD
import ProjectScreenLoader from '@/components/ui/project-screen-loader'
import CreateProjectDialogue from '@/components/dashboard/project/createProjectDialogue'
import {
  createProjectDialogOpenAtom,
  currentWorkspaceAtom,
=======
import ProjectScreenLoader from '@/components/dashboard/project/projectScreenLoader'
import CreateProjectDialogue from '@/components/dashboard/project/createProjectDialogue'
import {
  createProjectOpenAtom,
  selectedWorkspaceAtom,
>>>>>>> acc96f77
  projectsOfWorkspaceAtom
} from '@/store'
import EditProjectSheet from '@/components/dashboard/project/editProjectSheet'
import { Button } from '@/components/ui/button'

export default function Index(): JSX.Element {
  const [loading, setLoading] = useState<boolean>(false)

<<<<<<< HEAD
  const setIsCreateProjectDialogOpen = useSetAtom(createProjectDialogOpenAtom)
  const currentWorkspace = useAtomValue(currentWorkspaceAtom)
=======
  const setIsCreateProjectDialogOpen = useSetAtom(createProjectOpenAtom)
  const selectedWorkspace = useAtomValue(selectedWorkspaceAtom)
>>>>>>> acc96f77

  // Projects to be displayed in the dashboard
  const [projects, setProjects] = useAtom(projectsOfWorkspaceAtom)
  const isProjectsEmpty = useMemo(() => projects.length === 0, [projects])

  // If a workspace is selected, we want to fetch all the projects
  // under that workspace and display it in the dashboard.
  useEffect(() => {
    async function getAllProjects() {
      setLoading(true)

      if (selectedWorkspace) {
        const { success, error, data } =
          await ControllerInstance.getInstance().projectController.getAllProjects(
            { workspaceSlug: selectedWorkspace.slug },
            {}
          )

        if (success && data) {
          setProjects(data.items)
        } else {
<<<<<<< HEAD
          toast.error(
            'Something went wrong while fetching projects. Check console for more info.'
          )
=======
          toast.error('Something went wrong!', {
            description: (
              <p className="text-xs text-red-300">
                Something went wrong while fetching projects. Check console for
                more info.
              </p>
            )
          })
>>>>>>> acc96f77
          // eslint-disable-next-line no-console -- we need to log the error
          console.error(error)
        }
      }

      setLoading(false)
    }

    getAllProjects()
<<<<<<< HEAD
  }, [currentWorkspace, setProjects])
=======
  }, [selectedWorkspace, setProjects])
>>>>>>> acc96f77

  return (
    <div className="flex flex-col gap-4">
      <div className="flex items-center justify-between">
        {!isProjectsEmpty && (
          <h1 className="text-[1.75rem] font-semibold ">My Projects</h1>
        )}
        <CreateProjectDialogue />
      </div>

      {loading ? (
        <ProjectScreenLoader />
      ) : !isProjectsEmpty ? (
        <div className="grid grid-cols-1 gap-5 overflow-y-scroll scroll-smooth p-2 md:grid-cols-2 xl:grid-cols-3">
          {projects.map((project: GetAllProjectsResponse['items'][number]) => {
            return <ProjectCard key={project.id} project={project} />
          })}
        </div>
      ) : (
        <div className="mt-[10vh] flex h-[40vh] flex-col items-center justify-center gap-y-4">
          <FolderSVG width="150" />
          <div className="text-4xl">Start your First Project</div>
          <div>
            Create a project and start setting up your variables and secret keys
          </div>
          <Button
            onClick={() => setIsCreateProjectDialogOpen(true)}
            variant="secondary"
          >
            Create project
          </Button>
        </div>
      )}

      <EditProjectSheet />
    </div>
  )
}<|MERGE_RESOLUTION|>--- conflicted
+++ resolved
@@ -6,19 +6,11 @@
 import { useAtom, useAtomValue, useSetAtom } from 'jotai'
 import ProjectCard from '@/components/dashboard/project/projectCard'
 import ControllerInstance from '@/lib/controller-instance'
-<<<<<<< HEAD
 import ProjectScreenLoader from '@/components/ui/project-screen-loader'
 import CreateProjectDialogue from '@/components/dashboard/project/createProjectDialogue'
 import {
   createProjectDialogOpenAtom,
   currentWorkspaceAtom,
-=======
-import ProjectScreenLoader from '@/components/dashboard/project/projectScreenLoader'
-import CreateProjectDialogue from '@/components/dashboard/project/createProjectDialogue'
-import {
-  createProjectOpenAtom,
-  selectedWorkspaceAtom,
->>>>>>> acc96f77
   projectsOfWorkspaceAtom
 } from '@/store'
 import EditProjectSheet from '@/components/dashboard/project/editProjectSheet'
@@ -27,13 +19,8 @@
 export default function Index(): JSX.Element {
   const [loading, setLoading] = useState<boolean>(false)
 
-<<<<<<< HEAD
   const setIsCreateProjectDialogOpen = useSetAtom(createProjectDialogOpenAtom)
   const currentWorkspace = useAtomValue(currentWorkspaceAtom)
-=======
-  const setIsCreateProjectDialogOpen = useSetAtom(createProjectOpenAtom)
-  const selectedWorkspace = useAtomValue(selectedWorkspaceAtom)
->>>>>>> acc96f77
 
   // Projects to be displayed in the dashboard
   const [projects, setProjects] = useAtom(projectsOfWorkspaceAtom)
@@ -55,20 +42,9 @@
         if (success && data) {
           setProjects(data.items)
         } else {
-<<<<<<< HEAD
           toast.error(
             'Something went wrong while fetching projects. Check console for more info.'
           )
-=======
-          toast.error('Something went wrong!', {
-            description: (
-              <p className="text-xs text-red-300">
-                Something went wrong while fetching projects. Check console for
-                more info.
-              </p>
-            )
-          })
->>>>>>> acc96f77
           // eslint-disable-next-line no-console -- we need to log the error
           console.error(error)
         }
@@ -78,11 +54,7 @@
     }
 
     getAllProjects()
-<<<<<<< HEAD
   }, [currentWorkspace, setProjects])
-=======
-  }, [selectedWorkspace, setProjects])
->>>>>>> acc96f77
 
   return (
     <div className="flex flex-col gap-4">
