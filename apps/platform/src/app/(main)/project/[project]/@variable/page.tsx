--- conflicted
+++ resolved
@@ -1,35 +1,21 @@
 'use client'
 
-<<<<<<< HEAD
-import { useCallback, useEffect, useState } from 'react'
-=======
 import { useEffect, useState } from 'react'
->>>>>>> 4b2b6751
-import { Button } from '@/components/ui/button'
-import {
+import type {
   ClientResponse,
   GetAllVariablesOfProjectResponse,
-<<<<<<< HEAD
   Project
 } from '@keyshade/schema'
 import { FolderSVG } from '@public/svg/dashboard'
-import { MessageSVG, TrashSVG } from '@public/svg/shared'
+import { MessageSVG } from '@public/svg/shared'
 import { ChevronDown } from 'lucide-react'
+import { Button } from '@/components/ui/button'
 import { Avatar, AvatarFallback, AvatarImage } from '@/components/ui/avatar'
 import {
   Collapsible,
   CollapsibleContent,
   CollapsibleTrigger
 } from '@/components/ui/collapsible'
-=======
-  Project,
-} from '@keyshade/schema'
-import { FolderSVG } from '@public/svg/dashboard'
-import { MessageSVG } from '@public/svg/shared'
-import { ChevronDown } from 'lucide-react'
-import { Avatar, AvatarFallback, AvatarImage } from '@/components/ui/avatar'
-import { Collapsible, CollapsibleContent, CollapsibleTrigger } from "@/components/ui/collapsible"
->>>>>>> 4b2b6751
 import {
   Table,
   TableBody,
@@ -39,7 +25,6 @@
   TableRow
 } from '@/components/ui/table'
 import ControllerInstance from '@/lib/controller-instance'
-<<<<<<< HEAD
 import ConfirmDelete from '@/components/ui/confirm-delete'
 import {
   ContextMenu,
@@ -48,26 +33,25 @@
   ContextMenuTrigger
 } from '@/components/ui/context-menu'
 import EditVariableDialog from '@/components/ui/edit-variable-dialog'
-import { Tooltip, TooltipContent, TooltipProvider, TooltipTrigger } from '@/components/ui/tooltip'
-=======
->>>>>>> 4b2b6751
+import {
+  Tooltip,
+  TooltipContent,
+  TooltipProvider,
+  TooltipTrigger
+} from '@/components/ui/tooltip'
 
 interface VariablePageProps {
   currentProject: Project | undefined
 }
 
-<<<<<<< HEAD
 interface EditVariableDetails {
-  variableName: string;
-  variableNote: string;
+  variableName: string
+  variableNote: string
 }
-=======
->>>>>>> 4b2b6751
 
 function VariablePage({
   currentProject
 }: VariablePageProps): React.JSX.Element {
-<<<<<<< HEAD
   const [allVariables, setAllVariables] = useState<
     GetAllVariablesOfProjectResponse['items']
   >([])
@@ -75,17 +59,14 @@
   const [openSections, setOpenSections] = useState<Set<string>>(new Set())
   const [isDeleteDialogOpen, setIsDeleteDialogOpen] = useState<boolean>(false)
   const [isEditDialogOpen, setIsEditDialogOpen] = useState<boolean>(false)
-  const [selectedVariableSlug, setSelectedVariableSlug] = useState<string | null>(null)
-  const [editVariableDetails, setEditVariableDetails] = useState<EditVariableDetails>({
-    variableName: '',
-    variableNote: '',
-  })
-=======
-
-  const [allVariables, setAllVariables] = useState<GetAllVariablesOfProjectResponse['items']>([])
-  // Holds the currently open section ID
-  const [openSections, setOpenSections] = useState<Set<string>>(new Set())
->>>>>>> 4b2b6751
+  const [selectedVariableSlug, setSelectedVariableSlug] = useState<
+    string | null
+  >(null)
+  const [editVariableDetails, setEditVariableDetails] =
+    useState<EditVariableDetails>({
+      variableName: '',
+      variableNote: ''
+    })
 
   //Environments table toggle logic
   const toggleSection = (id: string) => {
@@ -100,7 +81,6 @@
     })
   }
 
-<<<<<<< HEAD
   const toggleDeleteDialog = (variableSlug: string) => {
     setIsDeleteDialogOpen(!isDeleteDialogOpen)
     if (selectedVariableSlug === null) {
@@ -110,40 +90,33 @@
     }
   }
 
-  const toggleEditDialog = (variableSlug: string, variableName: string, variableNote: string | null) => {
+  const toggleEditDialog = (
+    variableSlug: string,
+    variableName: string,
+    variableNote: string | null
+  ) => {
     setIsEditDialogOpen(!isEditDialogOpen)
     if (selectedVariableSlug === null) {
       setSelectedVariableSlug(variableSlug)
       setEditVariableDetails({ variableName, variableNote: variableNote ?? '' })
     } else {
       setSelectedVariableSlug(null)
-      setEditVariableDetails({variableName: '', variableNote: ''})
+      setEditVariableDetails({ variableName: '', variableNote: '' })
     }
   }
 
   useEffect(() => {
     const getAllVariables = async () => {
-=======
-  useEffect(() => {
-
-    const getAllVariables = async () => {
-
->>>>>>> 4b2b6751
       if (!currentProject) {
         return
       }
 
-<<<<<<< HEAD
       const {
         success,
         error,
         data
       }: ClientResponse<GetAllVariablesOfProjectResponse> =
         await ControllerInstance.getInstance().variableController.getAllVariablesOfProject(
-=======
-      const { success, error, data }: ClientResponse<GetAllVariablesOfProjectResponse> = 
-      await ControllerInstance.getInstance().variableController.getAllVariablesOfProject(
->>>>>>> 4b2b6751
           { projectSlug: currentProject.slug },
           {}
         )
@@ -157,20 +130,12 @@
     }
 
     getAllVariables()
-<<<<<<< HEAD
   }, [currentProject, allVariables])
 
   return (
     <div
       className={` flex h-full w-full justify-center ${isDeleteDialogOpen ? 'inert' : ''} `}
     >
-=======
-  }, [currentProject])
-
-  return (
-    <div className="flex h-full w-full justify-center  ">
-
->>>>>>> 4b2b6751
       {/* Showing this when there are no variables present */}
       {allVariables.length === 0 ? (
         <div className="flex h-[23.75rem] w-[30.25rem] flex-col items-center justify-center gap-y-8">
@@ -191,7 +156,6 @@
         </div>
       ) : (
         // Showing this when variables are present
-<<<<<<< HEAD
         <div
           className={`flex h-full w-full flex-col items-center justify-start gap-y-8 p-3 text-white ${isDeleteDialogOpen ? 'inert' : ''} `}
         >
@@ -199,10 +163,10 @@
             <ContextMenu key={variable.variable.id}>
               <ContextMenuTrigger className="w-full">
                 <Collapsible
+                  className="w-full"
                   key={variable.variable.id}
+                  onOpenChange={() => toggleSection(variable.variable.id)}
                   open={openSections.has(variable.variable.id)}
-                  onOpenChange={() => toggleSection(variable.variable.id)}
-                  className="w-full"
                 >
                   <CollapsibleTrigger
                     className={`flex h-[6.75rem] w-full items-center justify-between gap-24 ${openSections.has(variable.variable.id) ? 'rounded-t-xl' : 'rounded-xl'} bg-[#232424] px-4 py-2 text-left`}
@@ -263,56 +227,55 @@
                     </div>
                   </CollapsibleTrigger>
                   <CollapsibleContent className="h-full w-full gap-y-24 rounded-b-lg bg-[#232424] p-4">
-                    {variable.values ? (
-                      <Table className="h-full w-full">
-                        <TableHeader className="h-[3.125rem] w-full">
-                          <TableRow className="h-[3.125rem] w-full hover:bg-[#232424]">
-                            <TableHead className="h-full w-[10.25rem] border-2 border-white/30 text-base font-bold text-white">
-                              Environment
-                            </TableHead>
-                            <TableHead className="h-full border-2 border-white/30 text-base font-normal text-white">
-                              Value
-                            </TableHead>
+                    <Table className="h-full w-full">
+                      <TableHeader className="h-[3.125rem] w-full">
+                        <TableRow className="h-[3.125rem] w-full hover:bg-[#232424]">
+                          <TableHead className="h-full w-[10.25rem] border-2 border-white/30 text-base font-bold text-white">
+                            Environment
+                          </TableHead>
+                          <TableHead className="h-full border-2 border-white/30 text-base font-normal text-white">
+                            Value
+                          </TableHead>
+                        </TableRow>
+                      </TableHeader>
+                      <TableBody>
+                        {variable.values.map((env) => (
+                          <TableRow
+                            className="h-[3.125rem] w-full hover:cursor-pointer hover:bg-[#232424]"
+                            key={env.environment.id}
+                          >
+                            <TableCell className="h-full w-[10.25rem] border-2 border-white/30 text-base font-bold text-white">
+                              {env.environment.name}
+                            </TableCell>
+                            <TableCell className="h-full border-2 border-white/30 text-base font-normal text-white">
+                              {env.value}
+                            </TableCell>
                           </TableRow>
-                        </TableHeader>
-                        <TableBody>
-                          {variable.values.map((env) => (
-                            <TableRow
-                              key={env.environment.id}
-                              className="h-[3.125rem] w-full hover:cursor-pointer hover:bg-[#232424]"
-                            >
-                              <TableCell className="h-full w-[10.25rem] border-2 border-white/30 text-base font-bold text-white">
-                                {env.environment.name}
-                              </TableCell>
-                              <TableCell className="h-full border-2 border-white/30 text-base font-normal text-white">
-                                {env.value}
-                              </TableCell>
-                            </TableRow>
-                          ))}
-                        </TableBody>
-                      </Table>
-                    ) : (
-                      <></>
-                    )}
+                        ))}
+                      </TableBody>
+                    </Table>
                   </CollapsibleContent>
                 </Collapsible>
               </ContextMenuTrigger>
               <ContextMenuContent className="flex h-[6.375rem] w-[15.938rem] flex-col items-center justify-center rounded-lg bg-[#3F3F46]">
-                <ContextMenuItem
-                  onSelect={() => console.log('Show version history')}
-                  className="h-[33%] w-[15.938rem] border-b-[0.025rem] border-white/65 text-xs font-semibold tracking-wide"
-                >
+                <ContextMenuItem className="h-[33%] w-[15.938rem] border-b-[0.025rem] border-white/65 text-xs font-semibold tracking-wide">
                   Show Version History
                 </ContextMenuItem>
                 <ContextMenuItem
-                  onSelect={() => toggleEditDialog(variable.variable.slug, variable.variable.name, variable.variable.note)}
                   className="h-[33%] w-[15.938rem] text-xs font-semibold tracking-wide"
+                  onSelect={() =>
+                    toggleEditDialog(
+                      variable.variable.slug,
+                      variable.variable.name,
+                      variable.variable.note
+                    )
+                  }
                 >
                   Edit
                 </ContextMenuItem>
                 <ContextMenuItem
+                  className="h-[33%] w-[15.938rem] text-xs font-semibold tracking-wide"
                   onSelect={() => toggleDeleteDialog(variable.variable.slug)}
-                  className="h-[33%] w-[15.938rem] text-xs font-semibold tracking-wide"
                 >
                   Delete
                 </ContextMenuItem>
@@ -321,94 +284,25 @@
           ))}
 
           {/* Delete variable alert dialog */}
-          {isDeleteDialogOpen && (
+          {isDeleteDialogOpen ? (
             <ConfirmDelete
               isOpen={isDeleteDialogOpen}
               //Passing an empty string just to bypass the error -- we don't need the variableSlug while closing the dialog
               onClose={() => toggleDeleteDialog('')}
               variableSlug={selectedVariableSlug}
             />
-          )}
+          ) : null}
 
           {/* Edit variable dialog */}
-          {isEditDialogOpen && (
+          {isEditDialogOpen ? (
             <EditVariableDialog
               isOpen={isEditDialogOpen}
-              //Passing empty strings just to bypass the error -- we don't need the arguments while closing the dialog
               onClose={() => toggleEditDialog('', '', '')}
-              variableSlug={selectedVariableSlug}
               variableName={editVariableDetails.variableName}
               variableNote={editVariableDetails.variableNote}
+              variableSlug={selectedVariableSlug}
             />
-          )}
-=======
-        <div className="flex h-full w-full flex-col items-center justify-start gap-y-8 text-white p-3">
-          {allVariables.map((variable) => (
-            <Collapsible
-              key={variable.variable.id}
-              open={openSections.has(variable.variable.id)}
-              onOpenChange={() => toggleSection(variable.variable.id)}
-              className="w-full"
-            >
-              <CollapsibleTrigger className={`h-[6.75rem] w-full gap-24 flex items-center justify-between ${openSections.has(variable.variable.id) ? 'rounded-t-xl' : 'rounded-xl'} bg-[#232424] px-4 py-2 text-left`}>
-                <div className="h-[2.375rem] flex justify-center items-center gap-4">
-                  <span className="h-[2.375rem] text-2xl font-normal text-zinc-100">
-                    {variable.variable.name} 
-                  </span>
-                  <MessageSVG height="40" width="40" />
-                </div>
-                <div className="h-[6.5rem] w-[18.188rem] flex justify-center items-center gap-x-[3.125rem]">
-                  <div className="h-[2.063rem] w-[13.563rem] flex justify-center items-center gap-x-3">
-                    <div className="flex justify-center items-center h-[2.063rem] w-[7.438rem] text-base font-normal text-white text-opacity-50">
-                      {(() => {
-                        const days = Math.ceil(Math.abs(new Date().getTime() - new Date(variable.variable.createdAt).getTime()) / (1000 * 60 * 60 * 24));
-                        return `${days} ${days === 1 ? 'day' : 'days'} ago by`;
-                      })()}
-                    </div>
-                    <div className="flex justify-center items-center h-[2.063rem] w-[5.375rem] gap-x-[0.375rem]">
-                      <div className="flex justify-center items-center h-[2.063rem] w-[3.5rem] text-base text-white font-medium">
-                        {variable.variable.lastUpdatedBy.name.split(' ')[0]}
-                      </div>
-                      <Avatar className="h-6 w-6">
-                        <AvatarImage />
-                        <AvatarFallback>
-                          {variable.variable.lastUpdatedBy.name.charAt(0).toUpperCase() + variable.variable.lastUpdatedBy.name.slice(1, 2).toLowerCase()}
-                        </AvatarFallback>
-                      </Avatar>
-                    </div>
-                  </div>
-                  <ChevronDown className={`h-[1.5rem] w-[1.5rem] text-zinc-400 transition-transform ${openSections.has(variable.variable.id) ? 'rotate-180' : ''}`} />
-                </div>
-              </CollapsibleTrigger>
-              <CollapsibleContent className="gap-y-24 h-full w-full rounded-b-lg bg-[#232424] p-4">
-                {variable.values ? (
-                  <Table className="h-full w-full">
-                    <TableHeader className="h-[3.125rem] w-full">
-                      <TableRow className="h-[3.125rem] w-full hover:bg-[#232424]">
-                        <TableHead className="h-full w-[10.25rem] border-2 border-white/30 text-white text-base font-bold">Environment</TableHead>
-                        <TableHead className="h-full border-2 border-white/30 text-white text-base font-normal">Value</TableHead>
-                      </TableRow>
-                    </TableHeader>
-                    <TableBody>
-                      {variable.values.map((env) => (
-                        <TableRow key={env.environment.id} className="h-[3.125rem] w-full hover:bg-[#232424] hover:cursor-pointer">
-                          <TableCell className="h-full w-[10.25rem] border-2 border-white/30 text-white text-base font-bold">
-                            {env.environment.name}
-                          </TableCell>
-                          <TableCell className="h-full border-2 border-white/30 text-white text-base font-normal">
-                            {env.value}
-                          </TableCell>
-                        </TableRow>
-                      ))}
-                    </TableBody>
-                  </Table>
-                ) : (
-                  <></>
-                )}
-              </CollapsibleContent>
-            </Collapsible>
-          ))}
->>>>>>> 4b2b6751
+          ) : null}
         </div>
       )}
     </div>
