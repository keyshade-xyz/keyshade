'use client'
import type { MouseEvent, MouseEventHandler } from 'react'
import { useEffect, useState } from 'react'
import { useSearchParams } from 'next/navigation'
import { AddSVG } from '@public/svg/shared'
import type {
  ClientResponse,
  CreateVariableRequest,
  Environment,
  GetAllEnvironmentsOfProjectResponse,
  Project
} from '@keyshade/schema'
import { toast } from 'sonner'
import { Button } from '@/components/ui/button'
import {
  Dialog,
  DialogContent,
  DialogDescription,
  DialogHeader,
  DialogTitle,
  DialogTrigger
} from '@/components/ui/dialog'
import { Input } from '@/components/ui/input'
import { Label } from '@/components/ui/label'
import ControllerInstance from '@/lib/controller-instance'
import {
  Select,
  SelectContent,
  SelectItem,
  SelectTrigger,
  SelectValue
} from '@/components/ui/select'
import VariablePage from './@variable/page'
import { Toaster } from '@/components/ui/sonner'
<<<<<<< HEAD
import AddSecretDialog from '@/components/ui/add-secret-dialog'
=======
>>>>>>> 4b2b6751

interface DetailedProjectPageProps {
  params: { project: string }
  secret: React.ReactNode
  variable: React.ReactNode
}


function DetailedProjectPage({
  params,
  secret,
  variable
}: DetailedProjectPageProps): JSX.Element {
<<<<<<< HEAD
=======
  // eslint-disable-next-line @typescript-eslint/no-unused-vars -- will be used later
  const [key, setKey] = useState<string>('')
  // eslint-disable-next-line @typescript-eslint/no-unused-vars -- will be used later
  const [value, setValue] = useState<string>('')
>>>>>>> 4b2b6751
  const [currentProject, setCurrentProject] = useState<Project>()
  const [isOpen, setIsOpen] = useState<boolean>(false)
  const [newVariableData, setNewVariableData] = useState({
    variableName: '',
    note: '',
    environmentName: '',
    environmentValue: ''
  })
<<<<<<< HEAD
  const [newSecretData, setNewSecretData] = useState({
    secretName: '',
    secretNote: '',
    environmentName: '',
    environmentValue: '',
  })
  const [availableEnvironments, setAvailableEnvironments] = useState<
    Environment[]
  >([])
=======
  const [availableEnvironments, setAvailableEnvironments] = useState<Environment[]>([])
>>>>>>> 4b2b6751

  const searchParams = useSearchParams()
  const tab = searchParams.get('tab') ?? 'rollup-details'

  const addVariable = async (e: MouseEvent<HTMLButtonElement>) => {
    e.preventDefault()

    if (!currentProject) {
      throw new Error("Current project doesn't exist")
    }

    const request: CreateVariableRequest = {
      name: newVariableData.variableName,
      projectSlug: currentProject.slug,
      entries: newVariableData.environmentValue
        ? [
            {
              value: newVariableData.environmentValue,
              environmentSlug: newVariableData.environmentName
            }
          ]
        : undefined,
      note: newVariableData.note
    }

    const { success, error } =
      await ControllerInstance.getInstance().variableController.createVariable(
        request,
        {}
      )

    if (success) {
      toast.success('Variable added successfully', {
        // eslint-disable-next-line react/no-unstable-nested-components -- we need to nest the description
        description: () => (
          <p className="text-xs text-emerald-300">
            The variable has been added to the project
          </p>
        )
      })
    }

    if (error) {
      if (error.statusCode === 409) {
        toast.error('Variable name already exists', {
          // eslint-disable-next-line react/no-unstable-nested-components -- we need to nest the description
          description: () => (
            <p className="text-xs text-red-300">
              Variable name is already there, kindly use different one.
            </p>
          )
        })
      } else {
        // eslint-disable-next-line no-console -- we need to log the error that are not in the if condition
        console.error(error)
      }
    }

    setIsOpen(false)
  }

  useEffect(() => {
    async function getProjectBySlug() {
      const { success, error, data } =
        await ControllerInstance.getInstance().projectController.getProject(
          { projectSlug: params.project },
          {}
        )

      if (success && data) {
        setCurrentProject(data)
      } else {
        // eslint-disable-next-line no-console -- we need to log the error
        console.error(error)
      }
    }

    getProjectBySlug()
  }, [params.project])

  useEffect(() => {
    const getAllEnvironments = async () => {
      if (!currentProject) {
        return
      }

      const {
        success,
        error,
        data
      }: ClientResponse<GetAllEnvironmentsOfProjectResponse> =
        await ControllerInstance.getInstance().environmentController.getAllEnvironmentsOfProject(
          { projectSlug: currentProject.slug },
          {}
        )

      if (success && data) {
        setAvailableEnvironments(data.items)
      } else {
        // eslint-disable-next-line no-console -- we need to log the error
        console.error(error)
      }
    }

    getAllEnvironments()
  }, [currentProject])

  return (
    <main className="flex flex-col gap-4">
<<<<<<< HEAD
      <div className="flex h-[3.625rem] w-full justify-between p-3 ">
        <div className="text-3xl">{currentProject?.name}</div>
        {tab === 'secret' && (
          <AddSecretDialog 
            setIsOpen={setIsOpen}
            isOpen={isOpen}
            newSecretData={newSecretData}
            setNewSecretData={setNewSecretData}
            availableEnvironments={availableEnvironments}
            currentProjectSlug={currentProject?.slug ?? ''}
          />
        )}
        {tab === 'variable' && (
          <Dialog onOpenChange={setIsOpen} open={isOpen}>
            <DialogTrigger asChild>
              <Button
                className="bg-[#26282C] hover:bg-[#161819] hover:text-white/55"
                variant="outline"
              >
                <AddSVG /> Add Variable
              </Button>
            </DialogTrigger>
            <DialogContent className="h-[25rem] w-[31.625rem] bg-[#18181B] text-white ">
              <DialogHeader>
                <DialogTitle className="text-2xl font-semibold">
                  Add a new variable
                </DialogTitle>
                <DialogDescription>
                  Add a new variable to the project
                </DialogDescription>
              </DialogHeader>

              <div className=" text-white">
                <div className="space-y-4">
                  <div className="flex h-[2.75rem] w-[28.625rem] items-center justify-center gap-6">
                    <label
                      className="h-[1.25rem] w-[7.125rem] text-base font-semibold"
                      htmlFor="variable-name"
                    >
                      Variable Name
                    </label>
                    <Input
                      className="h-[2.75rem] w-[20rem] border border-white/10 bg-neutral-800 text-gray-300 placeholder:text-gray-500"
                      id="variable-name"
                      onChange={(e) =>
                        setNewVariableData({
                          ...newVariableData,
                          variableName: e.target.value
                        })
                      }
                      placeholder="Enter the key of the variable"
                      value={newVariableData.variableName}
                    />
                  </div>

                  <div className="flex h-[2.75rem] w-[28.625rem] items-center justify-center gap-6">
                    <label
                      className="h-[1.25rem] w-[7.125rem] text-base font-semibold"
                      htmlFor="variable-name"
                    >
                      Extra Note
                    </label>
                    <Input
                      className="h-[2.75rem] w-[20rem] border border-white/10 bg-neutral-800 text-gray-300 placeholder:text-gray-500"
                      id="variable-name"
                      onChange={(e) =>
                        setNewVariableData({
                          ...newVariableData,
                          note: e.target.value
                        })
                      }
                      placeholder="Enter the note of the variable"
                      value={newVariableData.note}
                    />
                  </div>

                  <div className="grid h-[4.5rem] w-[28.125rem] grid-cols-2 gap-4">
                    <div className="h-[4.5rem] w-[13.5rem] space-y-2">
                      <label
                        className="h-[1.25rem] w-[9.75rem] text-base font-semibold"
                        htmlFor="envName"
                      >
                        Environment Name
                      </label>
                      <Select
                        defaultValue="development"
                        onValueChange={(val) =>
                          setNewVariableData({
                            ...newVariableData,
                            environmentName: val
                          })
                        }
                      >
                        <SelectTrigger className="h-[2.75rem] w-[13.5rem] border border-white/10 bg-neutral-800 text-gray-300">
                          <SelectValue placeholder="Select environment" />
                        </SelectTrigger>
                        <SelectContent className=" w-[13.5rem] border border-white/10 bg-neutral-800 text-gray-300">
                          {availableEnvironments.map((env) => (
                            <SelectItem key={env.id} value={env.slug}>
                              {env.name}
                            </SelectItem>
                          ))}
                        </SelectContent>
                      </Select>
                    </div>

                    <div className="h-[4.5rem] w-[13.375rem] space-y-2">
                      <label
                        className="h-[1.25rem] w-[9.75rem] text-base font-semibold"
                        htmlFor="env-value"
                      >
                        Environment Value
                      </label>
                      <Input
                        className="h-[2.75rem] w-[13.5rem] border border-white/10 bg-neutral-800 text-gray-300 placeholder:text-gray-500"
                        id="env-value"
                        onChange={(e) =>
                          setNewVariableData({
                            ...newVariableData,
                            environmentValue: e.target.value
                          })
                        }
                        placeholder="Environment Value"
                        value={newVariableData.environmentValue}
                      />
                    </div>
                  </div>

                  <div className="flex justify-end pt-4">
                    <Button
                      className="h-[2.625rem] w-[6.25rem] rounded-lg bg-white text-xs font-semibold text-black hover:bg-gray-200"
                      onClick={addVariable}
                    >
                      Add Variable
                    </Button>
                  </div>
=======
      <div className="h-[3.625rem] w-full p-3 flex justify-between ">
        <div className="text-3xl">{currentProject?.name}</div>
        {tab === 'secret' && (
          <Dialog>
            <DialogTrigger>
              <Button>
                {' '}
                <AddSVG /> Add Secret
              </Button>
            </DialogTrigger>
            <DialogContent>
              <DialogHeader>
                <DialogTitle>Add a new secret</DialogTitle>
                <DialogDescription>
                  Add a new secret to the project. This secret will be encrypted
                  and stored securely.
                </DialogDescription>
              </DialogHeader>
              <div>
                <div className="flex flex-col gap-y-4">
                  <div className="grid grid-cols-4 items-center gap-4">
                    <Label className="text-right" htmlFor="username">
                      Key
                    </Label>
                    <Input
                      className="col-span-3"
                      id="username"
                      onChange={(e) => {
                        setKey(e.target.value)
                      }}
                      placeholder="Enter the name of the secret"
                    />
                  </div>
                  <div className="grid grid-cols-4 items-center gap-4">
                    <Label className="text-right" htmlFor="username">
                      Value
                    </Label>
                    <Input
                      className="col-span-3"
                      id="username"
                      onChange={(e) => {
                        setValue(e.target.value)
                      }}
                      placeholder="Enter the value of the secret"
                    />
                  </div>
                </div>
                <div className="mt-4 flex justify-end">
                  <Button variant="secondary">Add Key</Button>
>>>>>>> 4b2b6751
                </div>
              </div>
            </DialogContent>
          </Dialog>
        )}
<<<<<<< HEAD
      </div>

      <div className="h-full w-full overflow-y-scroll">
=======
        {tab === 'variable' && (
          <Dialog onOpenChange={setIsOpen} open={isOpen}>
            <DialogTrigger asChild>
              <Button
                className="bg-[#26282C] hover:bg-[#161819] hover:text-white/55"
                variant="outline"
              >
                <AddSVG /> Add Variable
              </Button>
            </DialogTrigger>
            <DialogContent className="h-[23.313rem] w-[31.625rem] border-gray-800 bg-[#1a1a1a] text-white ">
              <DialogHeader>
                <DialogTitle className="text-2xl font-semibold">
                  Add a new variable
                </DialogTitle>
                <DialogDescription>
                  Add a new variable to the project
                </DialogDescription>
              </DialogHeader>

              <div className=" text-white">
                <div className="space-y-4">
                  <div className="flex h-[2.75rem] w-[28.625rem] items-center justify-center gap-6">
                    <label
                      className="h-[1.25rem] w-[7.125rem] text-base font-semibold"
                      htmlFor="variable-name"
                    >
                      Variable Name
                    </label>
                    <Input
                      className="h-[2.75rem] w-[20rem] border-0 bg-[#2a2a2a] text-gray-300 placeholder:text-gray-500"
                      id="variable-name"
                      onChange={(e) =>
                        setNewVariableData({
                          ...newVariableData,
                          variableName: e.target.value
                        })
                      }
                      placeholder="Enter the key of the variable"
                      value={newVariableData.variableName}
                    />
                  </div>

                  <div className="flex h-[2.75rem] w-[28.625rem] items-center justify-center gap-6">
                    <label
                      className="h-[1.25rem] w-[7.125rem] text-base font-semibold"
                      htmlFor="variable-name"
                    >
                      Extra Note
                    </label>
                    <Input
                      className="h-[2.75rem] w-[20rem] border-0 bg-[#2a2a2a] text-gray-300 placeholder:text-gray-500"
                      id="variable-name"
                      onChange={(e) =>
                        setNewVariableData({
                          ...newVariableData,
                          note: e.target.value
                        })
                      }
                      placeholder="Enter the note of the secret"
                      value={newVariableData.note}
                    />
                  </div>

                  <div className="grid h-[4.5rem] w-[28.125rem] grid-cols-2 gap-4">
                    <div className="h-[4.5rem] w-[13.5rem] space-y-2">
                      <label
                        className="h-[1.25rem] w-[9.75rem] text-base font-semibold"
                        htmlFor="envName"
                      >
                        Environment Name
                      </label>
                      <Select
                        defaultValue="development"
                        onValueChange={(val) =>
                          setNewVariableData({
                            ...newVariableData,
                            environmentName: val
                          })
                        }
                      >
                        <SelectTrigger className="h-[2.75rem] w-[13.5rem] border-0 bg-[#2a2a2a] text-gray-300">
                          <SelectValue placeholder="Select environment" />
                        </SelectTrigger>
                        <SelectContent className=" w-[13.5rem] border-0 bg-[#2a2a2a] text-gray-300">
                          {availableEnvironments.map((env) => (
                            <SelectItem key={env.id} value={env.slug}>
                              {env.name}
                            </SelectItem>
                          ))}
                        </SelectContent>
                      </Select>
                    </div>

                    <div className="h-[4.5rem] w-[13.375rem] space-y-2">
                      <label
                        className="h-[1.25rem] w-[9.75rem] text-base font-semibold"
                        htmlFor="env-value"
                      >
                        Environment Value
                      </label>
                      <Input
                        className="h-[2.75rem] w-[13.5rem] border-0 bg-[#2a2a2a] text-gray-300 placeholder:text-gray-500"
                        id="env-value"
                        onChange={(e) =>
                          setNewVariableData({
                            ...newVariableData,
                            environmentValue: e.target.value
                          })
                        }
                        placeholder="Environment Value"
                        value={newVariableData.environmentValue}
                      />
                    </div>
                  </div>

                  <div className="flex justify-end pt-4">
                    <Button
                      className="h-[2.625rem] w-[6.25rem] rounded-lg bg-white text-xs font-semibold text-black hover:bg-gray-200"
                      onClick={addVariable}
                    >
                      Add Variable
                    </Button>
                  </div>
                </div>
              </div>
            </DialogContent>
          </Dialog>
        )}
      </div>

      <div className='h-full w-full overflow-y-scroll'>
>>>>>>> 4b2b6751
        {tab === 'secret' && secret}
        {tab === 'variable' && <VariablePage currentProject={currentProject} />}
        {/* {tab === 'variable' && variable} */}
      </div>
      <Toaster />
    </main>
  )
}

export default DetailedProjectPage<|MERGE_RESOLUTION|>--- conflicted
+++ resolved
@@ -1,5 +1,5 @@
 'use client'
-import type { MouseEvent, MouseEventHandler } from 'react'
+import type { MouseEvent } from 'react'
 import { useEffect, useState } from 'react'
 import { useSearchParams } from 'next/navigation'
 import { AddSVG } from '@public/svg/shared'
@@ -11,6 +11,7 @@
   Project
 } from '@keyshade/schema'
 import { toast } from 'sonner'
+import VariablePage from './@variable/page'
 import { Button } from '@/components/ui/button'
 import {
   Dialog,
@@ -21,7 +22,6 @@
   DialogTrigger
 } from '@/components/ui/dialog'
 import { Input } from '@/components/ui/input'
-import { Label } from '@/components/ui/label'
 import ControllerInstance from '@/lib/controller-instance'
 import {
   Select,
@@ -30,12 +30,8 @@
   SelectTrigger,
   SelectValue
 } from '@/components/ui/select'
-import VariablePage from './@variable/page'
 import { Toaster } from '@/components/ui/sonner'
-<<<<<<< HEAD
 import AddSecretDialog from '@/components/ui/add-secret-dialog'
-=======
->>>>>>> 4b2b6751
 
 interface DetailedProjectPageProps {
   params: { project: string }
@@ -43,19 +39,10 @@
   variable: React.ReactNode
 }
 
-
 function DetailedProjectPage({
   params,
-  secret,
-  variable
+  secret
 }: DetailedProjectPageProps): JSX.Element {
-<<<<<<< HEAD
-=======
-  // eslint-disable-next-line @typescript-eslint/no-unused-vars -- will be used later
-  const [key, setKey] = useState<string>('')
-  // eslint-disable-next-line @typescript-eslint/no-unused-vars -- will be used later
-  const [value, setValue] = useState<string>('')
->>>>>>> 4b2b6751
   const [currentProject, setCurrentProject] = useState<Project>()
   const [isOpen, setIsOpen] = useState<boolean>(false)
   const [newVariableData, setNewVariableData] = useState({
@@ -64,19 +51,15 @@
     environmentName: '',
     environmentValue: ''
   })
-<<<<<<< HEAD
   const [newSecretData, setNewSecretData] = useState({
     secretName: '',
     secretNote: '',
     environmentName: '',
-    environmentValue: '',
+    environmentValue: ''
   })
   const [availableEnvironments, setAvailableEnvironments] = useState<
     Environment[]
   >([])
-=======
-  const [availableEnvironments, setAvailableEnvironments] = useState<Environment[]>([])
->>>>>>> 4b2b6751
 
   const searchParams = useSearchParams()
   const tab = searchParams.get('tab') ?? 'rollup-details'
@@ -110,8 +93,7 @@
 
     if (success) {
       toast.success('Variable added successfully', {
-        // eslint-disable-next-line react/no-unstable-nested-components -- we need to nest the description
-        description: () => (
+        description: (
           <p className="text-xs text-emerald-300">
             The variable has been added to the project
           </p>
@@ -122,8 +104,7 @@
     if (error) {
       if (error.statusCode === 409) {
         toast.error('Variable name already exists', {
-          // eslint-disable-next-line react/no-unstable-nested-components -- we need to nest the description
-          description: () => (
+          description: (
             <p className="text-xs text-red-300">
               Variable name is already there, kindly use different one.
             </p>
@@ -184,19 +165,45 @@
     getAllEnvironments()
   }, [currentProject])
 
+  useEffect(() => {
+    const getAllEnvironments = async () => {
+      if (!currentProject) {
+        return
+      }
+
+      const {
+        success,
+        error,
+        data
+      }: ClientResponse<GetAllEnvironmentsOfProjectResponse> =
+        await ControllerInstance.getInstance().environmentController.getAllEnvironmentsOfProject(
+          { projectSlug: currentProject.slug },
+          {}
+        )
+
+      if (success && data) {
+        setAvailableEnvironments(data.items)
+      } else {
+        // eslint-disable-next-line no-console -- we need to log the error
+        console.error(error)
+      }
+    }
+
+    getAllEnvironments()
+  }, [currentProject])
+
   return (
     <main className="flex flex-col gap-4">
-<<<<<<< HEAD
       <div className="flex h-[3.625rem] w-full justify-between p-3 ">
         <div className="text-3xl">{currentProject?.name}</div>
         {tab === 'secret' && (
-          <AddSecretDialog 
-            setIsOpen={setIsOpen}
+          <AddSecretDialog
+            availableEnvironments={availableEnvironments}
+            currentProjectSlug={currentProject?.slug ?? ''}
             isOpen={isOpen}
             newSecretData={newSecretData}
+            setIsOpen={setIsOpen}
             setNewSecretData={setNewSecretData}
-            availableEnvironments={availableEnvironments}
-            currentProjectSlug={currentProject?.slug ?? ''}
           />
         )}
         {tab === 'variable' && (
@@ -323,191 +330,6 @@
                       Add Variable
                     </Button>
                   </div>
-=======
-      <div className="h-[3.625rem] w-full p-3 flex justify-between ">
-        <div className="text-3xl">{currentProject?.name}</div>
-        {tab === 'secret' && (
-          <Dialog>
-            <DialogTrigger>
-              <Button>
-                {' '}
-                <AddSVG /> Add Secret
-              </Button>
-            </DialogTrigger>
-            <DialogContent>
-              <DialogHeader>
-                <DialogTitle>Add a new secret</DialogTitle>
-                <DialogDescription>
-                  Add a new secret to the project. This secret will be encrypted
-                  and stored securely.
-                </DialogDescription>
-              </DialogHeader>
-              <div>
-                <div className="flex flex-col gap-y-4">
-                  <div className="grid grid-cols-4 items-center gap-4">
-                    <Label className="text-right" htmlFor="username">
-                      Key
-                    </Label>
-                    <Input
-                      className="col-span-3"
-                      id="username"
-                      onChange={(e) => {
-                        setKey(e.target.value)
-                      }}
-                      placeholder="Enter the name of the secret"
-                    />
-                  </div>
-                  <div className="grid grid-cols-4 items-center gap-4">
-                    <Label className="text-right" htmlFor="username">
-                      Value
-                    </Label>
-                    <Input
-                      className="col-span-3"
-                      id="username"
-                      onChange={(e) => {
-                        setValue(e.target.value)
-                      }}
-                      placeholder="Enter the value of the secret"
-                    />
-                  </div>
-                </div>
-                <div className="mt-4 flex justify-end">
-                  <Button variant="secondary">Add Key</Button>
->>>>>>> 4b2b6751
-                </div>
-              </div>
-            </DialogContent>
-          </Dialog>
-        )}
-<<<<<<< HEAD
-      </div>
-
-      <div className="h-full w-full overflow-y-scroll">
-=======
-        {tab === 'variable' && (
-          <Dialog onOpenChange={setIsOpen} open={isOpen}>
-            <DialogTrigger asChild>
-              <Button
-                className="bg-[#26282C] hover:bg-[#161819] hover:text-white/55"
-                variant="outline"
-              >
-                <AddSVG /> Add Variable
-              </Button>
-            </DialogTrigger>
-            <DialogContent className="h-[23.313rem] w-[31.625rem] border-gray-800 bg-[#1a1a1a] text-white ">
-              <DialogHeader>
-                <DialogTitle className="text-2xl font-semibold">
-                  Add a new variable
-                </DialogTitle>
-                <DialogDescription>
-                  Add a new variable to the project
-                </DialogDescription>
-              </DialogHeader>
-
-              <div className=" text-white">
-                <div className="space-y-4">
-                  <div className="flex h-[2.75rem] w-[28.625rem] items-center justify-center gap-6">
-                    <label
-                      className="h-[1.25rem] w-[7.125rem] text-base font-semibold"
-                      htmlFor="variable-name"
-                    >
-                      Variable Name
-                    </label>
-                    <Input
-                      className="h-[2.75rem] w-[20rem] border-0 bg-[#2a2a2a] text-gray-300 placeholder:text-gray-500"
-                      id="variable-name"
-                      onChange={(e) =>
-                        setNewVariableData({
-                          ...newVariableData,
-                          variableName: e.target.value
-                        })
-                      }
-                      placeholder="Enter the key of the variable"
-                      value={newVariableData.variableName}
-                    />
-                  </div>
-
-                  <div className="flex h-[2.75rem] w-[28.625rem] items-center justify-center gap-6">
-                    <label
-                      className="h-[1.25rem] w-[7.125rem] text-base font-semibold"
-                      htmlFor="variable-name"
-                    >
-                      Extra Note
-                    </label>
-                    <Input
-                      className="h-[2.75rem] w-[20rem] border-0 bg-[#2a2a2a] text-gray-300 placeholder:text-gray-500"
-                      id="variable-name"
-                      onChange={(e) =>
-                        setNewVariableData({
-                          ...newVariableData,
-                          note: e.target.value
-                        })
-                      }
-                      placeholder="Enter the note of the secret"
-                      value={newVariableData.note}
-                    />
-                  </div>
-
-                  <div className="grid h-[4.5rem] w-[28.125rem] grid-cols-2 gap-4">
-                    <div className="h-[4.5rem] w-[13.5rem] space-y-2">
-                      <label
-                        className="h-[1.25rem] w-[9.75rem] text-base font-semibold"
-                        htmlFor="envName"
-                      >
-                        Environment Name
-                      </label>
-                      <Select
-                        defaultValue="development"
-                        onValueChange={(val) =>
-                          setNewVariableData({
-                            ...newVariableData,
-                            environmentName: val
-                          })
-                        }
-                      >
-                        <SelectTrigger className="h-[2.75rem] w-[13.5rem] border-0 bg-[#2a2a2a] text-gray-300">
-                          <SelectValue placeholder="Select environment" />
-                        </SelectTrigger>
-                        <SelectContent className=" w-[13.5rem] border-0 bg-[#2a2a2a] text-gray-300">
-                          {availableEnvironments.map((env) => (
-                            <SelectItem key={env.id} value={env.slug}>
-                              {env.name}
-                            </SelectItem>
-                          ))}
-                        </SelectContent>
-                      </Select>
-                    </div>
-
-                    <div className="h-[4.5rem] w-[13.375rem] space-y-2">
-                      <label
-                        className="h-[1.25rem] w-[9.75rem] text-base font-semibold"
-                        htmlFor="env-value"
-                      >
-                        Environment Value
-                      </label>
-                      <Input
-                        className="h-[2.75rem] w-[13.5rem] border-0 bg-[#2a2a2a] text-gray-300 placeholder:text-gray-500"
-                        id="env-value"
-                        onChange={(e) =>
-                          setNewVariableData({
-                            ...newVariableData,
-                            environmentValue: e.target.value
-                          })
-                        }
-                        placeholder="Environment Value"
-                        value={newVariableData.environmentValue}
-                      />
-                    </div>
-                  </div>
-
-                  <div className="flex justify-end pt-4">
-                    <Button
-                      className="h-[2.625rem] w-[6.25rem] rounded-lg bg-white text-xs font-semibold text-black hover:bg-gray-200"
-                      onClick={addVariable}
-                    >
-                      Add Variable
-                    </Button>
-                  </div>
                 </div>
               </div>
             </DialogContent>
@@ -515,13 +337,15 @@
         )}
       </div>
 
-      <div className='h-full w-full overflow-y-scroll'>
->>>>>>> 4b2b6751
+      <div className="h-full w-full overflow-y-scroll">
         {tab === 'secret' && secret}
+        {tab === 'variable' && <VariablePage currentProject={currentProject} />}
+        {/* {tab === 'variable' && variable} */}
         {tab === 'variable' && <VariablePage currentProject={currentProject} />}
         {/* {tab === 'variable' && variable} */}
       </div>
       <Toaster />
+      <Toaster />
     </main>
   )
 }
