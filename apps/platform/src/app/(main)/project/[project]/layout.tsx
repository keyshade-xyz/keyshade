'use client'
<<<<<<< HEAD

import { useEffect, useState } from 'react'
import { useSearchParams } from 'next/navigation'
import { AddSVG, ErrorSVG, VectorSVG } from '@public/svg/shared'
=======
import type { MouseEvent } from 'react'
import { useEffect, useState } from 'react'
import { useSearchParams } from 'next/navigation'
import { AddSVG } from '@public/svg/shared'
import type {
  ClientResponse,
  CreateVariableRequest,
  Environment,
  GetAllEnvironmentsOfProjectResponse,
  Project
} from '@keyshade/schema'
import { toast } from 'sonner'
>>>>>>> 80a80a2b
import { Button } from '@/components/ui/button'
import {
  Dialog,
  DialogContent,
  DialogDescription,
  DialogHeader,
  DialogTitle,
  DialogTrigger
} from '@/components/ui/dialog'
import {
  Select,
  SelectContent,
  SelectItem,
  SelectTrigger,
  SelectValue
} from '@/components/ui/select'
import { Input } from '@/components/ui/input'
import { Label } from '@/components/ui/label'
<<<<<<< HEAD
import {
  ProjectController,
  EnvironmentController,
  VariableController
} from '@keyshade/api-client'
import {
  ClientResponse,
  CreateVariableRequest,
  Environment,
  GetAllEnvironmentsOfProjectResponse,
  Project
} from '@keyshade/schema'
import VariablePage from './@variable/page'
import { toast } from "sonner"
import { Toaster } from '@/components/ui/sonner'
=======
import ControllerInstance from '@/lib/controller-instance'
import {
  Select,
  SelectContent,
  SelectItem,
  SelectTrigger,
  SelectValue
} from '@/components/ui/select'
>>>>>>> 80a80a2b

interface DetailedProjectPageProps {
  params: { project: string }
  secret: React.ReactNode
  variable: React.ReactNode
}

function DetailedProjectPage({
  params,
  secret,
  variable
}: DetailedProjectPageProps): JSX.Element {
  // eslint-disable-next-line @typescript-eslint/no-unused-vars -- will be used later
  const [key, setKey] = useState<string>('')
  // eslint-disable-next-line @typescript-eslint/no-unused-vars -- will be used later
  const [value, setValue] = useState<string>('')
  const [currentProject, setCurrentProject] = useState<Project>()
  const [isOpen, setIsOpen] = useState<boolean>(false)
  const [newVariableData, setNewVariableData] = useState({
    variableName: '',
    note: '',
    environmentName: '',
    environmentValue: ''
  })
  const [availableEnvironments, setAvailableEnvironments] = useState<
    Environment[]
  >([])

  const searchParams = useSearchParams()
  const tab = searchParams.get('tab') ?? 'rollup-details'

<<<<<<< HEAD
  useEffect(() => {
    const getCurrentProject = async () => {
      const projectController = new ProjectController(
        process.env.NEXT_PUBLIC_BACKEND_URL
      )

      const { success, error, data } = await projectController.getProject(
        { projectSlug: params.project },
        {}
      )

      if (success && data) {
        setCurrentProject(data as Project)
=======
  const addVariable = async (e: MouseEvent<HTMLButtonElement>) => {
    e.preventDefault()

    if (!currentProject) {
      throw new Error("Current project doesn't exist")
    }

    const request: CreateVariableRequest = {
      name: newVariableData.variableName,
      projectSlug: currentProject.slug,
      entries: newVariableData.environmentValue
        ? [
            {
              value: newVariableData.environmentValue,
              environmentSlug: newVariableData.environmentName
            }
          ]
        : undefined,
      note: newVariableData.note
    }

    const { success, error } =
      await ControllerInstance.getInstance().variableController.createVariable(
        request,
        {}
      )

    if (success) {
      toast.success('Variable added successfully', {
        // eslint-disable-next-line react/no-unstable-nested-components -- we need to nest the description
        description: () => (
          <p className="text-xs text-emerald-300">
            The variable has been added to the project
          </p>
        )
      })
    }

    if (error) {
      if (error.statusCode === 409) {
        toast.error('Variable name already exists', {
          // eslint-disable-next-line react/no-unstable-nested-components -- we need to nest the description
          description: () => (
            <p className="text-xs text-red-300">
              Variable name is already there, kindly use different one.
            </p>
          )
        })
      } else {
        // eslint-disable-next-line no-console -- we need to log the error that are not in the if condition
        console.error(error)
      }
    }

    setIsOpen(false)
  }

  useEffect(() => {
    async function getProjectBySlug() {
      const { success, error, data } =
        await ControllerInstance.getInstance().projectController.getProject(
          { projectSlug: params.project },
          {}
        )

      if (success && data) {
        setCurrentProject(data)
>>>>>>> 80a80a2b
      } else {
        // eslint-disable-next-line no-console -- we need to log the error
        console.error(error)
      }
    }

<<<<<<< HEAD
    getCurrentProject()
  }, [params.project])


  //VARIABLES PART
  const [isOpen, setIsOpen] = useState<boolean>(false)
  const [newVariableData, setNewVariableData] = useState({
    variableName: '',
    note: '',
    environmentName: '',
    environmentValue: ''
  })
  const [availableEnvironments, setAvailableEnvironments] = useState<
    Environment[]
  >([])


  const addVariable = async (e: any) => {

    e.preventDefault()

    const variableController = new VariableController(
      process.env.NEXT_PUBLIC_BACKEND_URL
    )

    const request: CreateVariableRequest = {
      name: newVariableData.variableName,
      projectSlug: currentProject?.slug as string,
      entries: newVariableData.environmentValue
        ? [
            {
              value: newVariableData.environmentValue,
              environmentSlug: newVariableData.environmentName
            }
          ]
        : undefined,
      note: newVariableData.note
    }

    const { success, error, data } = await variableController.createVariable(
      request,
      {}
    )

    if( success ){
      toast( 
        <div className='flex flex-col justify-center items-start h-[4.5rem] w-[23.438rem] rounded-md bg-[#022C22] text-[#6EE7B7]'> 
          <div className='flex justify-center items-center gap-x-4'> 
            <VectorSVG /> 
            <div className='flex flex-col justify-center '>
              <p className='text-sm font-semibold'>Variable created successfully</p> 
              <p className='text-xs font-normal'>You created new variable</p>
            </div>
          </div> 
        </div>, {
        style: { height: '4.5rem', width: '23.438rem', borderRadius: '0.375rem', backgroundColor: '#022C22', color: '#6EE7B7', overflow: 'hidden' }
      })
    }
    if( error ){
      toast( 
        <div className='flex flex-col justify-center items-start h-[4.5rem] w-[23.438rem] rounded-md bg-[#450A0A] text-[#E92D1F]'> 
          <div className='flex justify-center items-center gap-x-4'> 
            <ErrorSVG /> 
            <div className='flex flex-col justify-center '>
              <p className='text-sm font-semibold'>Variable name already exists</p> 
              <p className='text-xs font-normal'>Variable name is already there, kindly use different one</p>
            </div>
          </div> 
        </div>, {
        style: { height: '4.5rem', width: '23.438rem', borderRadius: '0.375rem', backgroundColor: '#450A0A', color: '#E92D1F', overflow: 'hidden' }
      })
    }

    setNewVariableData({
      variableName: '',
      note: '',
      environmentName: '',
      environmentValue: ''
    })

    setIsOpen(false)
  }

  useEffect(() => {
    const getAllEnvironments = async () => {
      const environmentController = new EnvironmentController(
        process.env.NEXT_PUBLIC_BACKEND_URL
      )
=======
    getProjectBySlug()
  }, [params.project])

  useEffect(() => {
    const getAllEnvironments = async () => {
      if (!currentProject) {
        return
      }
>>>>>>> 80a80a2b

      const {
        success,
        error,
        data
      }: ClientResponse<GetAllEnvironmentsOfProjectResponse> =
<<<<<<< HEAD
        await environmentController.getAllEnvironmentsOfProject(
          { projectSlug: currentProject!.slug },
=======
        await ControllerInstance.getInstance().environmentController.getAllEnvironmentsOfProject(
          { projectSlug: currentProject.slug },
>>>>>>> 80a80a2b
          {}
        )

      if (success && data) {
        setAvailableEnvironments(data.items)
      } else {
        // eslint-disable-next-line no-console -- we need to log the error
        console.error(error)
      }
    }

    getAllEnvironments()
  }, [currentProject])

<<<<<<< HEAD
  useEffect(() => {
    console.log('Value inside the env state: ', availableEnvironments)
  }, [availableEnvironments])

=======
>>>>>>> 80a80a2b
  return (
    <main className="flex flex-col gap-4">
      <div className="h-[3.625rem] w-full p-3 flex justify-between ">
        <div className="text-3xl">{currentProject?.name}</div>
        {tab === 'secret' && (
          <Dialog>
            <DialogTrigger>
              <Button>
                {' '}
                <AddSVG /> Add Secret
              </Button>
            </DialogTrigger>
            <DialogContent>
              <DialogHeader>
                <DialogTitle>Add a new secret</DialogTitle>
                <DialogDescription>
                  Add a new secret to the project. This secret will be encrypted
                  and stored securely.
                </DialogDescription>
              </DialogHeader>
              <div>
                <div className="flex flex-col gap-y-4">
                  <div className="grid grid-cols-4 items-center gap-4">
                    <Label className="text-right" htmlFor="username">
                      Key
                    </Label>
                    <Input
                      className="col-span-3"
                      id="username"
                      onChange={(e) => {
                        setKey(e.target.value)
                      }}
                      placeholder="Enter the name of the secret"
                    />
                  </div>
                  <div className="grid grid-cols-4 items-center gap-4">
                    <Label className="text-right" htmlFor="username">
                      Value
                    </Label>
                    <Input
                      className="col-span-3"
                      id="username"
                      onChange={(e) => {
                        setValue(e.target.value)
                      }}
                      placeholder="Enter the value of the secret"
                    />
                  </div>
<<<<<<< HEAD
                </div>
                <div className="mt-4 flex justify-end">
                  <Button variant="secondary">Add Key</Button>
                </div>
              </div>
            </DialogContent>
          </Dialog>
        )}

        {/* {tab === 'variable' && <VariablePage currentProject={currentProject} />} */}
        { tab === 'variable' && (
          <Dialog open={isOpen} onOpenChange={setIsOpen}>
          <DialogTrigger asChild>
            <Button variant="outline">Add Variable</Button>
          </DialogTrigger>
          <DialogContent className="h-[23.313rem] w-[31.625rem] border-gray-800 bg-[#1a1a1a] text-white ">
            <DialogHeader>
              <DialogTitle className="text-2xl font-semibold">
                <div className="flex h-[2.813rem] w-[28.313rem] flex-col justify-start gap-y-2 ">
                  <p className="h-[1.25rem] w-[9.375rem] text-base">
                    Add a new variable
                  </p>
                  <p className="h-[1.063rem] w-[28.313rem] text-sm font-[400] text-white text-opacity-60">
                    Add a new variable to the project
                  </p>
                </div>
              </DialogTitle>
            </DialogHeader>

            <div className=" text-white">
              <form className="space-y-4">
                <div className="flex h-[2.75rem] w-[28.625rem] items-center justify-center gap-6">
                  <label
                    htmlFor="variable-name"
                    className="h-[1.25rem] w-[7.125rem] text-base font-semibold"
                  >
                    Variable Name
                  </label>
                  <Input
                    id="variable-name"
                    placeholder="Enter the key of the variable"
                    value={newVariableData.variableName}
                    onChange={(e) =>
                      setNewVariableData({
                        ...newVariableData,
                        variableName: e.target.value
                      })
                    }
                    className="h-[2.75rem] w-[20rem] border-0 bg-[#2a2a2a] text-gray-300 placeholder:text-gray-500"
                  />
                </div>

                <div className="flex h-[2.75rem] w-[28.625rem] items-center justify-center gap-6">
                  <label
                    htmlFor="variable-name"
                    className="h-[1.25rem] w-[7.125rem] text-base font-semibold"
                  >
                    Extra Note
                  </label>
                  <Input
                    id="variable-name"
                    placeholder="Enter the note of the secret"
                    value={newVariableData.note}
                    onChange={(e) =>
                      setNewVariableData({
                        ...newVariableData,
                        note: e.target.value
                      })
                    }
                    className="h-[2.75rem] w-[20rem] border-0 bg-[#2a2a2a] text-gray-300 placeholder:text-gray-500"
                  />
                </div>

                <div className="grid h-[4.5rem] w-[28.125rem] grid-cols-2 gap-4">
                  <div className="h-[4.5rem] w-[13.5rem] space-y-2">
                    <label className="h-[1.25rem] w-[9.75rem] text-base font-semibold">
                      Environment Name
                    </label>
                    <Select
                      defaultValue="development"
                      onValueChange={(value) =>
                        setNewVariableData({
                          ...newVariableData,
                          environmentName: value
                        })
                      }
                    >
                      <SelectTrigger className="h-[2.75rem] w-[13.5rem] border-0 bg-[#2a2a2a] text-gray-300">
                        <SelectValue placeholder="Select environment" />
                      </SelectTrigger>
                      <SelectContent className=" w-[13.5rem] border-0 bg-[#2a2a2a] text-gray-300">
                        {availableEnvironments.map((env) => (
                          <SelectItem key={env.id} value={env.slug}>
                            {env.name}
                          </SelectItem>
                        ))}
                      </SelectContent>
                    </Select>
                  </div>

                  <div className="h-[4.5rem] w-[13.375rem] space-y-2">
                    <label
                      htmlFor="env-value"
                      className="h-[1.25rem] w-[9.75rem] text-base font-semibold"
                    >
                      Environment Value
                    </label>
                    <Input
                      id="env-value"
                      placeholder="Environment Value"
                      value={newVariableData.environmentValue}
                      onChange={(e) =>
                        setNewVariableData({
                          ...newVariableData,
                          environmentValue: e.target.value
                        })
                      }
                      className="h-[2.75rem] w-[13.5rem] border-0 bg-[#2a2a2a] text-gray-300 placeholder:text-gray-500"
                    />
                  </div>
                </div>

                <div className="flex justify-end pt-4">
                  <Button
                    type="submit"
                    className="h-[2.625rem] w-[6.25rem] rounded-lg bg-white text-xs font-semibold text-black hover:bg-gray-200"
                    onClick={addVariable}
                  >
                    Add Variable
                  </Button>
                </div>
              </form>
            </div>
          </DialogContent>
=======
                </div>
                <div className="mt-4 flex justify-end">
                  <Button variant="secondary">Add Key</Button>
                </div>
              </div>
            </DialogContent>
          </Dialog>
        )}
        {tab === 'variable' && (
          <Dialog onOpenChange={setIsOpen} open={isOpen}>
            <DialogTrigger asChild>
              <Button
                className="bg-[#26282C] hover:bg-[#161819] hover:text-white/55"
                variant="outline"
              >
                <AddSVG /> Add Variable
              </Button>
            </DialogTrigger>
            <DialogContent className="h-[23.313rem] w-[31.625rem] border-gray-800 bg-[#1a1a1a] text-white ">
              <DialogHeader>
                <DialogTitle className="text-2xl font-semibold">
                  Add a new variable
                </DialogTitle>
                <DialogDescription>
                  Add a new variable to the project
                </DialogDescription>
              </DialogHeader>

              <div className=" text-white">
                <div className="space-y-4">
                  <div className="flex h-[2.75rem] w-[28.625rem] items-center justify-center gap-6">
                    <label
                      className="h-[1.25rem] w-[7.125rem] text-base font-semibold"
                      htmlFor="variable-name"
                    >
                      Variable Name
                    </label>
                    <Input
                      className="h-[2.75rem] w-[20rem] border-0 bg-[#2a2a2a] text-gray-300 placeholder:text-gray-500"
                      id="variable-name"
                      onChange={(e) =>
                        setNewVariableData({
                          ...newVariableData,
                          variableName: e.target.value
                        })
                      }
                      placeholder="Enter the key of the variable"
                      value={newVariableData.variableName}
                    />
                  </div>

                  <div className="flex h-[2.75rem] w-[28.625rem] items-center justify-center gap-6">
                    <label
                      className="h-[1.25rem] w-[7.125rem] text-base font-semibold"
                      htmlFor="variable-name"
                    >
                      Extra Note
                    </label>
                    <Input
                      className="h-[2.75rem] w-[20rem] border-0 bg-[#2a2a2a] text-gray-300 placeholder:text-gray-500"
                      id="variable-name"
                      onChange={(e) =>
                        setNewVariableData({
                          ...newVariableData,
                          note: e.target.value
                        })
                      }
                      placeholder="Enter the note of the secret"
                      value={newVariableData.note}
                    />
                  </div>

                  <div className="grid h-[4.5rem] w-[28.125rem] grid-cols-2 gap-4">
                    <div className="h-[4.5rem] w-[13.5rem] space-y-2">
                      <label
                        className="h-[1.25rem] w-[9.75rem] text-base font-semibold"
                        htmlFor="envName"
                      >
                        Environment Name
                      </label>
                      <Select
                        defaultValue="development"
                        onValueChange={(val) =>
                          setNewVariableData({
                            ...newVariableData,
                            environmentName: val
                          })
                        }
                      >
                        <SelectTrigger className="h-[2.75rem] w-[13.5rem] border-0 bg-[#2a2a2a] text-gray-300">
                          <SelectValue placeholder="Select environment" />
                        </SelectTrigger>
                        <SelectContent className=" w-[13.5rem] border-0 bg-[#2a2a2a] text-gray-300">
                          {availableEnvironments.map((env) => (
                            <SelectItem key={env.id} value={env.slug}>
                              {env.name}
                            </SelectItem>
                          ))}
                        </SelectContent>
                      </Select>
                    </div>

                    <div className="h-[4.5rem] w-[13.375rem] space-y-2">
                      <label
                        className="h-[1.25rem] w-[9.75rem] text-base font-semibold"
                        htmlFor="env-value"
                      >
                        Environment Value
                      </label>
                      <Input
                        className="h-[2.75rem] w-[13.5rem] border-0 bg-[#2a2a2a] text-gray-300 placeholder:text-gray-500"
                        id="env-value"
                        onChange={(e) =>
                          setNewVariableData({
                            ...newVariableData,
                            environmentValue: e.target.value
                          })
                        }
                        placeholder="Environment Value"
                        value={newVariableData.environmentValue}
                      />
                    </div>
                  </div>

                  <div className="flex justify-end pt-4">
                    <Button
                      className="h-[2.625rem] w-[6.25rem] rounded-lg bg-white text-xs font-semibold text-black hover:bg-gray-200"
                      onClick={addVariable}
                    >
                      Add Variable
                    </Button>
                  </div>
                </div>
              </div>
            </DialogContent>
>>>>>>> 80a80a2b
          </Dialog>
        )}
      </div>

      <div className='h-full w-full overflow-y-scroll'>
        {tab === 'secret' && secret}
        {tab === 'variable' && <VariablePage currentProject={currentProject} />}
        {/* {tab === 'variable' && variable} */}
      </div>
      <Toaster />
    </main>
  )
}

export default DetailedProjectPage
<|MERGE_RESOLUTION|>--- conflicted
+++ resolved
@@ -1,11 +1,5 @@
 'use client'
-<<<<<<< HEAD
-
-import { useEffect, useState } from 'react'
-import { useSearchParams } from 'next/navigation'
-import { AddSVG, ErrorSVG, VectorSVG } from '@public/svg/shared'
-=======
-import type { MouseEvent } from 'react'
+import type { MouseEvent, MouseEventHandler } from 'react'
 import { useEffect, useState } from 'react'
 import { useSearchParams } from 'next/navigation'
 import { AddSVG } from '@public/svg/shared'
@@ -17,7 +11,6 @@
   Project
 } from '@keyshade/schema'
 import { toast } from 'sonner'
->>>>>>> 80a80a2b
 import { Button } from '@/components/ui/button'
 import {
   Dialog,
@@ -27,32 +20,8 @@
   DialogTitle,
   DialogTrigger
 } from '@/components/ui/dialog'
-import {
-  Select,
-  SelectContent,
-  SelectItem,
-  SelectTrigger,
-  SelectValue
-} from '@/components/ui/select'
 import { Input } from '@/components/ui/input'
 import { Label } from '@/components/ui/label'
-<<<<<<< HEAD
-import {
-  ProjectController,
-  EnvironmentController,
-  VariableController
-} from '@keyshade/api-client'
-import {
-  ClientResponse,
-  CreateVariableRequest,
-  Environment,
-  GetAllEnvironmentsOfProjectResponse,
-  Project
-} from '@keyshade/schema'
-import VariablePage from './@variable/page'
-import { toast } from "sonner"
-import { Toaster } from '@/components/ui/sonner'
-=======
 import ControllerInstance from '@/lib/controller-instance'
 import {
   Select,
@@ -61,7 +30,8 @@
   SelectTrigger,
   SelectValue
 } from '@/components/ui/select'
->>>>>>> 80a80a2b
+import VariablePage from './@variable/page'
+import { Toaster } from '@/components/ui/sonner'
 
 interface DetailedProjectPageProps {
   params: { project: string }
@@ -86,28 +56,11 @@
     environmentName: '',
     environmentValue: ''
   })
-  const [availableEnvironments, setAvailableEnvironments] = useState<
-    Environment[]
-  >([])
+  const [availableEnvironments, setAvailableEnvironments] = useState<Environment[]>([])
 
   const searchParams = useSearchParams()
   const tab = searchParams.get('tab') ?? 'rollup-details'
 
-<<<<<<< HEAD
-  useEffect(() => {
-    const getCurrentProject = async () => {
-      const projectController = new ProjectController(
-        process.env.NEXT_PUBLIC_BACKEND_URL
-      )
-
-      const { success, error, data } = await projectController.getProject(
-        { projectSlug: params.project },
-        {}
-      )
-
-      if (success && data) {
-        setCurrentProject(data as Project)
-=======
   const addVariable = async (e: MouseEvent<HTMLButtonElement>) => {
     e.preventDefault()
 
@@ -175,103 +128,12 @@
 
       if (success && data) {
         setCurrentProject(data)
->>>>>>> 80a80a2b
       } else {
         // eslint-disable-next-line no-console -- we need to log the error
         console.error(error)
       }
     }
 
-<<<<<<< HEAD
-    getCurrentProject()
-  }, [params.project])
-
-
-  //VARIABLES PART
-  const [isOpen, setIsOpen] = useState<boolean>(false)
-  const [newVariableData, setNewVariableData] = useState({
-    variableName: '',
-    note: '',
-    environmentName: '',
-    environmentValue: ''
-  })
-  const [availableEnvironments, setAvailableEnvironments] = useState<
-    Environment[]
-  >([])
-
-
-  const addVariable = async (e: any) => {
-
-    e.preventDefault()
-
-    const variableController = new VariableController(
-      process.env.NEXT_PUBLIC_BACKEND_URL
-    )
-
-    const request: CreateVariableRequest = {
-      name: newVariableData.variableName,
-      projectSlug: currentProject?.slug as string,
-      entries: newVariableData.environmentValue
-        ? [
-            {
-              value: newVariableData.environmentValue,
-              environmentSlug: newVariableData.environmentName
-            }
-          ]
-        : undefined,
-      note: newVariableData.note
-    }
-
-    const { success, error, data } = await variableController.createVariable(
-      request,
-      {}
-    )
-
-    if( success ){
-      toast( 
-        <div className='flex flex-col justify-center items-start h-[4.5rem] w-[23.438rem] rounded-md bg-[#022C22] text-[#6EE7B7]'> 
-          <div className='flex justify-center items-center gap-x-4'> 
-            <VectorSVG /> 
-            <div className='flex flex-col justify-center '>
-              <p className='text-sm font-semibold'>Variable created successfully</p> 
-              <p className='text-xs font-normal'>You created new variable</p>
-            </div>
-          </div> 
-        </div>, {
-        style: { height: '4.5rem', width: '23.438rem', borderRadius: '0.375rem', backgroundColor: '#022C22', color: '#6EE7B7', overflow: 'hidden' }
-      })
-    }
-    if( error ){
-      toast( 
-        <div className='flex flex-col justify-center items-start h-[4.5rem] w-[23.438rem] rounded-md bg-[#450A0A] text-[#E92D1F]'> 
-          <div className='flex justify-center items-center gap-x-4'> 
-            <ErrorSVG /> 
-            <div className='flex flex-col justify-center '>
-              <p className='text-sm font-semibold'>Variable name already exists</p> 
-              <p className='text-xs font-normal'>Variable name is already there, kindly use different one</p>
-            </div>
-          </div> 
-        </div>, {
-        style: { height: '4.5rem', width: '23.438rem', borderRadius: '0.375rem', backgroundColor: '#450A0A', color: '#E92D1F', overflow: 'hidden' }
-      })
-    }
-
-    setNewVariableData({
-      variableName: '',
-      note: '',
-      environmentName: '',
-      environmentValue: ''
-    })
-
-    setIsOpen(false)
-  }
-
-  useEffect(() => {
-    const getAllEnvironments = async () => {
-      const environmentController = new EnvironmentController(
-        process.env.NEXT_PUBLIC_BACKEND_URL
-      )
-=======
     getProjectBySlug()
   }, [params.project])
 
@@ -280,20 +142,14 @@
       if (!currentProject) {
         return
       }
->>>>>>> 80a80a2b
 
       const {
         success,
         error,
         data
       }: ClientResponse<GetAllEnvironmentsOfProjectResponse> =
-<<<<<<< HEAD
-        await environmentController.getAllEnvironmentsOfProject(
-          { projectSlug: currentProject!.slug },
-=======
         await ControllerInstance.getInstance().environmentController.getAllEnvironmentsOfProject(
           { projectSlug: currentProject.slug },
->>>>>>> 80a80a2b
           {}
         )
 
@@ -308,13 +164,6 @@
     getAllEnvironments()
   }, [currentProject])
 
-<<<<<<< HEAD
-  useEffect(() => {
-    console.log('Value inside the env state: ', availableEnvironments)
-  }, [availableEnvironments])
-
-=======
->>>>>>> 80a80a2b
   return (
     <main className="flex flex-col gap-4">
       <div className="h-[3.625rem] w-full p-3 flex justify-between ">
@@ -363,142 +212,6 @@
                       placeholder="Enter the value of the secret"
                     />
                   </div>
-<<<<<<< HEAD
-                </div>
-                <div className="mt-4 flex justify-end">
-                  <Button variant="secondary">Add Key</Button>
-                </div>
-              </div>
-            </DialogContent>
-          </Dialog>
-        )}
-
-        {/* {tab === 'variable' && <VariablePage currentProject={currentProject} />} */}
-        { tab === 'variable' && (
-          <Dialog open={isOpen} onOpenChange={setIsOpen}>
-          <DialogTrigger asChild>
-            <Button variant="outline">Add Variable</Button>
-          </DialogTrigger>
-          <DialogContent className="h-[23.313rem] w-[31.625rem] border-gray-800 bg-[#1a1a1a] text-white ">
-            <DialogHeader>
-              <DialogTitle className="text-2xl font-semibold">
-                <div className="flex h-[2.813rem] w-[28.313rem] flex-col justify-start gap-y-2 ">
-                  <p className="h-[1.25rem] w-[9.375rem] text-base">
-                    Add a new variable
-                  </p>
-                  <p className="h-[1.063rem] w-[28.313rem] text-sm font-[400] text-white text-opacity-60">
-                    Add a new variable to the project
-                  </p>
-                </div>
-              </DialogTitle>
-            </DialogHeader>
-
-            <div className=" text-white">
-              <form className="space-y-4">
-                <div className="flex h-[2.75rem] w-[28.625rem] items-center justify-center gap-6">
-                  <label
-                    htmlFor="variable-name"
-                    className="h-[1.25rem] w-[7.125rem] text-base font-semibold"
-                  >
-                    Variable Name
-                  </label>
-                  <Input
-                    id="variable-name"
-                    placeholder="Enter the key of the variable"
-                    value={newVariableData.variableName}
-                    onChange={(e) =>
-                      setNewVariableData({
-                        ...newVariableData,
-                        variableName: e.target.value
-                      })
-                    }
-                    className="h-[2.75rem] w-[20rem] border-0 bg-[#2a2a2a] text-gray-300 placeholder:text-gray-500"
-                  />
-                </div>
-
-                <div className="flex h-[2.75rem] w-[28.625rem] items-center justify-center gap-6">
-                  <label
-                    htmlFor="variable-name"
-                    className="h-[1.25rem] w-[7.125rem] text-base font-semibold"
-                  >
-                    Extra Note
-                  </label>
-                  <Input
-                    id="variable-name"
-                    placeholder="Enter the note of the secret"
-                    value={newVariableData.note}
-                    onChange={(e) =>
-                      setNewVariableData({
-                        ...newVariableData,
-                        note: e.target.value
-                      })
-                    }
-                    className="h-[2.75rem] w-[20rem] border-0 bg-[#2a2a2a] text-gray-300 placeholder:text-gray-500"
-                  />
-                </div>
-
-                <div className="grid h-[4.5rem] w-[28.125rem] grid-cols-2 gap-4">
-                  <div className="h-[4.5rem] w-[13.5rem] space-y-2">
-                    <label className="h-[1.25rem] w-[9.75rem] text-base font-semibold">
-                      Environment Name
-                    </label>
-                    <Select
-                      defaultValue="development"
-                      onValueChange={(value) =>
-                        setNewVariableData({
-                          ...newVariableData,
-                          environmentName: value
-                        })
-                      }
-                    >
-                      <SelectTrigger className="h-[2.75rem] w-[13.5rem] border-0 bg-[#2a2a2a] text-gray-300">
-                        <SelectValue placeholder="Select environment" />
-                      </SelectTrigger>
-                      <SelectContent className=" w-[13.5rem] border-0 bg-[#2a2a2a] text-gray-300">
-                        {availableEnvironments.map((env) => (
-                          <SelectItem key={env.id} value={env.slug}>
-                            {env.name}
-                          </SelectItem>
-                        ))}
-                      </SelectContent>
-                    </Select>
-                  </div>
-
-                  <div className="h-[4.5rem] w-[13.375rem] space-y-2">
-                    <label
-                      htmlFor="env-value"
-                      className="h-[1.25rem] w-[9.75rem] text-base font-semibold"
-                    >
-                      Environment Value
-                    </label>
-                    <Input
-                      id="env-value"
-                      placeholder="Environment Value"
-                      value={newVariableData.environmentValue}
-                      onChange={(e) =>
-                        setNewVariableData({
-                          ...newVariableData,
-                          environmentValue: e.target.value
-                        })
-                      }
-                      className="h-[2.75rem] w-[13.5rem] border-0 bg-[#2a2a2a] text-gray-300 placeholder:text-gray-500"
-                    />
-                  </div>
-                </div>
-
-                <div className="flex justify-end pt-4">
-                  <Button
-                    type="submit"
-                    className="h-[2.625rem] w-[6.25rem] rounded-lg bg-white text-xs font-semibold text-black hover:bg-gray-200"
-                    onClick={addVariable}
-                  >
-                    Add Variable
-                  </Button>
-                </div>
-              </form>
-            </div>
-          </DialogContent>
-=======
                 </div>
                 <div className="mt-4 flex justify-end">
                   <Button variant="secondary">Add Key</Button>
@@ -634,7 +347,6 @@
                 </div>
               </div>
             </DialogContent>
->>>>>>> 80a80a2b
           </Dialog>
         )}
       </div>
@@ -649,4 +361,4 @@
   )
 }
 
-export default DetailedProjectPage
+export default DetailedProjectPage