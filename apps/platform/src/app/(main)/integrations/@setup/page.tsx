--- conflicted
+++ resolved
@@ -63,10 +63,6 @@
 
   const router = useRouter()
   const isMappingRequired = Integrations[integrationType].envMapping
-<<<<<<< HEAD
-
-  const createIntegration = useHttp((finalMetadata) => {
-=======
 
   // Fetch project details when project slug changes
   const getProjectDetails = useHttp((projectSlug: string) =>
@@ -103,7 +99,6 @@
     // Determine which private key to use
     const privateKeyToUse = projectPrivateKey || manualPrivateKey || undefined
 
->>>>>>> afcdf85e
     return ControllerInstance.getInstance().integrationController.createIntegration(
       {
         name,
@@ -157,7 +152,6 @@
         return
       }
 
-<<<<<<< HEAD
       const isEmptyValue = (value: unknown): boolean => {
         if (typeof value === 'string' && value.trim() === '') {
           return true
@@ -179,8 +173,6 @@
         toast.error('All configuration fields are required and cannot be empty')
         return
       }
-=======
-      // Check if project is selected but no private key is available
       if (
         selectedProjectSlug &&
         Integrations[integrationType].privateKeyRequired &&
@@ -190,8 +182,6 @@
         toast.error('Project private key is required for this integration')
         return
       }
-
->>>>>>> afcdf85e
       setIsLoading(true)
 
       try {
@@ -212,19 +202,15 @@
       name,
       createIntegration,
       integrationName,
-<<<<<<< HEAD
       router,
       selectedEvents,
       metadata,
       mappings,
-      isMappingRequired
-=======
+      isMappingRequired,
       integrationType,
-      router,
       selectedProjectSlug,
       projectPrivateKey,
       manualPrivateKey
->>>>>>> afcdf85e
     ]
   )
 
