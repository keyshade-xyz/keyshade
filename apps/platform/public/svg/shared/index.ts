--- conflicted
+++ resolved
@@ -8,14 +8,9 @@
 import AddSVG from './add.svg'
 import LoadingSVG from './loading.svg'
 import MessageSVG from './message.svg'
-<<<<<<< HEAD
 import VectorSVG from './vector.svg'
 import ErrorSVG from './Error.svg'
 import TrashSVG from './trash.svg'
-=======
-import VectorSVG from './Vector.svg'
-import ErrorSVG from './Error.svg'
->>>>>>> 4b2b6751
 
 export {
   DropdownSVG,
@@ -29,10 +24,6 @@
   LoadingSVG,
   MessageSVG,
   VectorSVG,
-<<<<<<< HEAD
   ErrorSVG,
-  TrashSVG,
-=======
-  ErrorSVG
->>>>>>> 4b2b6751
+  TrashSVG
 }