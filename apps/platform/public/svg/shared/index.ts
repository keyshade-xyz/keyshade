import DropdownSVG from './dropdownSVG.svg'
import KeyshadeLogoSVG from './keyshadeLogoSVG.svg'
import DashboardSVG from './dashboard.svg'
import TeamSVG from './team.svg'
import IntegrationSVG from './integration.svg'
import SettingsSVG from './settings.svg'
import ThreeDotOptionSVG from './3dotOption.svg'
import AddSVG from './add.svg'
import LoadingSVG from './loading.svg'
import MessageSVG from './message.svg'
import VectorSVG from './vector.svg'
import ErrorSVG from './Error.svg'
import TrashSVG from './trash.svg'
import CopySVG from './copy.svg'
import CrownSVG from './crown.svg'
import RolesSVG from './roles.svg'
import CheckmarkSVG from './checkmark.svg'
import TrashWhiteSVG from './trash-white.svg'
import RollbackSVG from './rollback.svg'
import MinusSquareSVG from './minus-square.svg'
import EyeOpenSVG from './eye.svg'
import EyeSlashSVG from './eye-slash.svg'
import InfoSVG from './info.svg'
import LockSVG from './lock.svg'
import RegenerateSVG from './regenerate.svg'
import TickCircleSVG from './tick-circle.svg'

export {
  DropdownSVG,
  KeyshadeLogoSVG,
  DashboardSVG,
  TeamSVG,
  IntegrationSVG,
  SettingsSVG,
  ThreeDotOptionSVG,
  AddSVG,
  LoadingSVG,
  MessageSVG,
  VectorSVG,
  ErrorSVG,
  TrashSVG,
  CopySVG,
  CrownSVG,
  RolesSVG,
  CheckmarkSVG,
  EyeOpenSVG,
  EyeSlashSVG,
  InfoSVG,
  TrashWhiteSVG,
  RollbackSVG,
<<<<<<< HEAD
  LockSVG,
  RegenerateSVG,
  TickCircleSVG
=======
  MinusSquareSVG,
>>>>>>> ff971835
}<|MERGE_RESOLUTION|>--- conflicted
+++ resolved
@@ -48,11 +48,8 @@
   InfoSVG,
   TrashWhiteSVG,
   RollbackSVG,
-<<<<<<< HEAD
   LockSVG,
   RegenerateSVG,
   TickCircleSVG
-=======
   MinusSquareSVG,
->>>>>>> ff971835
 }