import DropdownSVG from './dropdownSVG.svg'
import KeyshadeLogoSVG from './keyshadeLogoSVG.svg'
import DashboardSVG from './dashboard.svg'
import TeamSVG from './team.svg'
import IntegrationSVG from './integration.svg'
import SettingsSVG from './settings.svg'
import ThreeDotOptionSVG from './3dotOption.svg'
import AddSVG from './add.svg'
import LoadingSVG from './loading.svg'
import MessageSVG from './message.svg'
import VectorSVG from './vector.svg'
import ErrorSVG from './Error.svg'
import TrashSVG from './trash.svg'
import CopySVG from './copy.svg'
import CrownSVG from './crown.svg'
import RolesSVG from './roles.svg'
import CheckmarkSVG from './checkmark.svg'
import TrashWhiteSVG from './trash-white.svg'
import RollbackSVG from './rollback.svg'
<<<<<<< HEAD
import MinusSquareSVG from './minus-square.svg'
=======
import EyeOpenSVG from './eye.svg'
import EyeSlashSVG from './eye-slash.svg'
import InfoSVG from './info.svg'
>>>>>>> 1037be99

export {
  DropdownSVG,
  KeyshadeLogoSVG,
  DashboardSVG,
  TeamSVG,
  IntegrationSVG,
  SettingsSVG,
  ThreeDotOptionSVG,
  AddSVG,
  LoadingSVG,
  MessageSVG,
  VectorSVG,
  ErrorSVG,
  TrashSVG,
  CopySVG,
  CrownSVG,
  RolesSVG,
  CheckmarkSVG,
  EyeOpenSVG,
  EyeSlashSVG,
  InfoSVG,
  TrashWhiteSVG,
  RollbackSVG,
  MinusSquareSVG,
}<|MERGE_RESOLUTION|>--- conflicted
+++ resolved
@@ -17,13 +17,10 @@
 import CheckmarkSVG from './checkmark.svg'
 import TrashWhiteSVG from './trash-white.svg'
 import RollbackSVG from './rollback.svg'
-<<<<<<< HEAD
 import MinusSquareSVG from './minus-square.svg'
-=======
 import EyeOpenSVG from './eye.svg'
 import EyeSlashSVG from './eye-slash.svg'
 import InfoSVG from './info.svg'
->>>>>>> 1037be99
 
 export {
   DropdownSVG,
