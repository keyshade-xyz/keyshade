--- conflicted
+++ resolved
@@ -4,12 +4,8 @@
   ProjectRootConfig
 } from '@/types/index.types'
 import { existsSync } from 'fs'
-<<<<<<< HEAD
 import { readFile, readdir, writeFile } from 'fs/promises'
 import { ensureDirectoryExists } from './fileUtils.ts'
-=======
-import { readFile, readdir, writeFile, mkdir } from 'fs/promises'
->>>>>>> 936d9d9d
 
 export const getOsType = (): 'unix' | 'windows' => {
   return process.platform === 'win32' ? 'windows' : 'unix'
@@ -65,6 +61,7 @@
 ): Promise<void> => {
   const path = getProfileConfigurationFilePath()
   await ensureDirectoryExists(path)
+  await ensureDirectoryExists(path)
   await writeFile(path, JSON.stringify(config, null, 2), 'utf8')
 }
 
@@ -72,6 +69,7 @@
   config: PrivateKeyConfig
 ): Promise<void> => {
   const path = getPrivateKeyConfigurationFilePath()
+  await ensureDirectoryExists(path)
   await ensureDirectoryExists(path)
   await writeFile(path, JSON.stringify(config, null, 2), 'utf8')
 }
@@ -88,12 +86,4 @@
   const path = `${process.env[home]}/.keyshade`
   const files = await readdir(path)
   return `- ${files.join('\n- ')}`
-}
-
-const ensureDirectoryExists = async (path: string) => {
-  // Create the parent directory if it doesn't exist
-  const parentDirectory = path.split('/').slice(0, -1).join('/')
-  if (!existsSync(parentDirectory)) {
-    await mkdir(parentDirectory, { recursive: true })
-  }
 }