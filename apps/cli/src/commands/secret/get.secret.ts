--- conflicted
+++ resolved
@@ -1,6 +1,7 @@
 import type {
   CommandActionData,
-  CommandArgument
+  CommandArgument,
+  CommandOption
 } from '@/types/command/command.types'
 import BaseCommand from '@/commands/base.command'
 import ControllerInstance from '@/util/controller-instance'
@@ -20,19 +21,21 @@
       {
         name: '<Project Slug>',
         description: 'Slug of the project whose secrets you want.'
-      },
-      {
-        name: '<Environment Slug>',
-        description: 'Slug of the environment whose secrets you want.'
       }
     ]
   }
 
-<<<<<<< HEAD
-  async action({ args }: CommandActionData): Promise<void> {
-    const [projectSlug, environmentSlug] = args
+  getOptions(): CommandOption[] {
+    return [
+      {
+        short: '-d',
+        long: '--decrypt-value',
+        description:
+          'Set this to true if the project contains the private key. If set to true, the values of the secret will be in plaintext format'
+      }
+    ]
+  }
 
-=======
   canMakeHttpRequests(): boolean {
     return true
   }
@@ -40,31 +43,42 @@
   async action({ args, options }: CommandActionData): Promise<void> {
     const [projectSlug] = args
     const { decryptValue } = await this.parseInput(options)
->>>>>>> 7f9908e6
     const { data, error, success } =
-      await ControllerInstance.getInstance().secretController.getAllSecretsOfEnvironment(
+      await ControllerInstance.getInstance().secretController.getAllSecretsOfProject(
         {
           projectSlug,
-          environmentSlug
+          decryptValue
         },
         this.headers
       )
 
     if (success) {
-      const secrets = data
+      const secrets = data.items
 
       if (secrets.length > 0) {
-        secrets.forEach((secret) => {
-          Logger.info(`- ${secret.name} (${secret.value})`)
+        data.items.forEach((item: any) => {
+          const secret = item.secret
+          Logger.info(`- ${secret.name} (${secret.slug})`)
         })
       } else {
-        Logger.error(`Failed fetching secrets: ${error.message}`)
-        if (this.metricsEnabled && error?.statusCode === 500) {
-          Logger.report(
-            'Failed fetching secrets for environment.\n' + JSON.stringify(error)
-          )
-        }
+        Logger.info('No secrets found')
+      }
+    } else {
+      Logger.error(`Failed fetching secrets: ${error.message}`)
+      if (this.metricsEnabled && error?.statusCode === 500) {
+        Logger.report(
+          'Failed fetching secrets for project.\n' + JSON.stringify(error)
+        )
       }
     }
   }
+
+  private async parseInput(options: CommandActionData['options']): Promise<{
+    decryptValue: boolean
+  }> {
+    const { decryptValue = false } = options // defaults to false
+    return {
+      decryptValue
+    }
+  }
 }