--- conflicted
+++ resolved
@@ -4,16 +4,10 @@
 } from 'src/types/command/command.types'
 import BaseCommand from '../base.command'
 import { fetchProfileConfig } from '../../util/configuration'
-<<<<<<< HEAD
 // eslint-disable-next-line @typescript-eslint/no-var-requires
 const Table = require('cli-table')
 // eslint-disable-next-line @typescript-eslint/no-var-requires
 const colors = require('colors/safe')
-=======
-import Logger from '../../util/logger'
-import { ProfileConfig } from '../../types/index.types'
-import { getDefaultProfile } from '../../util/profile'
->>>>>>> b29ac91c
 
 export default class ListProfile extends BaseCommand {
   private profiles: ProfileConfig
@@ -39,8 +33,6 @@
 
   async action({ options }: CommandActionData): Promise<void> {
     const { verbose } = options
-
-<<<<<<< HEAD
     const profiles = await fetchProfileConfig()
     const defaultProfile = profiles.default
     delete profiles.default
@@ -92,32 +84,5 @@
     }
 
     console.log(table.toString())
-=======
-    this.profiles = await fetchProfileConfig()
-    const defaultProfile = getDefaultProfile(this.profiles)
-    delete this.profiles.default
-
-    Logger.log('Profiles:')
-    Object.keys(this.profiles).forEach((profile) =>
-      this.printProfile(profile, defaultProfile, verbose)
-    )
-  }
-
-  private printProfile(
-    profile: string,
-    defaultProfile: string,
-    verbose: boolean
-  ): void {
-    if (defaultProfile === profile) {
-      Logger.log(`- ${profile} (default)`)
-    } else {
-      Logger.log(`- ${profile}`)
-    }
-
-    if (verbose) {
-      Logger.log(`  - API Key: ${this.profiles[profile].apiKey}`)
-      Logger.log(`  - Base URL: ${this.profiles[profile].baseUrl}`)
-    }
->>>>>>> b29ac91c
   }
 }