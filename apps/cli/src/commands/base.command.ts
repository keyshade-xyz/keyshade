import type {
  CommandActionData,
  CommandArgument,
  CommandOption
} from '@/types/command/command.types'
import { fetchProfileConfig } from '@/util/configuration'
import { Logger } from '@/util/logger'
import { getDefaultProfile } from '@/util/profile'
import { Option, type Command } from 'commander'
import ControllerInstance from '@/util/controller-instance'
import { SentryInstance } from '@/util/sentry'

/**
 * The base class for all commands. All commands should extend this class.
 */
export default abstract class BaseCommand {
  // apiKey and baseUrl are protected fields that can be accessed by subclasses
  // Use these fields from the subclasses to make API requests if needed
  protected apiKey: string | null = null
  protected baseUrl: string | null = null
  protected metricsEnabled: boolean | null = null

  // Headers to be used by the API requests
  protected headers: Record<string, string> | null = null

  /**
   * Technically the entrypoint to the entire application. This function
   * is used to register the various commands across the entire CLI. The
   * function is only called from index.ts to register the commands and
   * should not be overridden.
   *
   * @param program The program to add the command to.
   */
  readonly prepare = (program: Command): void => {
    const argsCount = this.getArguments().length

    const command = program
      .command(this.getName())
      .description(this.getDescription())
      .action(async (...data) => {
        try {
          const globalOptions = program.optsWithGlobals()
          await this.setGlobalContextFields(globalOptions)

<<<<<<< HEAD
          if (this.metricsEnabled) {
            SentryInstance.getInstance()
          }

          if (this.canMakeHttpRequests() && !this.apiKey) {
            throw new Error(
              'API key is missing. This command requires an API key. Either specify it using --api-key, or send in a profile using --profile, or set a default profile'
            )
=======
          if (this.canMakeHttpRequests()) {
            if (!this.apiKey) {
              throw new Error(
                'API key is missing. This command requires an API key. Either specify it using --api-key, or send in a profile using --profile, or set a default profile'
              )
            }

            try {
              await ControllerInstance.getInstance().appController.health(
                this.headers
              )
            } catch {
              throw new Error(
                `Could not connect to the server: ${this.baseUrl}.`
              )
            }
>>>>>>> 7f9908e6
          }

          const commandOptions = data[argsCount]
          const args: string[] = data.slice(0, argsCount)
          await this.action({ args, options: commandOptions })
        } catch (error) {
          const errorInfo = error as string
          Logger.error(errorInfo)
          if (this.metricsEnabled) Logger.report(errorInfo)
        }
      })

    this.getOptions().forEach((option) => {
      const newOption: Option = new Option(
        `${option.short}, ${option.long}`,
        option.description
      ).default(option.defaultValue)

      option.choices &&
        option.choices.length > 0 &&
        newOption.choices(option.choices)

      command.addOption(newOption)
    })
    this.getArguments().forEach((argument) =>
      command.argument(argument.name, argument.description)
    )

    this.getSubCommands().forEach((subCommand) => {
      subCommand.prepare(command)
    })
  }

  /**
   * The name of the command.
   */
  abstract getName(): string

  /**
   * A description of the command.
   */
  abstract getDescription(): string

  /**
   * This method is overridden by the subclasses to determine if the command can make HTTP requests.
   * If the command can make HTTP requests, return true. Otherwise, return false.
   *
   * Up the hierarchy, it is used in the `prepare` method to check if the command can make HTTP requests.
   * If it can, the global context fields should be set. If they are not set, an error is thrown.
   * @returns
   */
  canMakeHttpRequests(): boolean {
    return false
  }

  getVersion(): string {
    return '1'
  }

  /**
   * The options that the command accepts.
   */
  getOptions(): CommandOption[] {
    return []
  }

  /**
   * The arguments that the command accepts.
   */
  getArguments(): CommandArgument[] {
    return []
  }

  /**
   * The action that the command should take.
   * @param data The data passed to the command.
   */
  // eslint-disable-next-line @typescript-eslint/no-unused-vars, no-empty-pattern
  action({}: CommandActionData): Promise<void> | void {}

  /**
   * If the command has subcommands, return them here.
   */
  getSubCommands(): BaseCommand[] {
    return []
  }

  private async setGlobalContextFields(
    globalOptions: Record<string, string>
  ): Promise<void> {
    const profiles = await fetchProfileConfig()

    // We will either fetch the profile configuration if the --profile flag is provided
    // and the profile exists.

    // Or, we will use the API key and base URL provided in the global options, if provided.

    // If none is specified, we try to fetch the default profile configuration.

    // In case none of the above works, and/or `apiKey` and `baseUrl` are still null,
    // any of the subclasses that will need to make API requests will throw an error.
    if (globalOptions.profile) {
      if (profiles[globalOptions.profile]) {
        const profile = profiles[globalOptions.profile]

        this.apiKey = profile.apiKey
        this.baseUrl = profile.baseUrl
        this.metricsEnabled = profile.metrics_enabled
      } else {
        throw new Error('Profile not found')
      }
    } else if (globalOptions.apiKey || globalOptions.baseUrl) {
      if (globalOptions.apiKey) {
        this.apiKey = globalOptions.apiKey
      }
      if (globalOptions.baseUrl) {
        this.baseUrl = globalOptions.baseUrl
      }
    } else {
      const defaultProfileName = getDefaultProfile(profiles)
      const defaultProfile = profiles[defaultProfileName]

      if (defaultProfile) {
        this.apiKey = defaultProfile.apiKey
        this.baseUrl = defaultProfile.baseUrl
        this.metricsEnabled = defaultProfile.metrics_enabled
      }
    }

    // Initialize the header
    this.headers = {
      'x-keyshade-token': this.apiKey
    }

    // Initialize Controller Instance
    ControllerInstance.initialize(this.baseUrl)
  }
}<|MERGE_RESOLUTION|>--- conflicted
+++ resolved
@@ -42,16 +42,14 @@
           const globalOptions = program.optsWithGlobals()
           await this.setGlobalContextFields(globalOptions)
 
-<<<<<<< HEAD
           if (this.metricsEnabled) {
             SentryInstance.getInstance()
           }
 
-          if (this.canMakeHttpRequests() && !this.apiKey) {
-            throw new Error(
-              'API key is missing. This command requires an API key. Either specify it using --api-key, or send in a profile using --profile, or set a default profile'
-            )
-=======
+          if (this.metricsEnabled) {
+            SentryInstance.getInstance()
+          }
+
           if (this.canMakeHttpRequests()) {
             if (!this.apiKey) {
               throw new Error(
@@ -68,7 +66,6 @@
                 `Could not connect to the server: ${this.baseUrl}.`
               )
             }
->>>>>>> 7f9908e6
           }
 
           const commandOptions = data[argsCount]
