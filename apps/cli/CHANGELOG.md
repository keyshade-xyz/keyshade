--- conflicted
+++ resolved
@@ -431,13 +431,10 @@
 
 ### Minor Changes
 
-<<<<<<< HEAD
-=======
 - `keyshade run` now accepts all configurations via flags
 
 ## 3.7.0
 
 ### Minor Changes
 
->>>>>>> 78340e48
 - `keyshade run` now accepts all configurations via flags