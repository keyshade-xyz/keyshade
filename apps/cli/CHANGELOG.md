# cli

## 2.0.0

### Major Changes

- Made things functional

## 2.0.1

### Patches

- Fixed invalid import issue

## 2.0.2

### Patches

- Added `keyshade` command

## 2.0.3

### Patches

- Updated build scripts

## 2.0.4

### Patches

- Fixed binary path in package.json

## 2.1.0

### Minor Changes

- Modified a lot of commands to use more options rather than arguments

## 2.2.0

### Minor Changes

- `project create` command now outputs public key, private key and access level upon success.

## 2.3.0

### Minor Changes

- Listing of environments and secrets made better
- Fixed incorrect error message while listing projects

## 2.4.0

### Minor Changes

- Profile name creation now supports \_ and - characters
- Polished the README file
- Support to specify environment name and description while creating a project
- Profile creation prompts users for all values if no option is set and shows default values
- Commands invoking API endpoints first check if the backend is reachable before executing the command

## Patches

- Fixed error when the CLI won't create `.keyshade` folder while initializing profiles on new devices
- Projects always had `--store-private-key` set to true despite providing a false value. Fixed this

## 2.5.0

### Minor Changes

- Add `keyshade workspace list-invitations` command to list all the invitations the user has to workspaces
- Added version flag (`keyshade -v` or `keyshade --version`) to display the current CLI version
- Error reports get sent to Sentry if metrics is enabled

## 2.5.1

### Patches

- `-v` flag replaced with `-V`
- Removed `keyshade secret get` command
- Updated `keyshade secret update` and `keyshade secret create` commands to include `-e/--entry` flag for specifying values to environments
- Formatted outputs of `keyshade secret list` and `keyshade secret revisions` commands
- Update `keyshade secret rollback` to check for missing environment or version
- Added usage examples in secret commands
- Removed `keyshade variable get` command
- Updated `keyshade variable update` and `keyshade variable create` commands to include `-e/--entry` flag for specifying values to environments
- Formatted outputs of `keyshade variable list` and `keyshade variable revisions` commands
- Update `keyshade variable rollback` to check for missing environment or version
- Added usage examples in variable commands

## 2.5.2

- Update error logging

## 2.5.3

### Minor Changes

- Added `keyshade workspace resend-invitation` command to resend an invitation to a user to join a workspace.

## 3.0.0-stage.0

## Major Changes

- Updated the private key file to store keys in format `workspace_project` instead of `workspace_project_environment`

### Minor Changes

- Added `keyshade config update` command to update the project-specific keyshade.json file
- Added `keyshade config private-key add` command to add a private key into ~/.keyshade/private-keys.json file
- Added `keyshade config private-key delete` command to remove a private key from ~/.keyshade/private-keys.json file
- Added `keyshade config private-key list` command to list all the private keys in ~/.keyshade/private-keys.json file
- Added `keyshade config private-key update` command to update the private key of a combo in ~/.keyshade/private-keys.json file

### Patches

- Hardcoded API base URL
- Updated pipeline to release stage builds. Can be installed using `pnpm add @keyshade/cli@stage`
- Add logging to denote config file creation

## 3.0.0

### Major Changes

- Updated the private key file to store keys in format `workspace_project` instead of `workspace_project_environment`

### Minor Changes

- Added `keyshade config update` command to update the project-specific keyshade.json file
- Added `keyshade config private-key add` command to add a private key into ~/.keyshade/private-keys.json file
- Added `keyshade config private-key delete` command to remove a private key from ~/.keyshade/private-keys.json file
- Added `keyshade config private-key list` command to list all the private keys in ~/.keyshade/private-keys.json file
- Added `keyshade config private-key update` command to update the private key of a combo in ~/.keyshade/private-keys.json file

### Patches

- Hardcoded API base URL
- Updated pipeline to release stage builds. Can be installed using `pnpm add @keyshade/cli@stage`
- Add logging to denote config file creation

## 3.0.1

- Critical release to make CI pass. No changes were introduced

## 3.0.2

### Patches

- `keyshade run` wouldn't decrypt secrets if the project didn't store the private key

## 3.1.0-stage.1

### Minor Changes

- Added `keyshade project export` command to export secrets and variables to a file

## 3.1.0-stage.2

### Patches

- Updated `Keyshade project import` command to allow user to secret secrets or variable after initial scan

## 3.1.0-stage.3

### Minor Changes

- Updated secret-related commands to decrypt secrets on local device ONLY
- `keyshade run` command decrypts all secrets locally
- Updated private key config to map to project slugs only, removing workspace slug

## 3.1.0

### Minor Changes

- Added `keyshade project export` command to export secrets and variables to a file
- Updated secret-related commands to decrypt secrets on local device ONLY
- `keyshade run` command decrypts all secrets locally
- Updated private key config to map to project slugs only, removing workspace slug

### Patches

- Updated `Keyshade project import` command to allow user to secret secrets or variable after initial scan

## 3.2.0-stage.1

## Minor Changes

- Added `keyshade integration` base command

## 3.2.0-stage.2

### Patches

- Updated `keyshade run` command to parse command without quotes
- Run command exits when the command passed is a one-time only command
- Updated `keyshade run` command to kill child command upon ctrl+c

## 3.2.0

### Minor Changes

- Added `keyshade integration` base command

### Patches

- Updated `keyshade run` command to parse command without quotes
- Run command exits when the command passed is a one-time only command
- Updated `keyshade run` command to kill child command upon ctrl+c

## 3.2.1-stage.1

### Patches

- Fixed decryption error on `keyshade secret list` and `keyshade secret revisions` commands

## 3.2.1-stage.2

### Minor Changes

- Updated `keyshade project import` to have better feedback
- Modified Logger functions and implement new table function, revamping cli outputs

## 3.2.1

### Minor Changes

- Updated `keyshade project import` to have better feedback
- Modified Logger functions and implement new table function, revamping cli outputs

### Patches

- Fixed decryption error on `keyshade secret list` and `keyshade secret revisions` commands

## 3.2.2-stage.1

### Minor Changes

- Added `-e/--environment` option to `keyshade run` command to override the environment configuration at runtime

## 3.2.2-stage.2

### Minor Changes

- Fixed error handling in run command and socket notifier that displayed [object Object]; errors are now properly formatted for clearer CLI output

# 3.2.2

### Minor Changes

- Added `-e/--environment` option to `keyshade run` command to override the environment configuration at runtime
- Fixed error handling in run command and socket notifier that displayed [object Object]; errors are now properly formatted for clearer CLI output

# 3.2.3-stage.1

### Minor Changes

- Added request and response validation to `keyshade environment` subcommands

# 3.2.3-stage.2

### Minor Changes

- Removed email preference parsing in `keyshade init` command

# 3.2.3

### Minor Changes

- Added request and response validation to `keyshade environment` subcommands
- Removed email preference parsing in `keyshade init` command

# 3.3.0-stage.1

### Minor Changes

- Interactive mode for `keyshade run` command

### Patches

- `keyshade init` no longer overwrites existing private-keys.json file.

# 3.3.0-stage.3

### Minor Changes

- Interactive code for `keyshade init` command

# 3.4.0-stage.1

- `keyshade login` command added to support interactive login
- `keyshade profile create, delete, use` commands deleted
- `keyshade profile list` command updated
- `keyshade profile switch` allows users to switch between profiles
- `keyshade profile remove` allows users to remove a profile, and log out of the CLI session in the backend

# 3.4.0

### Features

- `keyshade login` command added to support interactive login
- `keyshade profile create, delete, use` commands deleted
- `keyshade profile list` command updated
- `keyshade profile switch` allows users to switch between profiles
- `keyshade profile remove` allows users to remove a profile, and log out of the CLI session in the backend
- 
### Minor Changes

- Interactive code for `keyshade init` command
- Interactive mode for `keyshade run` command

### Patches

- `keyshade init` no longer overwrites existing private-keys.json file.

# 3.4.1.stage-1

### Patches

- Removed API key validation from `keyshade run`
- Fixed invalid field referencing in variable, and secret commands

# 3.5.0.stage-1

### Minor changes

- Improved DX of `keyshade run` command

# 3.5.0

### Minor changes

- Improved DX of `keyshade run` command

### Patches

- Removed API key validation from `keyshade run`
- Fixed invalid field referencing in variable, and secret commands

# 3.5.1

## Patches

- Update domain to keyshade.io

# 3.5.2

## Patches

- Update URL retrival in login command

# 3.5.3

## Patches

- Updated `keyshade run` command to use POSIX
- `keyshade run` command now compatible with both Windows and Unix/Linux

# 3.6.0-stage.1

## Minor Changes

- Added `keyshade pat` base command
- Added `keyshade pat create` command
- Added `keyshade pat list` command
- Added `keyshade pat delete` command
- Added `keyshade pat update` command
- Added `keyshade pat regenerate` command

# 3.6.0-stage.2

## Minor Changes

- Added `keyshade import` command
- Improved efficiency of bulk import
- Removed `keyshade project import` command

## 3.6.0-stage.3

## Minor Changes

- Added `keyshade reset` to wipe local profile configuration files.

## 3.6.0

### Minor Changes

- Added `keyshade pat` base command
- Added `keyshade pat create` command
- Added `keyshade pat list` command
- Added `keyshade pat delete` command
- Added `keyshade pat update` command
- Added `keyshade pat regenerate` command
- Added `keyshade import` command
- Improved efficiency of bulk import
- Removed `keyshade project import` command
- Added `keyshade reset` to wipe local profile configuration files.

## 3.6.1-stage.0

### Bug Fixes

- Remove sentry dependency
- Remove error reporting

## 3.6.1

### Bug Fixes

- Remove sentry dependency
- Remove error reporting

## 3.6.2-stage.1

### Patches

- Update the name of the command to always display `keyshade`

<<<<<<< HEAD
## 3.6.2-stage.2

### Minor Changes
Added runtime flags to keyshade run command so you would not have to update keyshade.json everytime a new project is connected to an environment
=======
## 3.6.3

### Patches

- Update the name of the command to always display `keyshade`

## 3.6.4

### Patches

- Fix a bug where all command names were switched to `keyshade` 
>>>>>>> 2a4834b0
<|MERGE_RESOLUTION|>--- conflicted
+++ resolved
@@ -415,12 +415,6 @@
 
 - Update the name of the command to always display `keyshade`
 
-<<<<<<< HEAD
-## 3.6.2-stage.2
-
-### Minor Changes
-Added runtime flags to keyshade run command so you would not have to update keyshade.json everytime a new project is connected to an environment
-=======
 ## 3.6.3
 
 ### Patches
@@ -431,5 +425,4 @@
 
 ### Patches
 
-- Fix a bug where all command names were switched to `keyshade` 
->>>>>>> 2a4834b0
+- Fix a bug where all command names were switched to `keyshade` 