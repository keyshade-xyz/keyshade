{
  "name": "cli",
  "version": "1.0.0",
  "description": "CLI for keyshade",
  "main": "index.js",
  "private": false,
  "type": "commonjs",
  "scripts": {
    "build": "swc src --out-dir dist",
    "start": "node dist/src/index.js",
    "dev": "pnpm build && node dist/src/index.js"
  },
  "keywords": [],
  "author": "",
  "license": "ISC",
  "dependencies": {
    "@clack/core": "^0.3.4",
    "@clack/prompts": "^0.7.0",
    "chalk": "^4.1.2",
    "cli-table": "^0.3.11",
    "colors": "^1.4.0",
    "commander": "^12.1.0",
    "eccrypto": "^1.1.6",
    "figlet": "^1.7.0",
    "fs": "0.0.1-security",
    "nodemon": "^3.1.4",
<<<<<<< HEAD
    "socket.io-client": "^4.7.5",
    "typescript": "^5.5.2",
    "@keyshade/api-client": "workspace:*"
=======
    "socket.io-client": "^4.7.5"
>>>>>>> fedc43b5
  },
  "devDependencies": {
    "@swc/cli": "^0.4.0",
    "@swc/core": "^1.6.13",
    "@types/cli-table": "^0.3.4",
    "@types/figlet": "^1.5.8",
    "@types/node": "^20.14.10",
    "eslint-config-standard-with-typescript": "^43.0.1"
  }
}<|MERGE_RESOLUTION|>--- conflicted
+++ resolved
@@ -24,13 +24,7 @@
     "figlet": "^1.7.0",
     "fs": "0.0.1-security",
     "nodemon": "^3.1.4",
-<<<<<<< HEAD
-    "socket.io-client": "^4.7.5",
-    "typescript": "^5.5.2",
-    "@keyshade/api-client": "workspace:*"
-=======
     "socket.io-client": "^4.7.5"
->>>>>>> fedc43b5
   },
   "devDependencies": {
     "@swc/cli": "^0.4.0",
