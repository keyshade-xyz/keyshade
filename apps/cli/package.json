--- conflicted
+++ resolved
@@ -1,10 +1,6 @@
 {
   "name": "@keyshade/cli",
-<<<<<<< HEAD
-  "version": "3.7.0-stage.1",
-=======
   "version": "3.7.0",
->>>>>>> 78340e48
   "description": "CLI for keyshade",
   "main": "dist/index.cjs",
   "module": "dist/index.esm.js",
