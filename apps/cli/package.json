{
  "name": "cli",
  "version": "1.0.0",
  "description": "CLI for keyshade",
  "main": "index.js",
  "private": false,
  "type": "commonjs",
  "scripts": {
    "build": "tsc",
    "watch": "tsc -w",
    "start": "node dist/index.js"
  },
  "keywords": [],
  "author": "",
  "license": "ISC",
  "dependencies": {
    "@clack/core": "^0.3.4",
    "@clack/prompts": "^0.7.0",
    "@types/figlet": "^1.5.8",
    "commander": "^12.1.0",
    "figlet": "^1.7.0",
    "fs": "0.0.1-security",
    "nodemon": "^3.1.4",
    "socket.io-client": "^4.7.5",
    "typescript": "^5.5.2",
<<<<<<< HEAD
    "api-client":"worplace:*"
=======
    "@keyshade/api-client": "workspace:*"
>>>>>>> 964f6880
  },
  "devDependencies": {}
}<|MERGE_RESOLUTION|>--- conflicted
+++ resolved
@@ -23,11 +23,7 @@
     "nodemon": "^3.1.4",
     "socket.io-client": "^4.7.5",
     "typescript": "^5.5.2",
-<<<<<<< HEAD
-    "api-client":"worplace:*"
-=======
     "@keyshade/api-client": "workspace:*"
->>>>>>> 964f6880
   },
   "devDependencies": {}
 }