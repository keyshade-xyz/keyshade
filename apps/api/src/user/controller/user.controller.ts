import {
  Body,
  Controller,
  Get,
  Param,
  Post,
  Put,
  Query,
  UseGuards
} from '@nestjs/common'
import { UserService } from '../service/user.service'
import { CurrentUser } from '../../decorators/user.decorator'
import { User } from '@prisma/client'
import { UpdateUserDto } from '../dto/update.user/update.user'
import { AdminGuard } from '../../auth/guard/admin.guard'
<<<<<<< HEAD
import { ICreateUserDTO } from '../dto/create.user/create.user'
=======
import { ApiTags } from '@nestjs/swagger'
>>>>>>> b15dbb05

@ApiTags('User Controller')
@Controller('user')
export class UserController {
  constructor(private readonly userService: UserService) {}

  @Get()
  async getCurrentUser(@CurrentUser() user: User) {
    return this.userService.getSelf(user)
  }

  @Put()
  async updateSelf(
    @CurrentUser() user: User,
    @Body() dto: UpdateUserDto,
    @Query('finishOnboarding') finishOnboarding: boolean = false
  ) {
    return await this.userService.updateSelf(user, dto, finishOnboarding)
  }

  @Put(':userId')
  @UseGuards(AdminGuard)
  async updateUser(
    @Param('userId') userId: string,
    @Body() dto: UpdateUserDto,
    @Query('finishOnboarding') finishOnboarding: boolean = false
  ) {
    return await this.userService.updateUser(userId, dto, finishOnboarding)
  }

  @Get(':userId')
  @UseGuards(AdminGuard)
  async getUserById(@Param('userId') userId: string) {
    return await this.userService.getUserById(userId)
  }

  @Get('all')
  @UseGuards(AdminGuard)
  async getAllUsers(
    @Query('page') page: number = 1,
    @Query('limit') limit: number = 10,
    @Query('sort') sort: string = 'name',
    @Query('order') order: string = 'asc',
    @Query('search') search: string = ''
  ) {
    return await this.userService.getAllUsers(page, limit, sort, order, search)
  }

  @Post('')
  @UseGuards(AdminGuard)
  async createUser(@Body() dto: ICreateUserDTO) {
    return await this.userService.createUser(dto);
  }
}<|MERGE_RESOLUTION|>--- conflicted
+++ resolved
@@ -13,11 +13,8 @@
 import { User } from '@prisma/client'
 import { UpdateUserDto } from '../dto/update.user/update.user'
 import { AdminGuard } from '../../auth/guard/admin.guard'
-<<<<<<< HEAD
 import { ICreateUserDTO } from '../dto/create.user/create.user'
-=======
 import { ApiTags } from '@nestjs/swagger'
->>>>>>> b15dbb05
 
 @ApiTags('User Controller')
 @Controller('user')
