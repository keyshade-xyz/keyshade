<<<<<<< HEAD
import { BadRequestException, Inject, Logger, UseGuards } from '@nestjs/common'
=======
import {
  Inject,
  Logger,
  ForbiddenException,
  UnauthorizedException
} from '@nestjs/common'
>>>>>>> e1ec5927
import {
  ConnectedSocket,
  MessageBody,
  OnGatewayConnection,
  OnGatewayDisconnect,
  OnGatewayInit,
  SubscribeMessage,
  WebSocketGateway,
  WebSocketServer
} from '@nestjs/websockets'
import { Server, Socket } from 'socket.io'
import {
  ChangeNotificationEvent,
  ChangeNotifierRegistration
} from './socket.types'
import { Authority } from '@prisma/client'
import { PrismaService } from '@/prisma/prisma.service'
import { AuthorizationService } from '@/auth/service/authorization.service'
import { REDIS_CLIENT } from '@/provider/redis.provider'
import { RedisClientType } from 'redis'
import { Cron, CronExpression } from '@nestjs/schedule'
import { AuthenticatedUser } from '@/user/user.types'
<<<<<<< HEAD
import { constructErrorBody } from '@/common/util'

// The redis subscription channel for configuration updates
=======
import { AuthenticatedUserContext } from '@/auth/auth.types'
import { toSHA256 } from '@/common/cryptography'
import SlugGenerator from '@/common/slug-generator.service' // The redis subscription channel for configuration updates
>>>>>>> e1ec5927
export const CHANGE_NOTIFIER_RSC = 'configuration-updates'

// This will store the mapping of environmentId -> socketId[]
const ENV_TO_SOCKET_PREFIX = 'env_to_socket:'

@WebSocketGateway({
  namespace: 'change-notifier',
  transports: ['websocket'],
  cors: false
})
export default class ChangeNotifier
  implements OnGatewayDisconnect, OnGatewayConnection, OnGatewayInit
{
  private readonly logger = new Logger(ChangeNotifier.name)
  @WebSocketServer() server: Server
  private readonly redis: RedisClientType
  private readonly redisSubscriber: RedisClientType

  constructor(
    @Inject(REDIS_CLIENT)
    readonly redisClient: {
      subscriber: RedisClientType
      publisher: RedisClientType
    },
    private readonly prisma: PrismaService,
    private readonly authorizationService: AuthorizationService,
    private readonly slugGenerator: SlugGenerator
  ) {
    this.redis = redisClient.publisher
    this.redisSubscriber = redisClient.subscriber
  }

  /**
   * We want the socket gateway to subscribe to the Redis channel.
   * This approach allows us to handle distributed computing where
   * multiple clients can connect to different instances of the API.
   * Any server that will get an update, will publish it to the Redis
   * channel, and all connected clients will receive the update. Out
   * of them, the ones that have sockets registered for the particular
   * environmentId will receive the update.
   */
  async afterInit() {
    this.logger.log('Initializing change notifier socket gateway')
    await this.redisSubscriber.subscribe(
      CHANGE_NOTIFIER_RSC,
      this.notifyConfigurationUpdate.bind(this)
    )
    this.logger.log('Subscribed to configuration update channel')
  }

  async handleConnection(client: Socket) {
    this.logger.log(`Client connected: ${client.id}.`)
    this.logger.log(
      `Auth headers - x-keyshade-token: ${client.handshake.headers['x-keyshade-token'] ? 'present' : 'missing'}`
    )
  }

  async handleDisconnect(client: Socket) {
    await this.removeClientFromEnvironment(client)
    this.logger.log(`Client disconnected: ${client.id}`)
  }

  /**
   * This event is emitted from the client app to register
   * itself with our services so that it can receive updates.
   */
  @SubscribeMessage('register-client-app')
  async handleRegister(
    @ConnectedSocket() client: Socket,
    @MessageBody() data: ChangeNotifierRegistration
  ) {
    /**
     * This event is emitted from the CLI to register
     * itself with our services so that it can receive live updates.
     *
     * The CLI will send a `ChangeNotifierRegistration` object
     * as the message body, containing the workspace slug, project slug,
     * and environment slug that the client app wants to receive updates for.
     *
     * We will then check if the user has access to the workspace,
     * project, and environment, and if so, add the client to the
     * list of connected clients for that environment.
     *
     * Finally, we will send an ACK to the client with a status code of 200.
     */

    this.logger.log(
      `Registering client: ${client.id} for configuration: ${JSON.stringify(
        data
      )}`
    )

    try {
      // First, we need to authenticate the user from the socket connection
      const userContext = await this.extractAndValidateUser(client)

      // Convert to AuthenticatedUser for authorization service
      const user = await this.convertToAuthenticatedUser(userContext)

      // Check if the user has access to the workspace
<<<<<<< HEAD
      this.logger.log(`Checking user access to workspace ${data.workspaceSlug}`)
      const workspace =
        await this.authorizationService.authorizeUserAccessToWorkspace({
          user,
          entity: { slug: data.workspaceSlug },
          authorities: [
            Authority.READ_WORKSPACE,
            Authority.READ_VARIABLE,
            Authority.READ_SECRET
          ]
        })

      if (workspace.isDisabled) {
        this.logger.log(`Workspace ${workspace.slug} is disabled`)
        throw new BadRequestException(
          constructErrorBody(
            'This workspace has been disabled',
            'To use the workspace again, remove the previum resources, or upgrade to a paid plan'
          )
        )
      }
=======
      this.logger.log('Checking user access to workspace')
      await this.authorizationService.authorizeUserAccessToWorkspace({
        user,
        slug: data.workspaceSlug,
        authorities: [
          Authority.READ_WORKSPACE,
          Authority.READ_VARIABLE,
          Authority.READ_SECRET
        ]
      })
>>>>>>> e1ec5927

      // Check if the user has access to the project
      this.logger.log(`Checking user access to project ${data.projectSlug}`)
      await this.authorizationService.authorizeUserAccessToProject({
        user,
        slug: data.projectSlug,
        authorities: [Authority.READ_PROJECT]
      })

      // Check if the user has access to the environment
      this.logger.log(
        `Checking user access to environment ${data.environmentSlug}`
      )
      const environment =
        await this.authorizationService.authorizeUserAccessToEnvironment({
          user,
          slug: data.environmentSlug,
          authorities: [Authority.READ_ENVIRONMENT]
        })

      // Add the client to the environment
      await this.addClientToEnvironment(client, environment.id)

      // Send ACK to client
      this.logger.log('Sending ACK to client')
      client.emit('client-registered', {
        success: true,
        message: 'Registration Successful'
      })

      this.logger.log(
        `Client registered: ${client.id} for configuration: ${JSON.stringify(
          data
        )}`
      )
    } catch (error) {
      // User friendly feedback on error
      let errorMessage = 'An unknown error occurred.'

      this.logger.error({
        message: 'Error during client registration',
        body: error,
        errorType: typeof error,
        errorConstructor: error?.constructor?.name
      })

      if (error instanceof Error) {
        // If the error is an instance of Error, we can get the message directly
        errorMessage = error.message
      } else if (typeof error === 'string') {
        // If the error is a string, use it directly
        errorMessage = error
      } else if (typeof error === 'object' && error !== null) {
        // Try multiple ways to extract a meaningful error message
        let messageToParse = null

        // Check various common error object structures
        if (error.response?.message) {
          messageToParse = error.response.message
        } else if (error.message) {
          messageToParse = error.message
        } else if (error.error?.message) {
          messageToParse = error.error.message
        } else if (error.response?.data?.message) {
          messageToParse = error.response.data.message
        }

        if (messageToParse) {
          if (typeof messageToParse === 'string') {
            try {
              // Try to parse as JSON first (for structured error messages)
              const parsedMessage = JSON.parse(messageToParse)
              if (parsedMessage.header && parsedMessage.body) {
                errorMessage = `${parsedMessage.header}: ${parsedMessage.body}`
              } else if (parsedMessage.message) {
                errorMessage = parsedMessage.message
              } else {
                errorMessage = messageToParse
              }
            } catch {
              // If JSON parsing fails, use the raw message
              errorMessage = messageToParse
            }
          } else {
            // If messageToParse is an object, try to extract meaningful info
            errorMessage =
              messageToParse.message || JSON.stringify(messageToParse)
          }
        } else {
          // Try to extract useful information from the error object
          if (error.statusCode && error.error) {
            errorMessage = `${error.statusCode}: ${error.error}`
          } else if (error.code && error.detail) {
            errorMessage = `${error.code}: ${error.detail}`
          } else {
            // Stringify the entire error as a fallback, but try to make it readable
            try {
              errorMessage = JSON.stringify(error, null, 2)
            } catch {
              errorMessage =
                'An error occurred but could not be formatted for display'
            }
          }
        }
      }

      client.emit('client-registered', {
        success: false,
        message: errorMessage
      })
    }
  }

  private async addClientToEnvironment(client: Socket, environmentId: string) {
    this.logger.log('Adding client to environment')

    await this.prisma.changeNotificationSocketMap.create({
      data: {
        socketId: client.id,
        environmentId
      }
    })
    await this.redis.sAdd(`${ENV_TO_SOCKET_PREFIX}${environmentId}`, client.id)

    this.logger.log(
      `Client registered: ${client.id} for environment: ${environmentId}`
    )
  }

  private async removeClientFromEnvironment(client: Socket) {
    this.logger.log('Removing client from environment')

    // Get the environment that the client was connected to
    const socketMap = await this.prisma.changeNotificationSocketMap.findFirst({
      where: {
        socketId: client.id
      }
    })
    if (!socketMap) {
      return
    }
    const environmentId = socketMap.environmentId

    // Remove the client from the environment's list of connected clients
    await this.redis.sRem(`${ENV_TO_SOCKET_PREFIX}${environmentId}`, client.id)

    // Remove socketId -> environmentId mapping
    await this.prisma.changeNotificationSocketMap.deleteMany({
      where: {
        socketId: client.id,
        environmentId
      }
    })

    this.logger.log(
      `Client deregistered: ${client.id} from environment: ${environmentId}`
    )
  }

  private async notifyConfigurationUpdate(rawData: string) {
    this.logger.log('Received configuration update notification')

    const data = JSON.parse(rawData) as ChangeNotificationEvent

    // Get the environment that the entity belongs to
    const environmentId: string = data.environmentId

    // Get the list of connected clients
    const clientIds: string[] = await this.redis.sMembers(
      `${ENV_TO_SOCKET_PREFIX}${environmentId}`
    )

    data.environmentId = undefined

    // Notify each connected client
    if (clientIds) {
      for (const clientId of clientIds) {
        this.server.to(clientId).emit('configuration-updated', data)
      }
      this.logger.log(
        `Notified ${clientIds.length} clients for environment: ${environmentId}`
      )
    }
  }

  @Cron(CronExpression.EVERY_10_MINUTES)
  async rehydrateCache() {
    this.logger.log('Rehydrating ChangeNotifier cache')
    const socketMaps = await this.prisma.changeNotificationSocketMap.findMany()
    this.logger.log(`Found ${socketMaps.length} socket maps`)

    for (const socketMap of socketMaps) {
      await this.redis.sAdd(
        `${ENV_TO_SOCKET_PREFIX}${socketMap.environmentId}`,
        socketMap.socketId
      )
    }
    this.logger.log('Rehydrated ChangeNotifier cache')
  }

  /**
   * Extract and validate user authentication from socket connection
   * This mimics the behavior of AuthGuard and ApiKeyGuard but allows us to handle errors gracefully
   */
  private async extractAndValidateUser(
    client: Socket
  ): Promise<AuthenticatedUserContext> {
    const X_KEYSHADE_TOKEN = 'x-keyshade-token'

    // Extract API key from socket headers (similar to how AuthGuard does it)
    const headers = client.handshake.headers
    const apiKeyValue = headers[X_KEYSHADE_TOKEN] as string

    if (!apiKeyValue) {
      throw new ForbiddenException('No API key provided')
    }

    // Validate API key
    const apiKey = await this.prisma.apiKey.findUnique({
      where: {
        value: toSHA256(apiKeyValue)
      },
      include: {
        user: true
      }
    })

    if (!apiKey) {
      throw new ForbiddenException('Invalid API key')
    }

    // Check if user is active
    if (!apiKey.user.isActive) {
      throw new UnauthorizedException('User account is not active')
    }

    // Get default workspace
    const defaultWorkspace = await this.prisma.workspace.findFirst({
      where: {
        ownerId: apiKey.userId,
        isDefault: true
      }
    })

    // Create authenticated user context
    const userContext: AuthenticatedUserContext = {
      ...apiKey.user,
      defaultWorkspace,
      ipAddress: client.handshake.address,
      isAuthViaApiKey: true,
      apiKeyAuthorities: new Set(apiKey.authorities)
    }

    // Check required authorities for this socket endpoint
    const requiredAuthorities = [
      Authority.READ_WORKSPACE,
      Authority.READ_PROJECT,
      Authority.READ_ENVIRONMENT
    ]

    // If user has ADMIN authority, bypass individual authority checks
    if (!userContext.apiKeyAuthorities.has(Authority.ADMIN)) {
      for (const requiredAuthority of requiredAuthorities) {
        if (!userContext.apiKeyAuthorities.has(requiredAuthority)) {
          throw new UnauthorizedException(
            `API key is missing the required authority: ${requiredAuthority}`
          )
        }
      }
    }

    return userContext
  }

  /**
   * Convert AuthenticatedUserContext to AuthenticatedUser for authorization service
   */
  private async convertToAuthenticatedUser(
    userContext: AuthenticatedUserContext
  ): Promise<AuthenticatedUser> {
    // Get email preference
    const emailPreference = await this.prisma.emailPreference.findUnique({
      where: {
        userId: userContext.id
      }
    })

    if (!emailPreference) {
      throw new ForbiddenException('User email preferences not found')
    }

    return {
      ...userContext,
      emailPreference
    }
  }
}<|MERGE_RESOLUTION|>--- conflicted
+++ resolved
@@ -1,13 +1,10 @@
-<<<<<<< HEAD
-import { BadRequestException, Inject, Logger, UseGuards } from '@nestjs/common'
-=======
 import {
+  BadRequestException,
   Inject,
   Logger,
   ForbiddenException,
   UnauthorizedException
 } from '@nestjs/common'
->>>>>>> e1ec5927
 import {
   ConnectedSocket,
   MessageBody,
@@ -30,15 +27,10 @@
 import { RedisClientType } from 'redis'
 import { Cron, CronExpression } from '@nestjs/schedule'
 import { AuthenticatedUser } from '@/user/user.types'
-<<<<<<< HEAD
 import { constructErrorBody } from '@/common/util'
-
-// The redis subscription channel for configuration updates
-=======
 import { AuthenticatedUserContext } from '@/auth/auth.types'
 import { toSHA256 } from '@/common/cryptography'
 import SlugGenerator from '@/common/slug-generator.service' // The redis subscription channel for configuration updates
->>>>>>> e1ec5927
 export const CHANGE_NOTIFIER_RSC = 'configuration-updates'
 
 // This will store the mapping of environmentId -> socketId[]
@@ -139,12 +131,11 @@
       const user = await this.convertToAuthenticatedUser(userContext)
 
       // Check if the user has access to the workspace
-<<<<<<< HEAD
-      this.logger.log(`Checking user access to workspace ${data.workspaceSlug}`)
+      this.logger.log('Checking user access to workspace')
       const workspace =
         await this.authorizationService.authorizeUserAccessToWorkspace({
           user,
-          entity: { slug: data.workspaceSlug },
+          slug: data.workspaceSlug,
           authorities: [
             Authority.READ_WORKSPACE,
             Authority.READ_VARIABLE,
@@ -161,18 +152,6 @@
           )
         )
       }
-=======
-      this.logger.log('Checking user access to workspace')
-      await this.authorizationService.authorizeUserAccessToWorkspace({
-        user,
-        slug: data.workspaceSlug,
-        authorities: [
-          Authority.READ_WORKSPACE,
-          Authority.READ_VARIABLE,
-          Authority.READ_SECRET
-        ]
-      })
->>>>>>> e1ec5927
 
       // Check if the user has access to the project
       this.logger.log(`Checking user access to project ${data.projectSlug}`)
