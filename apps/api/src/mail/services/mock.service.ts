/* eslint-disable @typescript-eslint/no-unused-vars */
import { Logger } from '@nestjs/common'
import { IMailService } from './interface.service'

export class MockMailService implements IMailService {
  private readonly log = new Logger(MockMailService.name)

  async workspaceInvitationMailForUsers(
    email: string,
    workspace: string,
    actionUrl: string,
    invitee: string,
    forRegisteredUser: boolean
  ): Promise<void> {
    this.log.log(
      forRegisteredUser
        ? `Workspace Invitation Mail for Registered User: ${email}, ${workspace}, ${actionUrl}, ${invitee}`
        : `Workspace Invitation Mail for Non Registered User: ${email}, ${workspace}, ${actionUrl}, ${invitee}`
    )
  }

  async adminUserCreateEmail(email: string): Promise<void> {
    this.log.log(`Create pAdmin User Email: ${email}`)
  }

  async sendOtp(email: string, otp: string): Promise<void> {
    this.log.log(`OTP for ${email} is ${otp}`)
  }

  async accountLoginEmail(email: string): Promise<void> {
    this.log.log(`Account Login Email for ${email}`)
  }

  async feedbackEmail(email: string, feedback: string): Promise<void> {
    this.log.log(`Feedback is : ${feedback}, for email : ${email}`)
  }

  async sendEmailChangedOtp(email: string, otp: string): Promise<void> {
    this.log.log(`Email change OTP for email ${email} is ${otp}`)
  }

<<<<<<< HEAD
  async userInvitation(
    email: string,
    projectName: string,
    projectUrl: string,
    invitedBy: string,
    invitedOn: string,
    invitationRole: string
  ): Promise<void> {
    this.log.log(
      `User ${email} has been invited to the project ${projectName} by ${invitedBy} on ${invitedOn} as a ${invitationRole}. Project details can be accessed at ${projectUrl}.`
=======
  async removedFromWorkspace(
    email: string,
    workspaceName: string,
    removedOn: Date
  ): Promise<void> {
    this.log.log(
      `User with email ${email} has been removed from the workspace ${workspaceName} on ${removedOn.toISOString()}`
>>>>>>> 4398969a
    )
  }
}<|MERGE_RESOLUTION|>--- conflicted
+++ resolved
@@ -39,7 +39,6 @@
     this.log.log(`Email change OTP for email ${email} is ${otp}`)
   }
 
-<<<<<<< HEAD
   async userInvitation(
     email: string,
     projectName: string,
@@ -50,7 +49,9 @@
   ): Promise<void> {
     this.log.log(
       `User ${email} has been invited to the project ${projectName} by ${invitedBy} on ${invitedOn} as a ${invitationRole}. Project details can be accessed at ${projectUrl}.`
-=======
+    )
+  }
+
   async removedFromWorkspace(
     email: string,
     workspaceName: string,
@@ -58,7 +59,6 @@
   ): Promise<void> {
     this.log.log(
       `User with email ${email} has been removed from the workspace ${workspaceName} on ${removedOn.toISOString()}`
->>>>>>> 4398969a
     )
   }
 }