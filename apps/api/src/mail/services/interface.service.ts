export const MAIL_SERVICE = 'MAIL_SERVICE'

export interface IMailService {
  sendOtp(email: string, otp: string): Promise<void>

  sendEmailChangedOtp(email: string, otp: string): Promise<void>

  workspaceInvitationMailForUsers(
    email: string,
    workspace: string,
    actionUrl: string,
    invitedBy: string,
    forRegisteredUser: boolean
  ): Promise<void>

  accountLoginEmail(email: string): Promise<void>

  adminUserCreateEmail(email: string): Promise<void>

  feedbackEmail(email: string, feedback: string): Promise<void>

<<<<<<< HEAD
  userInvitation(
    email: string,
    projectName: string,
    projectUrl: string,
    invitedBy: string,
    invitedOn: string,
    invitationRole: string
=======
  removedFromWorkspace(
    email: string,
    workspaceName: string,
    removedOn: Date
>>>>>>> 4398969a
  ): Promise<void>
}<|MERGE_RESOLUTION|>--- conflicted
+++ resolved
@@ -19,7 +19,6 @@
 
   feedbackEmail(email: string, feedback: string): Promise<void>
 
-<<<<<<< HEAD
   userInvitation(
     email: string,
     projectName: string,
@@ -27,11 +26,11 @@
     invitedBy: string,
     invitedOn: string,
     invitationRole: string
-=======
+  ): Promise<void>
+
   removedFromWorkspace(
     email: string,
     workspaceName: string,
     removedOn: Date
->>>>>>> 4398969a
   ): Promise<void>
 }