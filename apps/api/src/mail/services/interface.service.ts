--- conflicted
+++ resolved
@@ -39,7 +39,6 @@
     }
   ): Promise<void>
 
-<<<<<<< HEAD
   shareSecret(
     email: string,
     data: {
@@ -47,11 +46,11 @@
       isPasswordProtected: boolean
       url: string
     }
-=======
+  ): Promise<void>
+
   sendOnboardingReminder(
     email: string,
     name: string | null,
     reminderIndex: number
->>>>>>> 14bcc3d6
   ): Promise<void>
 }