--- conflicted
+++ resolved
@@ -1,1831 +1,1715 @@
-import {
-  BadRequestException,
-  ConflictException,
-  Injectable,
-  Logger
-} from '@nestjs/common'
-import {
-  Authority,
-  Environment,
-  EventSource,
-  EventType,
-  Project,
-  ProjectAccessLevel,
-  Secret,
-  SecretVersion,
-  Variable,
-  Workspace
-} from '@prisma/client'
-import { CreateProject } from './dto/create.project/create.project'
-import { UpdateProject } from './dto/update.project/update.project'
-import { PrismaService } from '@/prisma/prisma.service'
-import { AuthorizationService } from '@/auth/service/authorization.service'
-import { v4 } from 'uuid'
-import { ExportFormat, HydratedProject } from './project.types'
-import { ForkProject } from './dto/fork.project/fork.project'
-import { paginate, PaginatedResponse } from '@/common/paginate'
-import {
-  createKeyPair,
-  decrypt,
-  encrypt,
-  sDecrypt,
-  sEncrypt
-} from '@/common/cryptography'
-import { createEvent } from '@/common/event'
-import {
-  constructErrorBody,
-  excludeFields,
-  limitMaxItemsPerPage
-} from '@/common/util'
-import { AuthenticatedUser } from '@/user/user.types'
-import { TierLimitService } from '@/common/tier-limit.service'
-import SlugGenerator from '@/common/slug-generator.service'
-import { SecretService } from '@/secret/secret.service'
-import { VariableService } from '@/variable/variable.service'
-import { ExportService } from './export/export.service'
-<<<<<<< HEAD
-import { checkForDisabledWorkspace } from '@/common/workspace'
-=======
-import { InclusionQuery } from '@/common/inclusion-query'
-import { HydrationService } from '@/common/hydration.service'
->>>>>>> e1ec5927
-
-@Injectable()
-export class ProjectService {
-  private readonly logger: Logger = new Logger(ProjectService.name)
-
-  constructor(
-    private readonly prisma: PrismaService,
-    private readonly authorizationService: AuthorizationService,
-    private readonly tierLimitService: TierLimitService,
-    private readonly slugGenerator: SlugGenerator,
-    private readonly secretService: SecretService,
-    private readonly variableService: VariableService,
-    private readonly exportService: ExportService,
-    private readonly hydrationService: HydrationService
-  ) {}
-
-  /**
-   * Creates a new project in a workspace
-   *
-   * @param user The user who is creating the project
-   * @param workspaceSlug The slug of the workspace where the project will be created
-   * @param dto The data for the new project
-   * @returns The newly created project
-   */
-  async createProject(
-    user: AuthenticatedUser,
-    workspaceSlug: Workspace['slug'],
-    dto: CreateProject
-  ): Promise<HydratedProject> {
-    this.logger.log(`User ${user.id} attempted to create a project ${dto.name}`)
-
-    // Check if the workspace exists or not
-    this.logger.log(`Checking if workspace ${workspaceSlug} exists`)
-    const workspace =
-      await this.authorizationService.authorizeUserAccessToWorkspace({
-        user,
-        slug: workspaceSlug,
-        authorities: [Authority.CREATE_PROJECT]
-      })
-    const workspaceId = workspace.id
-
-    if (workspace.isDisabled) {
-      this.logger.log(
-        `User ${user.id} attempted to create a project in disabled workspace ${workspaceSlug}`
-      )
-      throw new BadRequestException(
-        constructErrorBody(
-          'This workspace has been disabled',
-          'To use the workspace again, remove the previum resources, or upgrade to a paid plan'
-        )
-      )
-    }
-
-    // Check if more workspaces can be created under the workspace
-    await this.tierLimitService.checkProjectLimitReached(workspace)
-
-    // Check if project with this name already exists for the user
-    await this.projectExists(dto.name, workspaceId)
-
-    // Create the public and private key pair
-    this.logger.log(`Creating key pair for project ${dto.name}`)
-    const { publicKey, privateKey } = createKeyPair()
-
-    const data: any = {
-      name: dto.name,
-      slug: await this.slugGenerator.generateEntitySlug(dto.name, 'PROJECT'),
-      description: dto.description,
-      storePrivateKey:
-        dto.accessLevel === ProjectAccessLevel.GLOBAL
-          ? true
-          : dto.storePrivateKey, // If the project is global, the private key must be stored
-      publicKey,
-      accessLevel: dto.accessLevel
-    }
-
-    // Check if the private key should be stored
-    // PLEASE DON'T STORE YOUR PRIVATE KEYS WITH US!!
-    if (dto.storePrivateKey) {
-      this.logger.log(`Storing private key for project ${dto.name}`)
-      data.privateKey = sEncrypt(privateKey)
-    } else {
-      this.logger.log(`Not storing private key for project ${dto.name}`)
-    }
-
-    const userId = user.id
-
-    const newProjectId = v4()
-
-    // Create and return the project
-    this.logger.log(
-      `Creating project ${dto.name} under workspace ${workspace.slug}`
-    )
-    const createNewProject = this.prisma.project.create({
-      data: {
-        id: newProjectId,
-        ...data,
-        workspace: {
-          connect: {
-            id: workspaceId
-          }
-        },
-        lastUpdatedBy: {
-          connect: {
-            id: userId
-          }
-        }
-      },
-      include: InclusionQuery.Project
-    })
-
-    const createEnvironmentOps = []
-    const newEnvironmentSlugs = []
-
-    // Create and assign the environments provided in the request, if any
-    // or create a default environment
-    if (dto.environments && dto.environments.length > 0) {
-      this.logger.log(
-        `Project has ${dto.environments.length} environments to create`
-      )
-      for (const environment of dto.environments) {
-        const environmentSlug = await this.slugGenerator.generateEntitySlug(
-          environment.name,
-          'ENVIRONMENT'
-        )
-        newEnvironmentSlugs.push(environmentSlug)
-        createEnvironmentOps.push(
-          this.prisma.environment.create({
-            data: {
-              name: environment.name,
-              slug: environmentSlug,
-              description: environment.description,
-              projectId: newProjectId,
-              lastUpdatedById: user.id
-            }
-          })
-        )
-      }
-    } else {
-      this.logger.log(`Creating default environment for project ${dto.name}`)
-      const environmentSlug = await this.slugGenerator.generateEntitySlug(
-        'default',
-        'ENVIRONMENT'
-      )
-      newEnvironmentSlugs.push(environmentSlug)
-      createEnvironmentOps.push(
-        this.prisma.environment.create({
-          data: {
-            name: 'default',
-            slug: await this.slugGenerator.generateEntitySlug(
-              'default',
-              'ENVIRONMENT'
-            ),
-            description: 'Default environment for the project',
-            projectId: newProjectId,
-            lastUpdatedById: user.id
-          }
-        })
-      )
-    }
-
-    const [newProject] = await this.prisma.$transaction([
-      createNewProject,
-      ...createEnvironmentOps
-    ])
-
-    await this.associateProjectWithAdminRole(
-      workspace,
-      user,
-      newProject.id,
-      newEnvironmentSlugs
-    )
-
-    await createEvent(
-      {
-        triggeredBy: user,
-        entity: newProject,
-        type: EventType.PROJECT_CREATED,
-        source: EventSource.PROJECT,
-        title: `Project created`,
-        metadata: {
-          projectId: newProject.id,
-          name: newProject.name,
-          workspaceId,
-          workspaceName: workspace.name
-        },
-        workspaceId
-      },
-      this.prisma
-    )
-
-    this.logger.debug(`Created project ${newProject.name} (${newProject.slug})`)
-
-    // It is important that we log before the private key is set
-    // in order to not log the private key
-    newProject.privateKey = privateKey
-
-<<<<<<< HEAD
-    return {
-      ...newProject,
-      ...(await this.parseProjectItemLimits(newProject))
-    }
-=======
-    return await this.hydrationService.hydrateProject({
-      project: newProject,
-      user,
-      authorizationService: this.authorizationService
-    })
->>>>>>> e1ec5927
-  }
-
-  /**
-   * Updates a project.
-   *
-   * @param user The user who is updating the project
-   * @param projectSlug The slug of the project to update
-   * @param dto The data to update the project with
-   * @returns The updated project
-   *
-   * @throws ConflictException If a project with the same name already exists for the user
-   * @throws BadRequestException If the private key is required but not supplied
-   */
-  async updateProject(
-    user: AuthenticatedUser,
-    projectSlug: Project['slug'],
-    dto: UpdateProject
-  ): Promise<HydratedProject> {
-    this.logger.log(
-      `User ${user.id} attempted to update project ${projectSlug}`
-    )
-
-    // Check if the user has the authority to update the project
-    let authority: Authority = Authority.UPDATE_PROJECT
-
-    // Only admins can change the visibility of the project
-    if (dto.accessLevel) authority = Authority.WORKSPACE_ADMIN
-
-    this.logger.log(`Checking if user has authority to update project`)
-    const project =
-      await this.authorizationService.authorizeUserAccessToProject({
-        user,
-        slug: projectSlug,
-        authorities: [authority]
-      })
-
-    // Check if project with this name already exists for the user
-    dto.name && (await this.projectExists(dto.name, project.workspaceId))
-
-    // Check if the private key is to be stored but, either the project
-    // already stores the key, or the key to be stored is not specified
-    if (dto.storePrivateKey) {
-      if (project.storePrivateKey === true && project.privateKey) {
-        this.logger.log(
-          `Project ${project.slug} already stores the private key`
-        )
-        throw new BadRequestException(
-          constructErrorBody(
-            'Private key already stored',
-            'The project already stores the private key'
-          )
-        )
-      } else if (!dto.privateKey) {
-        this.logger.log(
-          `Private key to store not specified while updating project ${project.slug}`
-        )
-        throw new BadRequestException(
-          constructErrorBody(
-            'Private key missing',
-            'You did not specify the private key to store'
-          )
-        )
-      }
-    }
-
-    if (!dto.storePrivateKey && !dto.regenerateKeyPair) {
-      // Explicitly set dto.privateKey to null to avoid db issues
-      dto.privateKey = null
-    }
-
-    if (dto.accessLevel) {
-      this.logger.log(`Access level specified while updating project.`)
-      const currentAccessLevel = project.accessLevel
-
-      if (
-        currentAccessLevel !== ProjectAccessLevel.GLOBAL &&
-        dto.accessLevel === ProjectAccessLevel.GLOBAL
-      ) {
-        this.logger.log(`Project is being set as GLOBAL`)
-
-        // If the project is being made global, the private key must be stored
-        // This is because we want anyone to see the secrets in the project
-        dto.storePrivateKey = true
-        dto.privateKey =
-          dto.privateKey || project.privateKey
-            ? sDecrypt(project.privateKey)
-            : null
-
-        // We can't make the project global if a private key isn't supplied,
-        // because we need to decrypt the secrets
-        if (!dto.privateKey) {
-          this.logger.error(
-            `Private key not provided while setting project as GLOBAL for project ${project.slug}`
-          )
-          throw new BadRequestException(
-            constructErrorBody(
-              'Private key required',
-              'Please provide the private key if you wish to set the project as GLOBAL'
-            )
-          )
-        }
-      } else if (
-        currentAccessLevel === ProjectAccessLevel.GLOBAL &&
-        dto.accessLevel !== ProjectAccessLevel.GLOBAL
-      ) {
-        this.logger.log(`Project is being set as PRIVATE or INTERNAL`)
-
-        dto.storePrivateKey = false
-        dto.regenerateKeyPair = true
-
-        // At this point, we already will have the private key since the project is global
-        dto.privateKey = sDecrypt(project.privateKey)
-      }
-    } else {
-      this.logger.log(`Access level not specified while updating project.`)
-    }
-
-    const data: Partial<Project> = {
-      name: dto.name === project.name ? undefined : dto.name,
-      slug:
-        dto.name && dto.name !== project.name
-          ? await this.slugGenerator.generateEntitySlug(dto.name, 'PROJECT')
-          : project.slug,
-      description: dto.description,
-      storePrivateKey: dto.storePrivateKey,
-      privateKey: dto.storePrivateKey ? dto.privateKey : null,
-      accessLevel: dto.accessLevel
-    }
-
-    // If the access level is changed to PRIVATE or internal, we would
-    // also need to unlink all the forks
-    if (
-      dto.accessLevel !== ProjectAccessLevel.GLOBAL &&
-      project.accessLevel === ProjectAccessLevel.GLOBAL
-    ) {
-      this.logger.log(`Set to unlink forks of ${project.slug}`)
-      data.isForked = false
-      data.forkedFromId = null
-    }
-
-    const versionUpdateOps = []
-    let privateKey = dto.privateKey
-    let publicKey = project.publicKey
-
-    if (dto.regenerateKeyPair) {
-      this.logger.log(`Set to regenerate key pair for project ${project.slug}`)
-      if (dto.privateKey || project.privateKey) {
-        const { txs, newPrivateKey, newPublicKey } =
-          await this.updateProjectKeyPair(
-            project.id,
-            dto.privateKey || sDecrypt(project.privateKey),
-            project.storePrivateKey || dto.storePrivateKey
-          )
-
-        privateKey = newPrivateKey
-        publicKey = newPublicKey
-
-        versionUpdateOps.push(...txs)
-      } else {
-        this.logger.error(
-          `Private key not provided while regenerating key pair for project ${project.slug}`
-        )
-        throw new BadRequestException(
-          constructErrorBody(
-            'Private key required',
-            'Please provide the private key if you wish to regenerate the key pair'
-          )
-        )
-      }
-    }
-
-    // Update and return the project
-    const updateProjectOp = this.prisma.project.update({
-      where: {
-        id: project.id
-      },
-      data: {
-        ...data,
-        lastUpdatedById: user.id
-      },
-      include: InclusionQuery.Project
-    })
-
-    const [updatedProject] = await this.prisma.$transaction([
-      updateProjectOp,
-      ...versionUpdateOps
-    ])
-
-    await createEvent(
-      {
-        triggeredBy: user,
-        entity: updatedProject,
-        type: EventType.PROJECT_UPDATED,
-        source: EventSource.PROJECT,
-        title: `Project updated`,
-        metadata: {
-          projectId: updatedProject.id,
-          name: updatedProject.name
-        },
-        workspaceId: updatedProject.workspaceId
-      },
-      this.prisma
-    )
-
-    this.logger.debug(`Updated project ${updatedProject.slug}`)
-
-    updatedProject.privateKey = privateKey
-    updatedProject.publicKey = publicKey
-
-    return await this.hydrationService.hydrateProject({
-      project: updatedProject,
-      user,
-      authorizationService: this.authorizationService
-    })
-  }
-
-  /**
-   * Forks a project.
-   *
-   * @param user The user who is creating the new project
-   * @param projectSlug The slug of the project to fork
-   * @param forkMetadata The metadata for the new project
-   * @returns The newly forked project
-   *
-   * @throws ConflictException If a project with the same name already exists for the user
-   * @throws BadRequestException If the private key is required but not supplied
-   */
-  async forkProject(
-    user: AuthenticatedUser,
-    projectSlug: Project['slug'],
-    forkMetadata: ForkProject
-  ): Promise<HydratedProject> {
-    this.logger.log(`User ${user.id} attempted to fork project ${projectSlug}`)
-
-    // Check if the user has the authority to read the project
-    this.logger.log(
-      `Checking if user has authority to read project ${projectSlug}`
-    )
-    const project =
-      await this.authorizationService.authorizeUserAccessToProject({
-        user,
-        slug: projectSlug,
-        authorities: [Authority.READ_PROJECT]
-      })
-
-    await checkForDisabledWorkspace(
-      project.workspaceId,
-      this.prisma,
-      `User ${user.id} attempted to fork project ${projectSlug} in disabled workspace ${project.workspaceId}`
-    )
-
-    let workspaceId = null
-
-    if (forkMetadata.workspaceSlug) {
-      this.logger.log(
-        `Project to be forked inside workspace ${forkMetadata.workspaceSlug}. Checking for authority`
-      )
-      const workspace =
-        await this.authorizationService.authorizeUserAccessToWorkspace({
-          user,
-          slug: forkMetadata.workspaceSlug,
-          authorities: [Authority.CREATE_PROJECT]
-        })
-
-      if (workspace.isDisabled) {
-        this.logger.log(
-          `User ${user.id} attempted to fork project ${projectSlug} in disabled workspace`
-        )
-        throw new BadRequestException(
-          constructErrorBody(
-            'This workspace has been disabled',
-            'To use the workspace again, remove the previum resources, or upgrade to a paid plan'
-          )
-        )
-      }
-
-      workspaceId = workspace.id
-    } else {
-      this.logger.log(
-        `Project to be forked in default workspace. Fetching default workspace`
-      )
-      const defaultWorkspace = await this.prisma.workspaceMember.findFirst({
-        where: {
-          userId: user.id,
-          workspace: {
-            isDefault: true
-          }
-        }
-      })
-      workspaceId = defaultWorkspace.workspaceId
-    }
-
-    const newProjectName = forkMetadata.name || project.name
-    this.logger.log(`Forking project ${projectSlug} as ${newProjectName}`)
-
-    // Check if project with this name already exists for the user
-    await this.projectExists(newProjectName, workspaceId)
-
-    this.logger.log(`Creating key pair for project ${newProjectName}`)
-    const { privateKey, publicKey } = createKeyPair()
-    const userId = user.id
-    const newProjectId = v4()
-
-    this.logger.log(`Fetching admin role for workspace ${workspaceId}`)
-    const adminRole = await this.prisma.workspaceRole.findFirst({
-      where: {
-        workspaceId,
-        hasAdminAuthority: true
-      }
-    })
-
-    // Create and return the project
-    const createNewProject = this.prisma.project.create({
-      data: {
-        id: newProjectId,
-        name: newProjectName,
-        slug: await this.slugGenerator.generateEntitySlug(
-          newProjectName,
-          'PROJECT'
-        ),
-        description: project.description,
-        storePrivateKey:
-          forkMetadata.storePrivateKey || project.storePrivateKey,
-        publicKey: publicKey,
-        privateKey:
-          forkMetadata.storePrivateKey || project.storePrivateKey
-            ? sEncrypt(privateKey)
-            : null,
-        accessLevel: project.accessLevel,
-        isForked: true,
-        forkedFromId: project.id,
-        workspaceId,
-        lastUpdatedById: userId
-      },
-      include: InclusionQuery.Project
-    })
-
-    const addProjectToAdminRoleOfItsWorkspace =
-      this.prisma.workspaceRole.update({
-        where: {
-          id: adminRole.id
-        },
-        data: {
-          projects: {
-            create: {
-              project: {
-                connect: {
-                  id: newProjectId
-                }
-              }
-            }
-          }
-        }
-      })
-
-    const copyProjectOp = await this.copyProjectData(
-      user,
-      {
-        id: project.id,
-        privateKey: sDecrypt(project.privateKey)
-      },
-      {
-        id: newProjectId,
-        publicKey
-      },
-      true
-    )
-
-    const [newProject] = await this.prisma.$transaction([
-      createNewProject,
-      addProjectToAdminRoleOfItsWorkspace,
-      ...copyProjectOp
-    ])
-
-    await createEvent(
-      {
-        triggeredBy: user,
-        entity: newProject,
-        type: EventType.PROJECT_CREATED,
-        source: EventSource.PROJECT,
-        title: `Project created`,
-        metadata: {
-          projectId: newProject.id,
-          name: newProject.name,
-          workspaceId,
-          workspaceName: workspaceId
-        },
-        workspaceId
-      },
-      this.prisma
-    )
-
-    this.logger.debug(`Forked project ${newProject} (${newProject.slug})`)
-
-    return await this.hydrationService.hydrateProject({
-      user,
-      project: newProject,
-      authorizationService: this.authorizationService
-    })
-  }
-
-  /**
-   * Unlinks a forked project from its parent project.
-   *
-   * @param user The user who is unlinking the project
-   * @param projectSlug The slug of the project to unlink
-   * @returns The updated project
-   *
-   * @throws BadRequestException If the project is not a forked project
-   * @throws UnauthorizedException If the user does not have the authority to update the project
-   */
-  async unlinkParentOfFork(
-    user: AuthenticatedUser,
-    projectSlug: Project['slug']
-  ) {
-    this.logger.log(
-      `User ${user.id} attempted to unlink project ${projectSlug}`
-    )
-
-    this.logger.log(
-      `Checking if user has authority to unlink project ${projectSlug}`
-    )
-    const project =
-      await this.authorizationService.authorizeUserAccessToProject({
-        user,
-        slug: projectSlug,
-        authorities: [Authority.UPDATE_PROJECT]
-      })
-    const projectId = project.id
-
-    this.isProjectForked(project)
-
-    this.logger.log(`Unlinking project ${projectSlug} from its parent`)
-    await this.prisma.project.update({
-      where: {
-        id: projectId
-      },
-      data: {
-        isForked: false,
-        forkedFromId: null
-      }
-    })
-    this.logger.debug(`Unlinked project ${projectSlug} from its parent`)
-  }
-
-  /**
-   * Syncs a forked project with its parent project.
-   *
-   * @param user The user who is syncing the project
-   * @param projectSlug The slug of the project to sync
-   * @param hardSync Whether to do a hard sync or not. If true, all items in the
-   * forked project will be replaced with the items from the parent project. If
-   * false, only items that are not present in the forked project will be added
-   * from the parent project.
-   *
-   * @throws BadRequestException If the project is not a forked project
-   * @throws UnauthorizedException If the user does not have the authority to update the project
-   */
-  async syncFork(
-    user: AuthenticatedUser,
-    projectSlug: Project['slug'],
-    hardSync: boolean
-  ) {
-    this.logger.log(`User ${user.id} attempted to sync project ${projectSlug}`)
-
-    this.logger.log(
-      `Checking if user has authority to sync project ${projectSlug}`
-    )
-    const project =
-      await this.authorizationService.authorizeUserAccessToProject({
-        user,
-        slug: projectSlug,
-        authorities: [Authority.UPDATE_PROJECT]
-      })
-    const projectId = project.id
-
-    await checkForDisabledWorkspace(
-      project.workspaceId,
-      this.prisma,
-      `User ${user.id} attempted to sync project ${projectSlug} in a disabled workspace ${project.workspaceId}`
-    )
-
-    this.isProjectForked(project)
-
-    this.logger.log(`Fetching project that ${projectSlug} is forked from`)
-    const forkedFromProject = await this.prisma.project.findUnique({
-      where: {
-        id: project.forkedFromId
-      }
-    })
-    this.logger.log(
-      `Project ${projectSlug} is forked from ${forkedFromProject}`
-    )
-
-    // Checking authority over the parent project
-    this.logger.log(
-      `Checking if user has authority to sync parent project ${forkedFromProject.slug}`
-    )
-    const parentProject =
-      await this.authorizationService.authorizeUserAccessToProject({
-        user,
-        slug: forkedFromProject.slug,
-        authorities: [Authority.READ_PROJECT]
-      })
-
-    this.logger.log(`Syncing project ${projectSlug} with its parent`)
-    const copyProjectOp = await this.copyProjectData(
-      user,
-      {
-        id: parentProject.id,
-        privateKey: sDecrypt(parentProject.privateKey)
-      },
-      {
-        id: projectId,
-        publicKey: project.publicKey
-      },
-      hardSync
-    )
-
-    await this.prisma.$transaction(copyProjectOp)
-    this.logger.debug(`Synced project ${projectSlug} with its parent`)
-  }
-
-  /**
-   * Deletes a project.
-   * @param user The user who is deleting the project
-   * @param projectSlug The slug of the project to delete
-   *
-   * @throws UnauthorizedException If the user does not have the authority to delete the project
-   */
-  async deleteProject(user: AuthenticatedUser, projectSlug: Project['slug']) {
-    this.logger.log(
-      `User ${user.id} attempted to delete project ${projectSlug}`
-    )
-
-    this.logger.log(
-      `Checking if user has authority to delete project ${projectSlug}`
-    )
-    const project =
-      await this.authorizationService.authorizeUserAccessToProject({
-        user,
-        slug: projectSlug,
-        authorities: [Authority.DELETE_PROJECT]
-      })
-
-    const op = []
-
-    // Remove the fork relationships
-    op.push(
-      this.prisma.project.updateMany({
-        where: {
-          forkedFromId: project.id
-        },
-        data: {
-          isForked: false,
-          forkedFromId: null
-        }
-      })
-    )
-
-    // Delete the project
-    op.push(
-      this.prisma.project.delete({
-        where: {
-          id: project.id
-        }
-      })
-    )
-
-    await this.prisma.$transaction(op)
-
-    await createEvent(
-      {
-        triggeredBy: user,
-        type: EventType.PROJECT_DELETED,
-        source: EventSource.PROJECT,
-        entity: project,
-        title: `Project deleted`,
-        metadata: {
-          projectId: project.id,
-          name: project.name
-        },
-        workspaceId: project.workspaceId
-      },
-      this.prisma
-    )
-
-    this.logger.debug(`Deleted project ${project.slug}`)
-  }
-
-  /**
-   * Gets all the forks of a project.
-   *
-   * @param user The user who is requesting the forks
-   * @param projectSlug The slug of the project to get forks for
-   * @param page The page number to get the forks for
-   * @param limit The number of forks to get per page
-   * @returns An object with two properties: `items` and `metadata`.
-   * `items` is an array of project objects that are forks of the given project,
-   * and `metadata` is the pagination metadata for the forks.
-   */
-  async getAllProjectForks(
-    user: AuthenticatedUser,
-    projectSlug: Project['slug'],
-    page: number,
-    limit: number
-  ): Promise<
-    PaginatedResponse<{
-      id: Project['id']
-      name: Project['name']
-      slug: Project['slug']
-      createdAt: Project['createdAt']
-      updatedAt: Project['updatedAt']
-    }>
-  > {
-    this.logger.log(
-      `User ${user.id} attempted to get all forks of project ${projectSlug}`
-    )
-
-    this.logger.log(
-      `Checking if user has authority to read project ${projectSlug}`
-    )
-    const project =
-      await this.authorizationService.authorizeUserAccessToProject({
-        user,
-        slug: projectSlug,
-        authorities: [Authority.READ_PROJECT]
-      })
-    const projectId = project.id
-
-    this.logger.log(`Fetching all forks of project ${projectSlug}`)
-    const forks = await this.prisma.project.findMany({
-      where: {
-        forkedFromId: projectId
-      },
-      select: {
-        id: true,
-        name: true,
-        slug: true,
-        createdAt: true,
-        updatedAt: true
-      }
-    })
-    this.logger.log(`Found ${forks.length} forks of project ${projectSlug}`)
-
-    this.logger.log(
-      `Filtering forks that the user has access to for project ${projectSlug}`
-    )
-    const forksAllowed: {
-      id: Project['id']
-      name: Project['name']
-      slug: Project['slug']
-      createdAt: Project['createdAt']
-      updatedAt: Project['updatedAt']
-    }[] = []
-    for (const fork of forks) {
-      try {
-        await this.authorizationService.authorizeUserAccessToProject({
-          user,
-          slug: fork.slug,
-          authorities: [Authority.READ_PROJECT]
-        })
-        forksAllowed.push(fork)
-      } catch (_ignored) {}
-    }
-    this.logger.log(
-      `Found ${forksAllowed.length} forks of project ${projectSlug} that the user has access to`
-    )
-
-    const items = forksAllowed.slice(page * limit, (page + 1) * limit)
-
-    // Calculate metadata
-    const metadata = paginate(
-      forksAllowed.length,
-      `/project/${projectSlug}/forks`,
-      {
-        page,
-        limit: limitMaxItemsPerPage(limit)
-      }
-    )
-
-    return { items, metadata }
-  }
-
-  /**
-   * Gets a project by slug.
-   *
-   * @param user The user who is requesting the project
-   * @param projectSlug The slug of the project to get
-   * @returns The project with secrets removed
-   *
-   * @throws UnauthorizedException If the user does not have the authority to read the project
-   */
-  async getProject(
-    user: AuthenticatedUser,
-    projectSlug: Project['slug']
-  ): Promise<HydratedProject> {
-    this.logger.log(`User ${user.id} attempted to get project ${projectSlug}`)
-
-    this.logger.log(
-      `Checking if user has authority to read project ${projectSlug}`
-    )
-    const project =
-      await this.authorizationService.authorizeUserAccessToProject({
-        user,
-        slug: projectSlug,
-        authorities: [Authority.READ_PROJECT]
-      })
-
-    project.privateKey =
-      project.privateKey != null ? sDecrypt(project.privateKey) : null
-
-<<<<<<< HEAD
-    return {
-      ...(await this.countEnvironmentsVariablesAndSecretsInProject(
-        project,
-        user
-      )),
-      ...(await this.parseProjectItemLimits(project))
-    }
-=======
-    return project
->>>>>>> e1ec5927
-  }
-
-  /**
-   * Gets all the projects in a workspace that the user has access to.
-   *
-   * @param user The user who is requesting the projects
-   * @param workspaceSlug The slug of the workspace to get the projects from
-   * @param page The page number to get the projects for
-   * @param limit The number of projects to get per page
-   * @param sort The field to sort the projects by
-   * @param order The order to sort the projects in
-   * @param search The search string to filter the projects by
-   * @returns An object with two properties: `items` and `metadata`.
-   * `items` is an array of project objects that match the given criteria,
-   * and `metadata` is an object with pagination metadata.
-   */
-  async getProjectsOfWorkspace(
-    user: AuthenticatedUser,
-    workspaceSlug: Workspace['slug'],
-    page: number,
-    limit: number,
-    sort: string,
-    order: string,
-    search: string
-  ): Promise<PaginatedResponse<HydratedProject>> {
-    this.logger.log(
-      `User ${user.id} attempted to get all projects of workspace ${workspaceSlug}`
-    )
-
-    this.logger.log(
-      `Checking if user has authority to read projects of workspace ${workspaceSlug}`
-    )
-    const workspace =
-      await this.authorizationService.authorizeUserAccessToWorkspace({
-        user,
-        slug: workspaceSlug,
-        authorities: [Authority.READ_PROJECT]
-      })
-    const workspaceId = workspace.id
-
-    // Fetch projects with required properties
-    this.logger.log(`Fetching all projects of workspace ${workspaceSlug}`)
-    const projects = (
-      await this.prisma.project.findMany({
-        skip: page * limit,
-        take: limitMaxItemsPerPage(limit),
-        orderBy: {
-          [sort]: order
-        },
-        where: {
-          workspaceId,
-          OR: [
-            {
-              name: {
-                contains: search
-              }
-            },
-            {
-              description: {
-                contains: search
-              }
-            }
-          ]
-        },
-        include: InclusionQuery.Project
-      })
-    ).map((project) => excludeFields(project, 'privateKey', 'publicKey'))
-    this.logger.log(
-      `Found ${projects.length} projects of workspace ${workspaceSlug}`
-    )
-
-    const accessibleProjects = []
-    for (const project of projects) {
-      let hasAuthority = null
-      try {
-        hasAuthority =
-          await this.authorizationService.authorizeUserAccessToProject({
-            user,
-            slug: project.slug,
-            authorities: [Authority.READ_PROJECT]
-          })
-      } catch (_ignored) {
-        this.logger.log(
-          `User ${user.id} does not have access to project ${project.slug}`
-        )
-      }
-
-      if (hasAuthority) {
-        accessibleProjects.push(project)
-      }
-    }
-
-    const items = await Promise.all(
-      accessibleProjects.map(
-        async (project) =>
-          await this.hydrationService.hydrateProject({
-            project,
-            user,
-            authorizationService: this.authorizationService
-          })
-      )
-    )
-
-    const metadata = paginate(items.length, `/project/all/${workspaceSlug}`, {
-      page,
-      limit,
-      sort,
-      order,
-      search
-    })
-
-    return { items, metadata }
-  }
-
-  private isProjectForked(project: Project) {
-    if (!project.isForked || project.forkedFromId == null) {
-      this.logger.error(`Project ${project.slug} is not a forked project`)
-      throw new BadRequestException(
-        constructErrorBody(
-          'Not a forked project',
-          `Project ${project.slug} is not a forked project`
-        )
-      )
-    } else {
-      this.logger.log(`Project ${project.slug} is a forked project`)
-    }
-  }
-
-  /**
-   * Checks if a project with a given name exists in a workspace.
-   *
-   * @param projectName The name of the project to check
-   * @param workspaceId The ID of the workspace to check in
-   * @returns true if the project exists, false otherwise
-   */
-  private async projectExists(
-    projectName: string,
-    workspaceId: Workspace['id']
-  ): Promise<void> {
-    this.logger.log(
-      `Checking if project ${projectName} exists in workspace ${workspaceId}`
-    )
-
-    const projectExist: boolean =
-      (await this.prisma.workspaceMember.count({
-        where: {
-          workspaceId,
-          workspace: {
-            projects: {
-              some: {
-                name: projectName
-              }
-            }
-          }
-        }
-      })) > 0
-
-    if (projectExist) {
-      this.logger.error(
-        `Project ${projectName} already exists in workspace ${workspaceId}`
-      )
-      throw new ConflictException(
-        constructErrorBody(
-          'Project already exists',
-          `Project ${projectName} already exists in the workspace`
-        )
-      )
-    } else {
-      this.logger.log(
-        `Project ${projectName} does not exist in workspace ${workspaceId}`
-      )
-    }
-  }
-
-  /**
-   * Copies the project data from one project to another project.
-   *
-   * @param user The user who is performing the copy operation
-   * @param fromProject The project from which the data is being copied
-   * @param toProject The project to which the data is being copied
-   * @param hardCopy If true, replace all the data in the toProject with the fromProject,
-   * otherwise, only add the items in the fromProject that are not already present in the toProject.
-   * @returns An array of database operations that need to be performed to copy the data.
-   */
-  private async copyProjectData(
-    user: AuthenticatedUser,
-    fromProject: {
-      id: Project['id']
-      privateKey: string // Need the private key to decrypt the secrets
-    },
-    toProject: {
-      id: Project['id']
-      publicKey: string // Need the public key to encrypt the secrets
-    },
-    // hardCopy = true: Replace everything in the toProject with the fromProject
-    // hardCopy = false: Only add those items in the toProject that are not already present in it
-    hardCopy: boolean = false
-  ) {
-    this.logger.log(
-      `Copying data from project ${fromProject.id} to project ${toProject.id}`
-    )
-
-    // This field will be populated if hardCopy is true
-    // When we are doing a hard copy, we need to delete all the
-    // items in the toProject that are already present in it
-    const deleteOps = []
-
-    // Get all the environments that belongs to the parent project
-    // and replicate them for the new project
-    const createEnvironmentOps = []
-    const envNameToIdMap = {}
-
-    // These fields will be populated if hardCopy is false
-    // When we are doing a soft copy, we would only like to add those
-    // items in the toProject that are not already present in it with
-    // comparison to the fromProject
-    const toProjectEnvironments: Set<Environment['name']> = new Set()
-    const toProjectSecrets: Set<Secret['name']> = new Set()
-    const toProjectVariables: Set<Variable['name']> = new Set()
-
-    if (!hardCopy) {
-      this.logger.log(
-        `Soft copy operation from project ${fromProject.id} to project ${toProject.id}`
-      )
-
-      const [environments, secrets, variables] = await this.prisma.$transaction(
-        [
-          this.prisma.environment.findMany({
-            where: {
-              projectId: toProject.id
-            }
-          }),
-          this.prisma.secret.findMany({
-            where: {
-              projectId: toProject.id
-            }
-          }),
-          this.prisma.variable.findMany({
-            where: {
-              projectId: toProject.id
-            }
-          })
-        ]
-      )
-
-      this.logger.log(
-        `Found ${environments.length} environments, ${secrets.length} secrets and ${variables.length} variables in project ${toProject.id}`
-      )
-
-      environments.forEach((env) => {
-        envNameToIdMap[env.name] = env.id
-        toProjectEnvironments.add(env.name)
-      })
-
-      secrets.forEach((secret) => {
-        toProjectSecrets.add(secret.name)
-      })
-
-      variables.forEach((variable) => {
-        toProjectVariables.add(variable.name)
-      })
-    } else {
-      this.logger.log(
-        `Hard copy operation from project ${fromProject.id} to project ${toProject.id}`
-      )
-
-      deleteOps.push(
-        this.prisma.environment.deleteMany({
-          where: {
-            projectId: toProject.id
-          }
-        })
-      )
-
-      deleteOps.push(
-        this.prisma.secret.deleteMany({
-          where: {
-            projectId: toProject.id
-          }
-        })
-      )
-
-      deleteOps.push(
-        this.prisma.variable.deleteMany({
-          where: {
-            projectId: toProject.id
-          }
-        })
-      )
-    }
-
-    // We want to find all such environments in the fromProject that
-    // is not present in the toProject. You can think of this as a set
-    // difference operation.
-    // In case of a hard copy, we would just copy all the environments
-    // since toProjectEnvironments will be empty.
-    this.logger.log(
-      `Finding environments that are not present in project ${toProject.id} but are present in project ${fromProject.id}`
-    )
-    const missingEnvironments = await this.prisma.environment.findMany({
-      where: {
-        projectId: fromProject.id,
-        name: {
-          notIn: Array.from(toProjectEnvironments)
-        }
-      }
-    })
-    this.logger.log(
-      `Found ${missingEnvironments.length} environments that are not present in project ${toProject.id}`
-    )
-
-    // For all the new environments that we are creating, we want to map
-    // the name of the environment to the id of the newly created environment
-    for (const environment of missingEnvironments) {
-      const newEnvironmentId = v4()
-      envNameToIdMap[environment.name] = newEnvironmentId
-
-      createEnvironmentOps.push(
-        this.prisma.environment.create({
-          data: {
-            id: newEnvironmentId,
-            name: environment.name,
-            slug: await this.slugGenerator.generateEntitySlug(
-              environment.name,
-              'ENVIRONMENT'
-            ),
-            description: environment.description,
-            projectId: toProject.id,
-            lastUpdatedById: user.id
-          }
-        })
-      )
-    }
-
-    const createSecretOps = []
-
-    // Get all the secrets that belongs to the parent project and
-    // replicate them for the new project. This too is a set difference
-    // operation.
-    this.logger.log(
-      `Finding secrets that are not present in project ${toProject.id} but are present in project ${fromProject.id}`
-    )
-    const secrets = await this.prisma.secret.findMany({
-      where: {
-        projectId: fromProject.id,
-        name: {
-          notIn: Array.from(toProjectSecrets)
-        }
-      },
-      include: {
-        versions: {
-          include: {
-            environment: {
-              select: {
-                name: true
-              }
-            }
-          }
-        }
-      }
-    })
-
-    for (const secret of secrets) {
-      const secretVersions = secret.versions.map(async (version) => ({
-        value: await encrypt(
-          toProject.publicKey,
-          await decrypt(fromProject.privateKey, version.value)
-        ),
-        version: version.version,
-        environmentName: version.environment.name
-      }))
-
-      createSecretOps.push(
-        this.prisma.secret.create({
-          data: {
-            name: secret.name,
-            slug: await this.slugGenerator.generateEntitySlug(
-              secret.name,
-              'SECRET'
-            ),
-            projectId: toProject.id,
-            lastUpdatedById: user.id,
-            note: secret.note,
-            rotateAt: secret.rotateAt,
-            versions: {
-              create: await Promise.all(
-                secretVersions.map(async (secretVersion) => {
-                  const awaitedSecretVersion = await secretVersion
-                  return {
-                    value: awaitedSecretVersion.value,
-                    version: awaitedSecretVersion.version,
-                    environmentId:
-                      envNameToIdMap[awaitedSecretVersion.environmentName],
-                    createdById: user.id
-                  }
-                })
-              )
-            }
-          }
-        })
-      )
-    }
-
-    // Get all the variables that belongs to the parent project and
-    // replicate them for the new project
-    const createVariableOps = []
-
-    this.logger.log(
-      `Finding variables that are not present in project ${toProject.id} but are present in project ${fromProject.id}`
-    )
-    const variables = await this.prisma.variable.findMany({
-      where: {
-        projectId: fromProject.id,
-        name: {
-          notIn: Array.from(toProjectVariables)
-        }
-      },
-      include: {
-        versions: {
-          include: {
-            environment: {
-              select: {
-                name: true
-              }
-            }
-          }
-        }
-      }
-    })
-
-    for (const variable of variables) {
-      createVariableOps.push(
-        this.prisma.variable.create({
-          data: {
-            name: variable.name,
-            slug: await this.slugGenerator.generateEntitySlug(
-              variable.name,
-              'VARIABLE'
-            ),
-            projectId: toProject.id,
-            lastUpdatedById: user.id,
-            note: variable.note,
-            versions: {
-              create: variable.versions.map((version) => ({
-                value: version.value,
-                version: version.version,
-                createdById: user.id,
-                environmentId: envNameToIdMap[version.environment.name]
-              }))
-            }
-          }
-        })
-      )
-    }
-
-    return [
-      ...deleteOps,
-      ...createEnvironmentOps,
-      ...createSecretOps,
-      ...createVariableOps
-    ]
-  }
-
-  /**
-   * Updates the key pair of a project.
-   *
-   * @param project The project to update
-   * @param oldPrivateKey The old private key of the project
-   * @param storePrivateKey Whether to store the new private key in the database
-   *
-   * @returns An object with three properties:
-   * - `txs`: an array of database operations that need to be performed to update the project
-   * - `newPrivateKey`: the new private key of the project
-   * - `newPublicKey`: the new public key of the project
-   */
-  private async updateProjectKeyPair(
-    projectId: Project['id'],
-    oldPrivateKey: string,
-    storePrivateKey: boolean
-  ) {
-    // A new key pair can be generated only if:
-    // - The existing private key is provided
-    // - Or, the private key was stored
-    const { privateKey: newPrivateKey, publicKey: newPublicKey } =
-      createKeyPair()
-
-    const txs = []
-
-    const secrets = await this.prisma.secret.findMany({
-      where: {
-        projectId: projectId
-      },
-      include: {
-        versions: true
-      }
-    })
-
-    // Re-hash all secrets
-    for (const secret of secrets) {
-      const versions = secret.versions
-
-      const updatedVersions: Partial<SecretVersion>[] = []
-
-      // First, encrypt the values with the new key and store
-      // them in a temporary array
-      for (const version of versions) {
-        updatedVersions.push({
-          id: version.id,
-          value: await encrypt(
-            newPublicKey,
-            await decrypt(oldPrivateKey, version.value)
-          )
-        })
-      }
-
-      // Apply the changes to the database
-      for (const version of updatedVersions) {
-        txs.push(
-          this.prisma.secretVersion.update({
-            where: {
-              id: version.id
-            },
-            data: {
-              value: version.value
-            }
-          })
-        )
-      }
-    }
-
-    // Update the project with the new key pair
-    txs.push(
-      this.prisma.project.update({
-        where: {
-          id: projectId
-        },
-        data: {
-          publicKey: newPublicKey,
-          privateKey: storePrivateKey ? sEncrypt(newPrivateKey) : null
-        }
-      })
-    )
-
-    return { txs, newPrivateKey, newPublicKey }
-  }
-
-<<<<<<< HEAD
-  private async countEnvironmentsVariablesAndSecretsInProject(
-    project: Partial<Project>,
-    user: AuthenticatedUser
-  ): Promise<ProjectWithCounts> {
-    this.logger.log(
-      `Counting environments, variables and secrets in project ${project.slug}`
-    )
-
-    this.logger.log(`Fetching all environments of project ${project.slug}`)
-    const allEnvs = await this.prisma.environment.findMany({
-      where: { projectId: project.id }
-    })
-    this.logger.log(
-      `Found ${allEnvs.length} environments in project ${project.slug}`
-    )
-
-    const permittedEnvironments = []
-
-    this.logger.log(
-      `Checking access to all environments of project ${project.slug}`
-    )
-    for (const env of allEnvs) {
-      this.logger.log(
-        `Checking access to environment ${env.slug} of project ${project.slug}`
-      )
-      try {
-        const permittedEnv =
-          await this.authorizationService.authorizeUserAccessToEnvironment({
-            user,
-            authorities:
-              project.accessLevel == ProjectAccessLevel.GLOBAL
-                ? []
-                : [
-                    Authority.READ_ENVIRONMENT,
-                    Authority.READ_SECRET,
-                    Authority.READ_VARIABLE
-                  ],
-            entity: { slug: env.slug }
-          })
-
-        this.logger.log(
-          `User has access to environment ${env.slug} of project ${project.slug}`
-        )
-        permittedEnvironments.push(permittedEnv)
-      } catch (e) {
-        this.logger.log(
-          `User does not have access to environment ${env.slug} of project ${project.slug}`
-        )
-      }
-    }
-
-    const envPromises = permittedEnvironments.map(async (env: Environment) => {
-      const fetchSecretCount = this.prisma.secret.count({
-        where: {
-          projectId: project.id,
-          versions: { some: { environmentId: env.id } }
-        }
-      })
-
-      const fetchVariableCount = this.prisma.variable.count({
-        where: {
-          projectId: project.id,
-          versions: { some: { environmentId: env.id } }
-        }
-      })
-
-      return this.prisma.$transaction([fetchSecretCount, fetchVariableCount])
-    })
-
-    this.logger.log(
-      `Fetching counts of variables and secrets in project ${project.slug}`
-    )
-    const counts = await Promise.all(envPromises)
-    const secretCount = counts.reduce(
-      (sum, [secretCount]) => sum + secretCount,
-      0
-    )
-    const variableCount = counts.reduce(
-      (sum, [, variableCount]) => sum + variableCount,
-      0
-    )
-    this.logger.log(
-      `Found ${variableCount} variables and ${secretCount} secrets in project ${project.slug}`
-    )
-
-    return {
-      ...project,
-      environmentCount: permittedEnvironments.length,
-      variableCount,
-      secretCount
-    }
-  }
-
-  /**
-   * Returns the project with additional information about the limits of items
-   * in the project and the current count of items.
-   *
-   * @param project The project to parse the tier limits of
-   * @returns The project with the following additional properties:
-   * - maxAllowedEnvironments: The maximum number of environments allowed in the project
-   * - totalEnvironments: The current number of environments in the project
-   * - maxAllowedSecrets: The maximum number of secrets allowed in the project
-   * - totalSecrets: The current number of secrets in the project
-   * - maxAllowedVariables: The maximum number of variables allowed in the project
-   * - totalVariables: The current number of variables in the project
-   */
-  private async parseProjectItemLimits(project: Project): Promise<{
-    maxAllowedEnvironments: number
-    totalEnvironments: number
-    maxAllowedSecrets: number
-    totalSecrets: number
-    maxAllowedVariables: number
-    totalVariables: number
-  }> {
-    this.logger.log(`Parsing project item limits for project ${project.slug}`)
-
-    const projectId = project.id
-    const workspaceId = project.workspaceId
-
-    this.logger.log(
-      `Getting environment tier limit for workspace ${workspaceId}`
-    )
-    // Get the tier limit for environments in the project
-    const maxAllowedEnvironments =
-      await this.tierLimitService.getEnvironmentTierLimit(workspaceId)
-
-    // Get the total number of environments in the project
-    const totalEnvironments = await this.prisma.environment.count({
-      where: {
-        projectId
-      }
-    })
-    this.logger.log(
-      `Found ${totalEnvironments} environments in project ${projectId}`
-    )
-
-    this.logger.log(`Getting secret tier limit for workspace ${workspaceId}`)
-    // Get the tier limit for secrets in the project
-    const maxAllowedSecrets =
-      await this.tierLimitService.getSecretTierLimit(workspaceId)
-
-    // Get the total number of secrets in the project
-    const totalSecrets = await this.prisma.secret.count({
-      where: {
-        projectId
-      }
-    })
-    this.logger.log(`Found ${totalSecrets} secrets in project ${projectId}`)
-
-    this.logger.log(`Getting variable tier limit for workspace ${workspaceId}`)
-    // Get the tier limit for variables in the project
-    const maxAllowedVariables =
-      await this.tierLimitService.getVariableTierLimit(workspaceId)
-
-    // Get the total number of variables in the project
-    const totalVariables = await this.prisma.variable.count({
-      where: {
-        projectId
-      }
-    })
-    this.logger.log(`Found ${totalVariables} variables in project ${projectId}`)
-
-    return {
-      maxAllowedEnvironments,
-      totalEnvironments,
-      maxAllowedSecrets,
-      totalSecrets,
-      maxAllowedVariables,
-      totalVariables
-    }
-  }
-
-=======
->>>>>>> e1ec5927
-  /**
-   * Returns an export of the project configurations (secrets and variables)
-   * in the desidered format
-   *
-   * @param user The user who is requesting the project secrets
-   * @param projectSlug The slug of the project to export secrets from
-   * @param environmentSlug The slug of the environment to export secrets from
-   * @param format The format to export the secrets in
-   * @param privateKey The private key to use for secret decryption
-   * @returns The secrets exported in the desired format
-   *
-   * @throws UnauthorizedException If the user does not have the authority to read the project, secrets, variables and environments
-   * @throws BadRequestException If the private key is required but not supplied
-   */
-  async exportProjectConfigurations(
-    user: AuthenticatedUser,
-    projectSlug: Project['slug'],
-    environmentSlugs: Environment['slug'][],
-    format: ExportFormat
-  ) {
-    this.logger.log(
-      `User ${user.id} attempted to export secrets in project ${projectSlug}`
-    )
-
-    const environmentExports = await Promise.all(
-      environmentSlugs.map(async (environmentSlug) => {
-        const rawSecrets =
-          await this.secretService.getAllSecretsOfProjectAndEnvironment(
-            user,
-            projectSlug,
-            environmentSlug
-          )
-
-        const secrets = rawSecrets.map((secret) => ({
-          name: secret.name,
-          value: secret.value
-        }))
-
-        const variables = (
-          await this.variableService.getAllVariablesOfProjectAndEnvironment(
-            user,
-            projectSlug,
-            environmentSlug
-          )
-        ).map((variable) => ({
-          name: variable.name,
-          value: variable.value
-        }))
-
-        return [
-          environmentSlug,
-          this.exportService.format({ secrets, variables }, format)
-        ]
-      })
-    )
-
-    const fileData = Object.fromEntries(environmentExports)
-
-    return fileData
-  }
-
-  /**
-   * Associates a newly created project with the admin role of a workspace.
-   * This is necessary because the admin role is the only role that can be
-   * associated with a project.
-   *
-   * @param workspace The workspace of the project
-   * @param user The user who is creating the project
-   * @param newProjectId The ID of the newly created project
-   * @param newEnvironmentSlugs The slug of the environments of the newly created project
-   *
-   * @throws BadRequestException if the admin role does not exist
-   */
-  private async associateProjectWithAdminRole(
-    workspace: Workspace,
-    user: AuthenticatedUser,
-    newProjectId: Project['id'],
-    newEnvironmentSlugs: Environment['slug'][]
-  ) {
-    this.logger.log(`Associating project ${newProjectId} with admin role`)
-
-    const workspaceId = workspace.id
-
-    this.logger.log(`Fetching admin role for workspace ${workspace.slug}`)
-    const adminRole = await this.prisma.workspaceRole.findFirst({
-      where: {
-        workspaceId,
-        hasAdminAuthority: true
-      }
-    })
-
-    if (!adminRole) {
-      const errorMessage = `Admin role not found for workspace ${workspace.slug}`
-      this.logger.error(
-        `User ${user.id} attempted to create a project without an admin role: ${errorMessage}`
-      )
-      throw new BadRequestException(
-        constructErrorBody('Admin role not found', errorMessage)
-      )
-    }
-
-    this.logger.log(
-      `Admin role for workspace ${workspace.slug} is ${adminRole.slug}`
-    )
-
-    await this.prisma.workspaceRole.update({
-      where: {
-        id: adminRole.id
-      },
-      data: {
-        projects: {
-          create: {
-            project: {
-              connect: {
-                id: newProjectId
-              }
-            },
-            environments: {
-              connect: newEnvironmentSlugs.map((slug) => ({
-                slug
-              }))
-            }
-          }
-        }
-      }
-    })
-  }
-}
+import {
+  BadRequestException,
+  ConflictException,
+  Injectable,
+  Logger
+} from '@nestjs/common'
+import {
+  Authority,
+  Environment,
+  EventSource,
+  EventType,
+  Project,
+  ProjectAccessLevel,
+  Secret,
+  SecretVersion,
+  Variable,
+  Workspace
+} from '@prisma/client'
+import { CreateProject } from './dto/create.project/create.project'
+import { UpdateProject } from './dto/update.project/update.project'
+import { PrismaService } from '@/prisma/prisma.service'
+import { AuthorizationService } from '@/auth/service/authorization.service'
+import { v4 } from 'uuid'
+import { ExportFormat, HydratedProject } from './project.types'
+import { ForkProject } from './dto/fork.project/fork.project'
+import { paginate, PaginatedResponse } from '@/common/paginate'
+import {
+  createKeyPair,
+  decrypt,
+  encrypt,
+  sDecrypt,
+  sEncrypt
+} from '@/common/cryptography'
+import { createEvent } from '@/common/event'
+import {
+  constructErrorBody,
+  excludeFields,
+  limitMaxItemsPerPage
+} from '@/common/util'
+import { AuthenticatedUser } from '@/user/user.types'
+import { TierLimitService } from '@/common/tier-limit.service'
+import SlugGenerator from '@/common/slug-generator.service'
+import { SecretService } from '@/secret/secret.service'
+import { VariableService } from '@/variable/variable.service'
+import { ExportService } from './export/export.service'
+import { InclusionQuery } from '@/common/inclusion-query'
+import { HydrationService } from '@/common/hydration.service'
+import { checkForDisabledWorkspace } from '@/common/workspace'
+
+@Injectable()
+export class ProjectService {
+  private readonly logger: Logger = new Logger(ProjectService.name)
+
+  constructor(
+    private readonly prisma: PrismaService,
+    private readonly authorizationService: AuthorizationService,
+    private readonly tierLimitService: TierLimitService,
+    private readonly slugGenerator: SlugGenerator,
+    private readonly secretService: SecretService,
+    private readonly variableService: VariableService,
+    private readonly exportService: ExportService,
+    private readonly hydrationService: HydrationService
+  ) {}
+
+  /**
+   * Creates a new project in a workspace
+   *
+   * @param user The user who is creating the project
+   * @param workspaceSlug The slug of the workspace where the project will be created
+   * @param dto The data for the new project
+   * @returns The newly created project
+   */
+  async createProject(
+    user: AuthenticatedUser,
+    workspaceSlug: Workspace['slug'],
+    dto: CreateProject
+  ): Promise<HydratedProject> {
+    this.logger.log(`User ${user.id} attempted to create a project ${dto.name}`)
+
+    // Check if the workspace exists or not
+    this.logger.log(`Checking if workspace ${workspaceSlug} exists`)
+    const workspace =
+      await this.authorizationService.authorizeUserAccessToWorkspace({
+        user,
+        slug: workspaceSlug,
+        authorities: [Authority.CREATE_PROJECT]
+      })
+    const workspaceId = workspace.id
+
+    if (workspace.isDisabled) {
+      this.logger.log(
+        `User ${user.id} attempted to create a project in disabled workspace ${workspaceSlug}`
+      )
+      throw new BadRequestException(
+        constructErrorBody(
+          'This workspace has been disabled',
+          'To use the workspace again, remove the previum resources, or upgrade to a paid plan'
+        )
+      )
+    }
+
+    // Check if more workspaces can be created under the workspace
+    await this.tierLimitService.checkProjectLimitReached(workspace)
+
+    // Check if project with this name already exists for the user
+    await this.projectExists(dto.name, workspaceId)
+
+    // Create the public and private key pair
+    this.logger.log(`Creating key pair for project ${dto.name}`)
+    const { publicKey, privateKey } = createKeyPair()
+
+    const data: any = {
+      name: dto.name,
+      slug: await this.slugGenerator.generateEntitySlug(dto.name, 'PROJECT'),
+      description: dto.description,
+      storePrivateKey:
+        dto.accessLevel === ProjectAccessLevel.GLOBAL
+          ? true
+          : dto.storePrivateKey, // If the project is global, the private key must be stored
+      publicKey,
+      accessLevel: dto.accessLevel
+    }
+
+    // Check if the private key should be stored
+    // PLEASE DON'T STORE YOUR PRIVATE KEYS WITH US!!
+    if (dto.storePrivateKey) {
+      this.logger.log(`Storing private key for project ${dto.name}`)
+      data.privateKey = sEncrypt(privateKey)
+    } else {
+      this.logger.log(`Not storing private key for project ${dto.name}`)
+    }
+
+    const userId = user.id
+
+    const newProjectId = v4()
+
+    // Create and return the project
+    this.logger.log(
+      `Creating project ${dto.name} under workspace ${workspace.slug}`
+    )
+    const createNewProject = this.prisma.project.create({
+      data: {
+        id: newProjectId,
+        ...data,
+        workspace: {
+          connect: {
+            id: workspaceId
+          }
+        },
+        lastUpdatedBy: {
+          connect: {
+            id: userId
+          }
+        }
+      },
+      include: InclusionQuery.Project
+    })
+
+    const createEnvironmentOps = []
+    const newEnvironmentSlugs = []
+
+    // Create and assign the environments provided in the request, if any
+    // or create a default environment
+    if (dto.environments && dto.environments.length > 0) {
+      this.logger.log(
+        `Project has ${dto.environments.length} environments to create`
+      )
+      for (const environment of dto.environments) {
+        const environmentSlug = await this.slugGenerator.generateEntitySlug(
+          environment.name,
+          'ENVIRONMENT'
+        )
+        newEnvironmentSlugs.push(environmentSlug)
+        createEnvironmentOps.push(
+          this.prisma.environment.create({
+            data: {
+              name: environment.name,
+              slug: environmentSlug,
+              description: environment.description,
+              projectId: newProjectId,
+              lastUpdatedById: user.id
+            }
+          })
+        )
+      }
+    } else {
+      this.logger.log(`Creating default environment for project ${dto.name}`)
+      const environmentSlug = await this.slugGenerator.generateEntitySlug(
+        'default',
+        'ENVIRONMENT'
+      )
+      newEnvironmentSlugs.push(environmentSlug)
+      createEnvironmentOps.push(
+        this.prisma.environment.create({
+          data: {
+            name: 'default',
+            slug: await this.slugGenerator.generateEntitySlug(
+              'default',
+              'ENVIRONMENT'
+            ),
+            description: 'Default environment for the project',
+            projectId: newProjectId,
+            lastUpdatedById: user.id
+          }
+        })
+      )
+    }
+
+    const [newProject] = await this.prisma.$transaction([
+      createNewProject,
+      ...createEnvironmentOps
+    ])
+
+    await this.associateProjectWithAdminRole(
+      workspace,
+      user,
+      newProject.id,
+      newEnvironmentSlugs
+    )
+
+    await createEvent(
+      {
+        triggeredBy: user,
+        entity: newProject,
+        type: EventType.PROJECT_CREATED,
+        source: EventSource.PROJECT,
+        title: `Project created`,
+        metadata: {
+          projectId: newProject.id,
+          name: newProject.name,
+          workspaceId,
+          workspaceName: workspace.name
+        },
+        workspaceId
+      },
+      this.prisma
+    )
+
+    this.logger.debug(`Created project ${newProject.name} (${newProject.slug})`)
+
+    // It is important that we log before the private key is set
+    // in order to not log the private key
+    newProject.privateKey = privateKey
+
+    return await this.hydrationService.hydrateProject({
+      project: newProject,
+      user,
+      authorizationService: this.authorizationService
+    })
+  }
+
+  /**
+   * Updates a project.
+   *
+   * @param user The user who is updating the project
+   * @param projectSlug The slug of the project to update
+   * @param dto The data to update the project with
+   * @returns The updated project
+   *
+   * @throws ConflictException If a project with the same name already exists for the user
+   * @throws BadRequestException If the private key is required but not supplied
+   */
+  async updateProject(
+    user: AuthenticatedUser,
+    projectSlug: Project['slug'],
+    dto: UpdateProject
+  ): Promise<HydratedProject> {
+    this.logger.log(
+      `User ${user.id} attempted to update project ${projectSlug}`
+    )
+
+    // Check if the user has the authority to update the project
+    let authority: Authority = Authority.UPDATE_PROJECT
+
+    // Only admins can change the visibility of the project
+    if (dto.accessLevel) authority = Authority.WORKSPACE_ADMIN
+
+    this.logger.log(`Checking if user has authority to update project`)
+    const project =
+      await this.authorizationService.authorizeUserAccessToProject({
+        user,
+        slug: projectSlug,
+        authorities: [authority]
+      })
+
+    // Check if project with this name already exists for the user
+    dto.name && (await this.projectExists(dto.name, project.workspaceId))
+
+    // Check if the private key is to be stored but, either the project
+    // already stores the key, or the key to be stored is not specified
+    if (dto.storePrivateKey) {
+      if (project.storePrivateKey === true && project.privateKey) {
+        this.logger.log(
+          `Project ${project.slug} already stores the private key`
+        )
+        throw new BadRequestException(
+          constructErrorBody(
+            'Private key already stored',
+            'The project already stores the private key'
+          )
+        )
+      } else if (!dto.privateKey) {
+        this.logger.log(
+          `Private key to store not specified while updating project ${project.slug}`
+        )
+        throw new BadRequestException(
+          constructErrorBody(
+            'Private key missing',
+            'You did not specify the private key to store'
+          )
+        )
+      }
+    }
+
+    if (!dto.storePrivateKey && !dto.regenerateKeyPair) {
+      // Explicitly set dto.privateKey to null to avoid db issues
+      dto.privateKey = null
+    }
+
+    if (dto.accessLevel) {
+      this.logger.log(`Access level specified while updating project.`)
+      const currentAccessLevel = project.accessLevel
+
+      if (
+        currentAccessLevel !== ProjectAccessLevel.GLOBAL &&
+        dto.accessLevel === ProjectAccessLevel.GLOBAL
+      ) {
+        this.logger.log(`Project is being set as GLOBAL`)
+
+        // If the project is being made global, the private key must be stored
+        // This is because we want anyone to see the secrets in the project
+        dto.storePrivateKey = true
+        dto.privateKey =
+          dto.privateKey || project.privateKey
+            ? sDecrypt(project.privateKey)
+            : null
+
+        // We can't make the project global if a private key isn't supplied,
+        // because we need to decrypt the secrets
+        if (!dto.privateKey) {
+          this.logger.error(
+            `Private key not provided while setting project as GLOBAL for project ${project.slug}`
+          )
+          throw new BadRequestException(
+            constructErrorBody(
+              'Private key required',
+              'Please provide the private key if you wish to set the project as GLOBAL'
+            )
+          )
+        }
+      } else if (
+        currentAccessLevel === ProjectAccessLevel.GLOBAL &&
+        dto.accessLevel !== ProjectAccessLevel.GLOBAL
+      ) {
+        this.logger.log(`Project is being set as PRIVATE or INTERNAL`)
+
+        dto.storePrivateKey = false
+        dto.regenerateKeyPair = true
+
+        // At this point, we already will have the private key since the project is global
+        dto.privateKey = sDecrypt(project.privateKey)
+      }
+    } else {
+      this.logger.log(`Access level not specified while updating project.`)
+    }
+
+    const data: Partial<Project> = {
+      name: dto.name === project.name ? undefined : dto.name,
+      slug:
+        dto.name && dto.name !== project.name
+          ? await this.slugGenerator.generateEntitySlug(dto.name, 'PROJECT')
+          : project.slug,
+      description: dto.description,
+      storePrivateKey: dto.storePrivateKey,
+      privateKey: dto.storePrivateKey ? dto.privateKey : null,
+      accessLevel: dto.accessLevel
+    }
+
+    // If the access level is changed to PRIVATE or internal, we would
+    // also need to unlink all the forks
+    if (
+      dto.accessLevel !== ProjectAccessLevel.GLOBAL &&
+      project.accessLevel === ProjectAccessLevel.GLOBAL
+    ) {
+      this.logger.log(`Set to unlink forks of ${project.slug}`)
+      data.isForked = false
+      data.forkedFromId = null
+    }
+
+    const versionUpdateOps = []
+    let privateKey = dto.privateKey
+    let publicKey = project.publicKey
+
+    if (dto.regenerateKeyPair) {
+      this.logger.log(`Set to regenerate key pair for project ${project.slug}`)
+      if (dto.privateKey || project.privateKey) {
+        const { txs, newPrivateKey, newPublicKey } =
+          await this.updateProjectKeyPair(
+            project.id,
+            dto.privateKey || sDecrypt(project.privateKey),
+            project.storePrivateKey || dto.storePrivateKey
+          )
+
+        privateKey = newPrivateKey
+        publicKey = newPublicKey
+
+        versionUpdateOps.push(...txs)
+      } else {
+        this.logger.error(
+          `Private key not provided while regenerating key pair for project ${project.slug}`
+        )
+        throw new BadRequestException(
+          constructErrorBody(
+            'Private key required',
+            'Please provide the private key if you wish to regenerate the key pair'
+          )
+        )
+      }
+    }
+
+    // Update and return the project
+    const updateProjectOp = this.prisma.project.update({
+      where: {
+        id: project.id
+      },
+      data: {
+        ...data,
+        lastUpdatedById: user.id
+      },
+      include: InclusionQuery.Project
+    })
+
+    const [updatedProject] = await this.prisma.$transaction([
+      updateProjectOp,
+      ...versionUpdateOps
+    ])
+
+    await createEvent(
+      {
+        triggeredBy: user,
+        entity: updatedProject,
+        type: EventType.PROJECT_UPDATED,
+        source: EventSource.PROJECT,
+        title: `Project updated`,
+        metadata: {
+          projectId: updatedProject.id,
+          name: updatedProject.name
+        },
+        workspaceId: updatedProject.workspaceId
+      },
+      this.prisma
+    )
+
+    this.logger.debug(`Updated project ${updatedProject.slug}`)
+
+    updatedProject.privateKey = privateKey
+    updatedProject.publicKey = publicKey
+
+    return await this.hydrationService.hydrateProject({
+      project: updatedProject,
+      user,
+      authorizationService: this.authorizationService
+    })
+  }
+
+  /**
+   * Forks a project.
+   *
+   * @param user The user who is creating the new project
+   * @param projectSlug The slug of the project to fork
+   * @param forkMetadata The metadata for the new project
+   * @returns The newly forked project
+   *
+   * @throws ConflictException If a project with the same name already exists for the user
+   * @throws BadRequestException If the private key is required but not supplied
+   */
+  async forkProject(
+    user: AuthenticatedUser,
+    projectSlug: Project['slug'],
+    forkMetadata: ForkProject
+  ): Promise<HydratedProject> {
+    this.logger.log(`User ${user.id} attempted to fork project ${projectSlug}`)
+
+    // Check if the user has the authority to read the project
+    this.logger.log(
+      `Checking if user has authority to read project ${projectSlug}`
+    )
+    const project =
+      await this.authorizationService.authorizeUserAccessToProject({
+        user,
+        slug: projectSlug,
+        authorities: [Authority.READ_PROJECT]
+      })
+
+    await checkForDisabledWorkspace(
+      project.workspaceId,
+      this.prisma,
+      `User ${user.id} attempted to fork project ${projectSlug} in disabled workspace ${project.workspaceId}`
+    )
+
+    let workspaceId = null
+
+    if (forkMetadata.workspaceSlug) {
+      this.logger.log(
+        `Project to be forked inside workspace ${forkMetadata.workspaceSlug}. Checking for authority`
+      )
+      const workspace =
+        await this.authorizationService.authorizeUserAccessToWorkspace({
+          user,
+          slug: forkMetadata.workspaceSlug,
+          authorities: [Authority.CREATE_PROJECT]
+        })
+
+      if (workspace.isDisabled) {
+        this.logger.log(
+          `User ${user.id} attempted to fork project ${projectSlug} in disabled workspace`
+        )
+        throw new BadRequestException(
+          constructErrorBody(
+            'This workspace has been disabled',
+            'To use the workspace again, remove the previum resources, or upgrade to a paid plan'
+          )
+        )
+      }
+
+      workspaceId = workspace.id
+    } else {
+      this.logger.log(
+        `Project to be forked in default workspace. Fetching default workspace`
+      )
+      const defaultWorkspace = await this.prisma.workspaceMember.findFirst({
+        where: {
+          userId: user.id,
+          workspace: {
+            isDefault: true
+          }
+        }
+      })
+      workspaceId = defaultWorkspace.workspaceId
+    }
+
+    const newProjectName = forkMetadata.name || project.name
+    this.logger.log(`Forking project ${projectSlug} as ${newProjectName}`)
+
+    // Check if project with this name already exists for the user
+    await this.projectExists(newProjectName, workspaceId)
+
+    this.logger.log(`Creating key pair for project ${newProjectName}`)
+    const { privateKey, publicKey } = createKeyPair()
+    const userId = user.id
+    const newProjectId = v4()
+
+    this.logger.log(`Fetching admin role for workspace ${workspaceId}`)
+    const adminRole = await this.prisma.workspaceRole.findFirst({
+      where: {
+        workspaceId,
+        hasAdminAuthority: true
+      }
+    })
+
+    // Create and return the project
+    const createNewProject = this.prisma.project.create({
+      data: {
+        id: newProjectId,
+        name: newProjectName,
+        slug: await this.slugGenerator.generateEntitySlug(
+          newProjectName,
+          'PROJECT'
+        ),
+        description: project.description,
+        storePrivateKey:
+          forkMetadata.storePrivateKey || project.storePrivateKey,
+        publicKey: publicKey,
+        privateKey:
+          forkMetadata.storePrivateKey || project.storePrivateKey
+            ? sEncrypt(privateKey)
+            : null,
+        accessLevel: project.accessLevel,
+        isForked: true,
+        forkedFromId: project.id,
+        workspaceId,
+        lastUpdatedById: userId
+      },
+      include: InclusionQuery.Project
+    })
+
+    const addProjectToAdminRoleOfItsWorkspace =
+      this.prisma.workspaceRole.update({
+        where: {
+          id: adminRole.id
+        },
+        data: {
+          projects: {
+            create: {
+              project: {
+                connect: {
+                  id: newProjectId
+                }
+              }
+            }
+          }
+        }
+      })
+
+    const copyProjectOp = await this.copyProjectData(
+      user,
+      {
+        id: project.id,
+        privateKey: sDecrypt(project.privateKey)
+      },
+      {
+        id: newProjectId,
+        publicKey
+      },
+      true
+    )
+
+    const [newProject] = await this.prisma.$transaction([
+      createNewProject,
+      addProjectToAdminRoleOfItsWorkspace,
+      ...copyProjectOp
+    ])
+
+    await createEvent(
+      {
+        triggeredBy: user,
+        entity: newProject,
+        type: EventType.PROJECT_CREATED,
+        source: EventSource.PROJECT,
+        title: `Project created`,
+        metadata: {
+          projectId: newProject.id,
+          name: newProject.name,
+          workspaceId,
+          workspaceName: workspaceId
+        },
+        workspaceId
+      },
+      this.prisma
+    )
+
+    this.logger.debug(`Forked project ${newProject} (${newProject.slug})`)
+
+    return await this.hydrationService.hydrateProject({
+      user,
+      project: newProject,
+      authorizationService: this.authorizationService
+    })
+  }
+
+  /**
+   * Unlinks a forked project from its parent project.
+   *
+   * @param user The user who is unlinking the project
+   * @param projectSlug The slug of the project to unlink
+   * @returns The updated project
+   *
+   * @throws BadRequestException If the project is not a forked project
+   * @throws UnauthorizedException If the user does not have the authority to update the project
+   */
+  async unlinkParentOfFork(
+    user: AuthenticatedUser,
+    projectSlug: Project['slug']
+  ) {
+    this.logger.log(
+      `User ${user.id} attempted to unlink project ${projectSlug}`
+    )
+
+    this.logger.log(
+      `Checking if user has authority to unlink project ${projectSlug}`
+    )
+    const project =
+      await this.authorizationService.authorizeUserAccessToProject({
+        user,
+        slug: projectSlug,
+        authorities: [Authority.UPDATE_PROJECT]
+      })
+    const projectId = project.id
+
+    this.isProjectForked(project)
+
+    this.logger.log(`Unlinking project ${projectSlug} from its parent`)
+    await this.prisma.project.update({
+      where: {
+        id: projectId
+      },
+      data: {
+        isForked: false,
+        forkedFromId: null
+      }
+    })
+    this.logger.debug(`Unlinked project ${projectSlug} from its parent`)
+  }
+
+  /**
+   * Syncs a forked project with its parent project.
+   *
+   * @param user The user who is syncing the project
+   * @param projectSlug The slug of the project to sync
+   * @param hardSync Whether to do a hard sync or not. If true, all items in the
+   * forked project will be replaced with the items from the parent project. If
+   * false, only items that are not present in the forked project will be added
+   * from the parent project.
+   *
+   * @throws BadRequestException If the project is not a forked project
+   * @throws UnauthorizedException If the user does not have the authority to update the project
+   */
+  async syncFork(
+    user: AuthenticatedUser,
+    projectSlug: Project['slug'],
+    hardSync: boolean
+  ) {
+    this.logger.log(`User ${user.id} attempted to sync project ${projectSlug}`)
+
+    this.logger.log(
+      `Checking if user has authority to sync project ${projectSlug}`
+    )
+    const project =
+      await this.authorizationService.authorizeUserAccessToProject({
+        user,
+        slug: projectSlug,
+        authorities: [Authority.UPDATE_PROJECT]
+      })
+    const projectId = project.id
+
+    await checkForDisabledWorkspace(
+      project.workspaceId,
+      this.prisma,
+      `User ${user.id} attempted to sync project ${projectSlug} in a disabled workspace ${project.workspaceId}`
+    )
+
+    this.isProjectForked(project)
+
+    this.logger.log(`Fetching project that ${projectSlug} is forked from`)
+    const forkedFromProject = await this.prisma.project.findUnique({
+      where: {
+        id: project.forkedFromId
+      }
+    })
+    this.logger.log(
+      `Project ${projectSlug} is forked from ${forkedFromProject}`
+    )
+
+    // Checking authority over the parent project
+    this.logger.log(
+      `Checking if user has authority to sync parent project ${forkedFromProject.slug}`
+    )
+    const parentProject =
+      await this.authorizationService.authorizeUserAccessToProject({
+        user,
+        slug: forkedFromProject.slug,
+        authorities: [Authority.READ_PROJECT]
+      })
+
+    this.logger.log(`Syncing project ${projectSlug} with its parent`)
+    const copyProjectOp = await this.copyProjectData(
+      user,
+      {
+        id: parentProject.id,
+        privateKey: sDecrypt(parentProject.privateKey)
+      },
+      {
+        id: projectId,
+        publicKey: project.publicKey
+      },
+      hardSync
+    )
+
+    await this.prisma.$transaction(copyProjectOp)
+    this.logger.debug(`Synced project ${projectSlug} with its parent`)
+  }
+
+  /**
+   * Deletes a project.
+   * @param user The user who is deleting the project
+   * @param projectSlug The slug of the project to delete
+   *
+   * @throws UnauthorizedException If the user does not have the authority to delete the project
+   */
+  async deleteProject(user: AuthenticatedUser, projectSlug: Project['slug']) {
+    this.logger.log(
+      `User ${user.id} attempted to delete project ${projectSlug}`
+    )
+
+    this.logger.log(
+      `Checking if user has authority to delete project ${projectSlug}`
+    )
+    const project =
+      await this.authorizationService.authorizeUserAccessToProject({
+        user,
+        slug: projectSlug,
+        authorities: [Authority.DELETE_PROJECT]
+      })
+
+    const op = []
+
+    // Remove the fork relationships
+    op.push(
+      this.prisma.project.updateMany({
+        where: {
+          forkedFromId: project.id
+        },
+        data: {
+          isForked: false,
+          forkedFromId: null
+        }
+      })
+    )
+
+    // Delete the project
+    op.push(
+      this.prisma.project.delete({
+        where: {
+          id: project.id
+        }
+      })
+    )
+
+    await this.prisma.$transaction(op)
+
+    await createEvent(
+      {
+        triggeredBy: user,
+        type: EventType.PROJECT_DELETED,
+        source: EventSource.PROJECT,
+        entity: project,
+        title: `Project deleted`,
+        metadata: {
+          projectId: project.id,
+          name: project.name
+        },
+        workspaceId: project.workspaceId
+      },
+      this.prisma
+    )
+
+    this.logger.debug(`Deleted project ${project.slug}`)
+  }
+
+  /**
+   * Gets all the forks of a project.
+   *
+   * @param user The user who is requesting the forks
+   * @param projectSlug The slug of the project to get forks for
+   * @param page The page number to get the forks for
+   * @param limit The number of forks to get per page
+   * @returns An object with two properties: `items` and `metadata`.
+   * `items` is an array of project objects that are forks of the given project,
+   * and `metadata` is the pagination metadata for the forks.
+   */
+  async getAllProjectForks(
+    user: AuthenticatedUser,
+    projectSlug: Project['slug'],
+    page: number,
+    limit: number
+  ): Promise<
+    PaginatedResponse<{
+      id: Project['id']
+      name: Project['name']
+      slug: Project['slug']
+      createdAt: Project['createdAt']
+      updatedAt: Project['updatedAt']
+    }>
+  > {
+    this.logger.log(
+      `User ${user.id} attempted to get all forks of project ${projectSlug}`
+    )
+
+    this.logger.log(
+      `Checking if user has authority to read project ${projectSlug}`
+    )
+    const project =
+      await this.authorizationService.authorizeUserAccessToProject({
+        user,
+        slug: projectSlug,
+        authorities: [Authority.READ_PROJECT]
+      })
+    const projectId = project.id
+
+    this.logger.log(`Fetching all forks of project ${projectSlug}`)
+    const forks = await this.prisma.project.findMany({
+      where: {
+        forkedFromId: projectId
+      },
+      select: {
+        id: true,
+        name: true,
+        slug: true,
+        createdAt: true,
+        updatedAt: true
+      }
+    })
+    this.logger.log(`Found ${forks.length} forks of project ${projectSlug}`)
+
+    this.logger.log(
+      `Filtering forks that the user has access to for project ${projectSlug}`
+    )
+    const forksAllowed: {
+      id: Project['id']
+      name: Project['name']
+      slug: Project['slug']
+      createdAt: Project['createdAt']
+      updatedAt: Project['updatedAt']
+    }[] = []
+    for (const fork of forks) {
+      try {
+        await this.authorizationService.authorizeUserAccessToProject({
+          user,
+          slug: fork.slug,
+          authorities: [Authority.READ_PROJECT]
+        })
+        forksAllowed.push(fork)
+      } catch (_ignored) {}
+    }
+    this.logger.log(
+      `Found ${forksAllowed.length} forks of project ${projectSlug} that the user has access to`
+    )
+
+    const items = forksAllowed.slice(page * limit, (page + 1) * limit)
+
+    // Calculate metadata
+    const metadata = paginate(
+      forksAllowed.length,
+      `/project/${projectSlug}/forks`,
+      {
+        page,
+        limit: limitMaxItemsPerPage(limit)
+      }
+    )
+
+    return { items, metadata }
+  }
+
+  /**
+   * Gets a project by slug.
+   *
+   * @param user The user who is requesting the project
+   * @param projectSlug The slug of the project to get
+   * @returns The project with secrets removed
+   *
+   * @throws UnauthorizedException If the user does not have the authority to read the project
+   */
+  async getProject(
+    user: AuthenticatedUser,
+    projectSlug: Project['slug']
+  ): Promise<HydratedProject> {
+    this.logger.log(`User ${user.id} attempted to get project ${projectSlug}`)
+
+    this.logger.log(
+      `Checking if user has authority to read project ${projectSlug}`
+    )
+    const project =
+      await this.authorizationService.authorizeUserAccessToProject({
+        user,
+        slug: projectSlug,
+        authorities: [Authority.READ_PROJECT]
+      })
+
+    project.privateKey =
+      project.privateKey != null ? sDecrypt(project.privateKey) : null
+
+    return project
+  }
+
+  /**
+   * Gets all the projects in a workspace that the user has access to.
+   *
+   * @param user The user who is requesting the projects
+   * @param workspaceSlug The slug of the workspace to get the projects from
+   * @param page The page number to get the projects for
+   * @param limit The number of projects to get per page
+   * @param sort The field to sort the projects by
+   * @param order The order to sort the projects in
+   * @param search The search string to filter the projects by
+   * @returns An object with two properties: `items` and `metadata`.
+   * `items` is an array of project objects that match the given criteria,
+   * and `metadata` is an object with pagination metadata.
+   */
+  async getProjectsOfWorkspace(
+    user: AuthenticatedUser,
+    workspaceSlug: Workspace['slug'],
+    page: number,
+    limit: number,
+    sort: string,
+    order: string,
+    search: string
+  ): Promise<PaginatedResponse<HydratedProject>> {
+    this.logger.log(
+      `User ${user.id} attempted to get all projects of workspace ${workspaceSlug}`
+    )
+
+    this.logger.log(
+      `Checking if user has authority to read projects of workspace ${workspaceSlug}`
+    )
+    const workspace =
+      await this.authorizationService.authorizeUserAccessToWorkspace({
+        user,
+        slug: workspaceSlug,
+        authorities: [Authority.READ_PROJECT]
+      })
+    const workspaceId = workspace.id
+
+    // Fetch projects with required properties
+    this.logger.log(`Fetching all projects of workspace ${workspaceSlug}`)
+    const projects = (
+      await this.prisma.project.findMany({
+        skip: page * limit,
+        take: limitMaxItemsPerPage(limit),
+        orderBy: {
+          [sort]: order
+        },
+        where: {
+          workspaceId,
+          OR: [
+            {
+              name: {
+                contains: search
+              }
+            },
+            {
+              description: {
+                contains: search
+              }
+            }
+          ]
+        },
+        include: InclusionQuery.Project
+      })
+    ).map((project) => excludeFields(project, 'privateKey', 'publicKey'))
+    this.logger.log(
+      `Found ${projects.length} projects of workspace ${workspaceSlug}`
+    )
+
+    const accessibleProjects = []
+    for (const project of projects) {
+      let hasAuthority = null
+      try {
+        hasAuthority =
+          await this.authorizationService.authorizeUserAccessToProject({
+            user,
+            slug: project.slug,
+            authorities: [Authority.READ_PROJECT]
+          })
+      } catch (_ignored) {
+        this.logger.log(
+          `User ${user.id} does not have access to project ${project.slug}`
+        )
+      }
+
+      if (hasAuthority) {
+        accessibleProjects.push(project)
+      }
+    }
+
+    const items = await Promise.all(
+      accessibleProjects.map(
+        async (project) =>
+          await this.hydrationService.hydrateProject({
+            project,
+            user,
+            authorizationService: this.authorizationService
+          })
+      )
+    )
+
+    const metadata = paginate(items.length, `/project/all/${workspaceSlug}`, {
+      page,
+      limit,
+      sort,
+      order,
+      search
+    })
+
+    return { items, metadata }
+  }
+
+  private isProjectForked(project: Project) {
+    if (!project.isForked || project.forkedFromId == null) {
+      this.logger.error(`Project ${project.slug} is not a forked project`)
+      throw new BadRequestException(
+        constructErrorBody(
+          'Not a forked project',
+          `Project ${project.slug} is not a forked project`
+        )
+      )
+    } else {
+      this.logger.log(`Project ${project.slug} is a forked project`)
+    }
+  }
+
+  /**
+   * Checks if a project with a given name exists in a workspace.
+   *
+   * @param projectName The name of the project to check
+   * @param workspaceId The ID of the workspace to check in
+   * @returns true if the project exists, false otherwise
+   */
+  private async projectExists(
+    projectName: string,
+    workspaceId: Workspace['id']
+  ): Promise<void> {
+    this.logger.log(
+      `Checking if project ${projectName} exists in workspace ${workspaceId}`
+    )
+
+    const projectExist: boolean =
+      (await this.prisma.workspaceMember.count({
+        where: {
+          workspaceId,
+          workspace: {
+            projects: {
+              some: {
+                name: projectName
+              }
+            }
+          }
+        }
+      })) > 0
+
+    if (projectExist) {
+      this.logger.error(
+        `Project ${projectName} already exists in workspace ${workspaceId}`
+      )
+      throw new ConflictException(
+        constructErrorBody(
+          'Project already exists',
+          `Project ${projectName} already exists in the workspace`
+        )
+      )
+    } else {
+      this.logger.log(
+        `Project ${projectName} does not exist in workspace ${workspaceId}`
+      )
+    }
+  }
+
+  /**
+   * Copies the project data from one project to another project.
+   *
+   * @param user The user who is performing the copy operation
+   * @param fromProject The project from which the data is being copied
+   * @param toProject The project to which the data is being copied
+   * @param hardCopy If true, replace all the data in the toProject with the fromProject,
+   * otherwise, only add the items in the fromProject that are not already present in the toProject.
+   * @returns An array of database operations that need to be performed to copy the data.
+   */
+  private async copyProjectData(
+    user: AuthenticatedUser,
+    fromProject: {
+      id: Project['id']
+      privateKey: string // Need the private key to decrypt the secrets
+    },
+    toProject: {
+      id: Project['id']
+      publicKey: string // Need the public key to encrypt the secrets
+    },
+    // hardCopy = true: Replace everything in the toProject with the fromProject
+    // hardCopy = false: Only add those items in the toProject that are not already present in it
+    hardCopy: boolean = false
+  ) {
+    this.logger.log(
+      `Copying data from project ${fromProject.id} to project ${toProject.id}`
+    )
+
+    // This field will be populated if hardCopy is true
+    // When we are doing a hard copy, we need to delete all the
+    // items in the toProject that are already present in it
+    const deleteOps = []
+
+    // Get all the environments that belongs to the parent project
+    // and replicate them for the new project
+    const createEnvironmentOps = []
+    const envNameToIdMap = {}
+
+    // These fields will be populated if hardCopy is false
+    // When we are doing a soft copy, we would only like to add those
+    // items in the toProject that are not already present in it with
+    // comparison to the fromProject
+    const toProjectEnvironments: Set<Environment['name']> = new Set()
+    const toProjectSecrets: Set<Secret['name']> = new Set()
+    const toProjectVariables: Set<Variable['name']> = new Set()
+
+    if (!hardCopy) {
+      this.logger.log(
+        `Soft copy operation from project ${fromProject.id} to project ${toProject.id}`
+      )
+
+      const [environments, secrets, variables] = await this.prisma.$transaction(
+        [
+          this.prisma.environment.findMany({
+            where: {
+              projectId: toProject.id
+            }
+          }),
+          this.prisma.secret.findMany({
+            where: {
+              projectId: toProject.id
+            }
+          }),
+          this.prisma.variable.findMany({
+            where: {
+              projectId: toProject.id
+            }
+          })
+        ]
+      )
+
+      this.logger.log(
+        `Found ${environments.length} environments, ${secrets.length} secrets and ${variables.length} variables in project ${toProject.id}`
+      )
+
+      environments.forEach((env) => {
+        envNameToIdMap[env.name] = env.id
+        toProjectEnvironments.add(env.name)
+      })
+
+      secrets.forEach((secret) => {
+        toProjectSecrets.add(secret.name)
+      })
+
+      variables.forEach((variable) => {
+        toProjectVariables.add(variable.name)
+      })
+    } else {
+      this.logger.log(
+        `Hard copy operation from project ${fromProject.id} to project ${toProject.id}`
+      )
+
+      deleteOps.push(
+        this.prisma.environment.deleteMany({
+          where: {
+            projectId: toProject.id
+          }
+        })
+      )
+
+      deleteOps.push(
+        this.prisma.secret.deleteMany({
+          where: {
+            projectId: toProject.id
+          }
+        })
+      )
+
+      deleteOps.push(
+        this.prisma.variable.deleteMany({
+          where: {
+            projectId: toProject.id
+          }
+        })
+      )
+    }
+
+    // We want to find all such environments in the fromProject that
+    // is not present in the toProject. You can think of this as a set
+    // difference operation.
+    // In case of a hard copy, we would just copy all the environments
+    // since toProjectEnvironments will be empty.
+    this.logger.log(
+      `Finding environments that are not present in project ${toProject.id} but are present in project ${fromProject.id}`
+    )
+    const missingEnvironments = await this.prisma.environment.findMany({
+      where: {
+        projectId: fromProject.id,
+        name: {
+          notIn: Array.from(toProjectEnvironments)
+        }
+      }
+    })
+    this.logger.log(
+      `Found ${missingEnvironments.length} environments that are not present in project ${toProject.id}`
+    )
+
+    // For all the new environments that we are creating, we want to map
+    // the name of the environment to the id of the newly created environment
+    for (const environment of missingEnvironments) {
+      const newEnvironmentId = v4()
+      envNameToIdMap[environment.name] = newEnvironmentId
+
+      createEnvironmentOps.push(
+        this.prisma.environment.create({
+          data: {
+            id: newEnvironmentId,
+            name: environment.name,
+            slug: await this.slugGenerator.generateEntitySlug(
+              environment.name,
+              'ENVIRONMENT'
+            ),
+            description: environment.description,
+            projectId: toProject.id,
+            lastUpdatedById: user.id
+          }
+        })
+      )
+    }
+
+    const createSecretOps = []
+
+    // Get all the secrets that belongs to the parent project and
+    // replicate them for the new project. This too is a set difference
+    // operation.
+    this.logger.log(
+      `Finding secrets that are not present in project ${toProject.id} but are present in project ${fromProject.id}`
+    )
+    const secrets = await this.prisma.secret.findMany({
+      where: {
+        projectId: fromProject.id,
+        name: {
+          notIn: Array.from(toProjectSecrets)
+        }
+      },
+      include: {
+        versions: {
+          include: {
+            environment: {
+              select: {
+                name: true
+              }
+            }
+          }
+        }
+      }
+    })
+
+    for (const secret of secrets) {
+      const secretVersions = secret.versions.map(async (version) => ({
+        value: await encrypt(
+          toProject.publicKey,
+          await decrypt(fromProject.privateKey, version.value)
+        ),
+        version: version.version,
+        environmentName: version.environment.name
+      }))
+
+      createSecretOps.push(
+        this.prisma.secret.create({
+          data: {
+            name: secret.name,
+            slug: await this.slugGenerator.generateEntitySlug(
+              secret.name,
+              'SECRET'
+            ),
+            projectId: toProject.id,
+            lastUpdatedById: user.id,
+            note: secret.note,
+            rotateAt: secret.rotateAt,
+            versions: {
+              create: await Promise.all(
+                secretVersions.map(async (secretVersion) => {
+                  const awaitedSecretVersion = await secretVersion
+                  return {
+                    value: awaitedSecretVersion.value,
+                    version: awaitedSecretVersion.version,
+                    environmentId:
+                      envNameToIdMap[awaitedSecretVersion.environmentName],
+                    createdById: user.id
+                  }
+                })
+              )
+            }
+          }
+        })
+      )
+    }
+
+    // Get all the variables that belongs to the parent project and
+    // replicate them for the new project
+    const createVariableOps = []
+
+    this.logger.log(
+      `Finding variables that are not present in project ${toProject.id} but are present in project ${fromProject.id}`
+    )
+    const variables = await this.prisma.variable.findMany({
+      where: {
+        projectId: fromProject.id,
+        name: {
+          notIn: Array.from(toProjectVariables)
+        }
+      },
+      include: {
+        versions: {
+          include: {
+            environment: {
+              select: {
+                name: true
+              }
+            }
+          }
+        }
+      }
+    })
+
+    for (const variable of variables) {
+      createVariableOps.push(
+        this.prisma.variable.create({
+          data: {
+            name: variable.name,
+            slug: await this.slugGenerator.generateEntitySlug(
+              variable.name,
+              'VARIABLE'
+            ),
+            projectId: toProject.id,
+            lastUpdatedById: user.id,
+            note: variable.note,
+            versions: {
+              create: variable.versions.map((version) => ({
+                value: version.value,
+                version: version.version,
+                createdById: user.id,
+                environmentId: envNameToIdMap[version.environment.name]
+              }))
+            }
+          }
+        })
+      )
+    }
+
+    return [
+      ...deleteOps,
+      ...createEnvironmentOps,
+      ...createSecretOps,
+      ...createVariableOps
+    ]
+  }
+
+  /**
+   * Updates the key pair of a project.
+   *
+   * @param project The project to update
+   * @param oldPrivateKey The old private key of the project
+   * @param storePrivateKey Whether to store the new private key in the database
+   *
+   * @returns An object with three properties:
+   * - `txs`: an array of database operations that need to be performed to update the project
+   * - `newPrivateKey`: the new private key of the project
+   * - `newPublicKey`: the new public key of the project
+   */
+  private async updateProjectKeyPair(
+    projectId: Project['id'],
+    oldPrivateKey: string,
+    storePrivateKey: boolean
+  ) {
+    // A new key pair can be generated only if:
+    // - The existing private key is provided
+    // - Or, the private key was stored
+    const { privateKey: newPrivateKey, publicKey: newPublicKey } =
+      createKeyPair()
+
+    const txs = []
+
+    const secrets = await this.prisma.secret.findMany({
+      where: {
+        projectId: projectId
+      },
+      include: {
+        versions: true
+      }
+    })
+
+    // Re-hash all secrets
+    for (const secret of secrets) {
+      const versions = secret.versions
+
+      const updatedVersions: Partial<SecretVersion>[] = []
+
+      // First, encrypt the values with the new key and store
+      // them in a temporary array
+      for (const version of versions) {
+        updatedVersions.push({
+          id: version.id,
+          value: await encrypt(
+            newPublicKey,
+            await decrypt(oldPrivateKey, version.value)
+          )
+        })
+      }
+
+      // Apply the changes to the database
+      for (const version of updatedVersions) {
+        txs.push(
+          this.prisma.secretVersion.update({
+            where: {
+              id: version.id
+            },
+            data: {
+              value: version.value
+            }
+          })
+        )
+      }
+    }
+
+    // Update the project with the new key pair
+    txs.push(
+      this.prisma.project.update({
+        where: {
+          id: projectId
+        },
+        data: {
+          publicKey: newPublicKey,
+          privateKey: storePrivateKey ? sEncrypt(newPrivateKey) : null
+        }
+      })
+    )
+
+    return { txs, newPrivateKey, newPublicKey }
+  }
+
+  /**
+   * Returns the project with additional information about the limits of items
+   * in the project and the current count of items.
+   *
+   * @param project The project to parse the tier limits of
+   * @returns The project with the following additional properties:
+   * - maxAllowedEnvironments: The maximum number of environments allowed in the project
+   * - totalEnvironments: The current number of environments in the project
+   * - maxAllowedSecrets: The maximum number of secrets allowed in the project
+   * - totalSecrets: The current number of secrets in the project
+   * - maxAllowedVariables: The maximum number of variables allowed in the project
+   * - totalVariables: The current number of variables in the project
+   */
+  private async parseProjectItemLimits(project: Project): Promise<{
+    maxAllowedEnvironments: number
+    totalEnvironments: number
+    maxAllowedSecrets: number
+    totalSecrets: number
+    maxAllowedVariables: number
+    totalVariables: number
+  }> {
+    this.logger.log(`Parsing project item limits for project ${project.slug}`)
+
+    const projectId = project.id
+    const workspaceId = project.workspaceId
+
+    this.logger.log(
+      `Getting environment tier limit for workspace ${workspaceId}`
+    )
+    // Get the tier limit for environments in the project
+    const maxAllowedEnvironments =
+      await this.tierLimitService.getEnvironmentTierLimit(workspaceId)
+
+    // Get the total number of environments in the project
+    const totalEnvironments = await this.prisma.environment.count({
+      where: {
+        projectId
+      }
+    })
+    this.logger.log(
+      `Found ${totalEnvironments} environments in project ${projectId}`
+    )
+
+    this.logger.log(`Getting secret tier limit for workspace ${workspaceId}`)
+    // Get the tier limit for secrets in the project
+    const maxAllowedSecrets =
+      await this.tierLimitService.getSecretTierLimit(workspaceId)
+
+    // Get the total number of secrets in the project
+    const totalSecrets = await this.prisma.secret.count({
+      where: {
+        projectId
+      }
+    })
+    this.logger.log(`Found ${totalSecrets} secrets in project ${projectId}`)
+
+    this.logger.log(`Getting variable tier limit for workspace ${workspaceId}`)
+    // Get the tier limit for variables in the project
+    const maxAllowedVariables =
+      await this.tierLimitService.getVariableTierLimit(workspaceId)
+
+    // Get the total number of variables in the project
+    const totalVariables = await this.prisma.variable.count({
+      where: {
+        projectId
+      }
+    })
+    this.logger.log(`Found ${totalVariables} variables in project ${projectId}`)
+
+    return {
+      maxAllowedEnvironments,
+      totalEnvironments,
+      maxAllowedSecrets,
+      totalSecrets,
+      maxAllowedVariables,
+      totalVariables
+    }
+  }
+
+  /**
+   * Returns an export of the project configurations (secrets and variables)
+   * in the desidered format
+   *
+   * @param user The user who is requesting the project secrets
+   * @param projectSlug The slug of the project to export secrets from
+   * @param environmentSlug The slug of the environment to export secrets from
+   * @param format The format to export the secrets in
+   * @param privateKey The private key to use for secret decryption
+   * @returns The secrets exported in the desired format
+   *
+   * @throws UnauthorizedException If the user does not have the authority to read the project, secrets, variables and environments
+   * @throws BadRequestException If the private key is required but not supplied
+   */
+  async exportProjectConfigurations(
+    user: AuthenticatedUser,
+    projectSlug: Project['slug'],
+    environmentSlugs: Environment['slug'][],
+    format: ExportFormat
+  ) {
+    this.logger.log(
+      `User ${user.id} attempted to export secrets in project ${projectSlug}`
+    )
+
+    const environmentExports = await Promise.all(
+      environmentSlugs.map(async (environmentSlug) => {
+        const rawSecrets =
+          await this.secretService.getAllSecretsOfProjectAndEnvironment(
+            user,
+            projectSlug,
+            environmentSlug
+          )
+
+        const secrets = rawSecrets.map((secret) => ({
+          name: secret.name,
+          value: secret.value
+        }))
+
+        const variables = (
+          await this.variableService.getAllVariablesOfProjectAndEnvironment(
+            user,
+            projectSlug,
+            environmentSlug
+          )
+        ).map((variable) => ({
+          name: variable.name,
+          value: variable.value
+        }))
+
+        return [
+          environmentSlug,
+          this.exportService.format({ secrets, variables }, format)
+        ]
+      })
+    )
+
+    const fileData = Object.fromEntries(environmentExports)
+
+    return fileData
+  }
+
+  /**
+   * Associates a newly created project with the admin role of a workspace.
+   * This is necessary because the admin role is the only role that can be
+   * associated with a project.
+   *
+   * @param workspace The workspace of the project
+   * @param user The user who is creating the project
+   * @param newProjectId The ID of the newly created project
+   * @param newEnvironmentSlugs The slug of the environments of the newly created project
+   *
+   * @throws BadRequestException if the admin role does not exist
+   */
+  private async associateProjectWithAdminRole(
+    workspace: Workspace,
+    user: AuthenticatedUser,
+    newProjectId: Project['id'],
+    newEnvironmentSlugs: Environment['slug'][]
+  ) {
+    this.logger.log(`Associating project ${newProjectId} with admin role`)
+
+    const workspaceId = workspace.id
+
+    this.logger.log(`Fetching admin role for workspace ${workspace.slug}`)
+    const adminRole = await this.prisma.workspaceRole.findFirst({
+      where: {
+        workspaceId,
+        hasAdminAuthority: true
+      }
+    })
+
+    if (!adminRole) {
+      const errorMessage = `Admin role not found for workspace ${workspace.slug}`
+      this.logger.error(
+        `User ${user.id} attempted to create a project without an admin role: ${errorMessage}`
+      )
+      throw new BadRequestException(
+        constructErrorBody('Admin role not found', errorMessage)
+      )
+    }
+
+    this.logger.log(
+      `Admin role for workspace ${workspace.slug} is ${adminRole.slug}`
+    )
+
+    await this.prisma.workspaceRole.update({
+      where: {
+        id: adminRole.id
+      },
+      data: {
+        projects: {
+          create: {
+            project: {
+              connect: {
+                id: newProjectId
+              }
+            },
+            environments: {
+              connect: newEnvironmentSlugs.map((slug) => ({
+                slug
+              }))
+            }
+          }
+        }
+      }
+    })
+  }
+}