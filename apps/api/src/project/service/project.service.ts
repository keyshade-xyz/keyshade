--- conflicted
+++ resolved
@@ -5,10 +5,6 @@
   NotFoundException,
   UnauthorizedException
 } from '@nestjs/common'
-<<<<<<< HEAD
-import { Project, ProjectRole, SecretVersion, User } from '@prisma/client'
-=======
->>>>>>> 53913f54
 import {
   Project,
   SecretVersion,
@@ -20,43 +16,19 @@
 import { UpdateProject } from '../dto/update.project/update.project'
 import { createKeyPair } from '../../common/create-key-pair'
 import { excludeFields } from '../../common/exclude-fields'
-<<<<<<< HEAD
-import {
-  ProjectWithMembersAndSecrets,
-  ProjectWithSecrets
-} from '../project.types'
-import {
-  ISecretRepository,
-  SECRET_REPOSITORY
-} from '../../secret/repository/interface.repository'
-=======
 import { ProjectWithSecrets } from '../project.types'
 import { PrismaService } from '../../prisma/prisma.service'
 import { decrypt } from '../../common/decrypt'
 import { encrypt } from '../../common/encrypt'
 import { WorkspacePermission } from '../../workspace/misc/workspace.permission'
->>>>>>> 53913f54
 
 @Injectable()
 export class ProjectService {
   private readonly log: Logger = new Logger(ProjectService.name)
 
   constructor(
-<<<<<<< HEAD
-    @Inject(PROJECT_REPOSITORY)
-    private readonly projectRepository: IProjectRepository,
-    @Inject(ENVIRONMENT_REPOSITORY)
-    private readonly environmentRepository: IEnvironmentRepository,
-    @Inject(USER_REPOSITORY) private readonly userRepository: IUserRepository,
-    @Inject(SECRET_REPOSITORY)
-    private readonly secretRepository: ISecretRepository,
-    @Inject(MAIL_SERVICE) private readonly resendService: IMailService,
-    private readonly jwt: JwtService,
-    private readonly permission: ProjectPermission
-=======
     private readonly prisma: PrismaService,
     private readonly permission: WorkspacePermission
->>>>>>> 53913f54
   ) {}
 
   async createProject(
@@ -175,18 +147,11 @@
     projectId: Project['id'],
     dto: UpdateProject
   ): Promise<Project> {
-<<<<<<< HEAD
-    const project = (await this.projectRepository.getProjectByUserIdAndId(
-      user.id,
-      projectId
-    )) as ProjectWithSecrets
-=======
     const project = await this.getProjectWithRole(
       user.id,
       projectId,
       WorkspaceRole.MAINTAINER
     )
->>>>>>> 53913f54
 
     // Check if project with this name already exists for the user
     if (
@@ -197,12 +162,6 @@
         `Project with this name **${dto.name}** already exists`
       )
 
-<<<<<<< HEAD
-    // Check if the user has the permission to update the project
-    this.permission.isProjectMaintainer(user, projectId)
-
-=======
->>>>>>> 53913f54
     const data: Partial<Project> = {
       name: dto.name,
       description: dto.description,
@@ -227,22 +186,6 @@
 
       // Re-hash all secrets
       for (const secret of project.secrets) {
-<<<<<<< HEAD
-        const versions = await this.secretRepository.getAllVersionsOfSecret(
-          secret.id
-        )
-
-        const updatedVersions: Partial<SecretVersion>[] = []
-        for (const version of versions) {
-          updatedVersions.push({
-            id: version.id,
-            value: version.value,
-            version: version.version + 1
-          })
-        }
-
-        await this.secretRepository.updateVersions(secret.id, updatedVersions)
-=======
         const versions = await this.prisma.secretVersion.findMany({
           where: {
             secretId: secret.id
@@ -271,7 +214,6 @@
             }
           })
         }
->>>>>>> 53913f54
       }
     }
 
@@ -300,120 +242,11 @@
       WorkspaceRole.MAINTAINER
     )
 
-<<<<<<< HEAD
-    // Check if the project exists or not
-    if (!project)
-      throw new NotFoundException(`Project with id ${projectId} not found`)
-
-    // Check if the user has the permission to delete the project
-    this.permission.isProjectAdmin(user, projectId)
-
-    // Delete the project
-    await this.projectRepository.deleteProject(projectId)
-    this.log.debug(`Deleted project ${project}`)
-  }
-
-  async addUsersToProject(
-    user: User,
-    projectId: Project['id'],
-    members: ProjectMemberDTO[]
-  ): Promise<void> {
-    const project = await this.projectRepository.getProjectByUserIdAndId(
-      user.id,
-      projectId
-    )
-
-    // Check if the project exists or not
-    if (!project)
-      throw new NotFoundException(`Project with id ${projectId} not found`)
-
-    // Check if the user has the permission to add users to the project
-    this.permission.isProjectAdmin(user, projectId)
-
-    // Add users to the project if any
-    if (members && members.length > 0) {
-      this.addMembersToProject(project, user, members)
-    }
-  }
-
-  async removeUsersFromProject(
-    user: User,
-    projectId: Project['id'],
-    userIds: User['id'][]
-  ): Promise<void> {
-    const project = await this.projectRepository.getProjectByUserIdAndId(
-      user.id,
-      projectId
-    )
-
-    // Check if the project exists or not
-    if (!project)
-      throw new NotFoundException(`Project with id ${projectId} not found`)
-
-    // Check if the user has the permission to remove users from the project
-    this.permission.isProjectAdmin(user, projectId)
-
-    // Check if the user is already a member of the project
-    if (
-      !(await this.projectRepository.memberExistsInProject(projectId, user.id))
-    )
-      throw new ConflictException(
-        `User ${user.name} (${user.id}) is not a member of project ${project.name} (${project.id})`
-      )
-
-    // Remove users from the project if any
-    if (userIds && userIds.length > 0) {
-      for (const userId of userIds) {
-        if (userId === user.id)
-          throw new ConflictException(
-            `You cannot remove yourself from the project. Please delete the project instead.`
-          )
-
-        await this.projectRepository.removeMemberFromProject(projectId, userId)
-
-        this.log.debug(
-          `Removed user ${userId} from project ${project.name} (${project.id})`
-        )
-      }
-    }
-  }
-
-  async updateMemberRole(
-    user: User,
-    projectId: Project['id'],
-    userId: User['id'],
-    role: ProjectRole
-  ): Promise<void> {
-    const project = await this.projectRepository.getProjectByUserIdAndId(
-      user.id,
-      projectId
-    )
-
-    // Check if the project exists or not
-    if (!project)
-      throw new NotFoundException(`Project with id ${projectId} not found`)
-
-    // Check if the user has the permission to update the role of the user
-    this.permission.isProjectAdmin(user, projectId)
-
-    // Check if the member in concern is a part of the project or not
-    if (
-      !(await this.projectRepository.memberExistsInProject(projectId, userId))
-    )
-      throw new NotFoundException(
-        `User ${userId} is not a member of project ${project.name} (${project.id})`
-      )
-
-    // Update the role of the user
-    await this.projectRepository.updateMembership(projectId, userId, {
-      role
-=======
     // Delete the project
     await this.prisma.project.delete({
       where: {
         id: projectId
       }
->>>>>>> 53913f54
     })
 
     this.log.debug(`Deleted project ${project}`)
@@ -422,111 +255,13 @@
   async getProjectByUserAndId(user: User, projectId: Project['id']) {
     const project = await this.getProjectWithRole(
       user.id,
-<<<<<<< HEAD
-      projectId
-    )
-
-    // Check if the project exists or not
-    if (!project)
-      throw new NotFoundException(`Project with id ${projectId} not found`)
-
-    return await this.projectRepository.memberExistsInProject(
-=======
->>>>>>> 53913f54
       projectId,
       WorkspaceRole.VIEWER
     )
-<<<<<<< HEAD
-  }
-
-  async cancelInvitation(
-    @CurrentUser() user: User,
-    projectId: Project['id'],
-    inviteeId: User['id']
-  ): Promise<void> {
-    // Check if the user has permission to decline the invitation
-    this.permission.isProjectAdmin(user, projectId)
-
-    // Check if the user has a pending invitation to the project
-    if (!(await this.projectRepository.invitationPending(projectId, inviteeId)))
-      throw new ConflictException(
-        `User ${user.id} is not invited to project ${projectId}`
-      )
-
-    // Delete the membership
-    await this.projectRepository.deleteMembership(projectId, inviteeId)
-=======
->>>>>>> 53913f54
 
     return project
   }
 
-<<<<<<< HEAD
-  async declineInvitation(
-    @CurrentUser() user: User,
-    projectId: Project['id']
-  ): Promise<void> {
-    // Check if the user has a pending invitation to the project
-    if (!(await this.projectRepository.invitationPending(projectId, user.id)))
-      throw new ConflictException(
-        `User ${user.name} (${user.id}) is not invited to project ${projectId}`
-      )
-
-    // Delete the membership
-    await this.projectRepository.deleteMembership(projectId, user.id)
-
-    this.log.debug(
-      `User ${user.name} (${user.id}) declined invitation to project ${projectId}`
-    )
-  }
-
-  async leaveProject(
-    @CurrentUser() user: User,
-    projectId: Project['id']
-  ): Promise<void> {
-    // Check if the user is a member of the project
-    await this.permission.isProjectMember(user, projectId)
-
-    // Delete the membership
-    await this.projectRepository.deleteMembership(projectId, user.id)
-
-    this.log.debug(`User ${user.name} (${user.id}) left project ${projectId}`)
-  }
-
-  async getProjectByUserAndId(
-    user: User,
-    projectId: Project['id']
-  ): Promise<ProjectWithMembersAndSecrets> {
-    const project = (await this.projectRepository.getProjectByUserIdAndId(
-      user.id,
-      projectId
-    )) as ProjectWithMembersAndSecrets
-
-    // Check if the project exists or not
-    if (!project)
-      throw new NotFoundException(`Project with id ${projectId} not found`)
-
-    return project
-  }
-
-  async getProjectById(
-    projectId: Project['id']
-  ): Promise<Project & { members: number }> {
-    const project = await this.projectRepository.getProjectById(projectId)
-
-    // Check if the project exists or not
-    if (!project)
-      throw new NotFoundException(`Project with id ${projectId} not found`)
-
-    //@ts-expect-error We know that project.members is not undefined since it is included in the query
-    const memberCount = project.members.length
-
-    const data = {
-      ...project,
-      members: memberCount
-    }
-    return data
-=======
   async getProjectById(projectId: Project['id']) {
     const project = await this.getProjectWithRole(
       null,
@@ -535,7 +270,6 @@
     )
 
     return project
->>>>>>> 53913f54
   }
 
   async getProjectsOfWorkspace(
