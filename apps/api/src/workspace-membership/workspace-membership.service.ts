import { paginate, PaginatedResponse } from '@/common/paginate'
import { createUser, getUserByEmailOrId } from '@/common/user'
import { IMailService, MAIL_SERVICE } from '@/mail/services/interface.service'
import { PrismaService } from '@/prisma/prisma.service'
import { AuthorizationService } from '@/auth/service/authorization.service'
import {
  BadRequestException,
  ConflictException,
  Inject,
  Injectable,
  InternalServerErrorException,
  Logger,
  NotFoundException
} from '@nestjs/common'
import { JwtService } from '@nestjs/jwt'
import {
  Authority,
  AuthProvider,
  EventSource,
  EventType,
  User,
  Workspace,
  WorkspaceMember,
  WorkspaceRole
} from '@prisma/client'
import { v4 } from 'uuid'
import { CreateWorkspaceMember } from './dto/create.workspace/create.workspace-membership'
import { createEvent } from '@/common/event'
import { constructErrorBody, limitMaxItemsPerPage } from '@/common/util'
import { AuthenticatedUser } from '@/user/user.types'
import { TierLimitService } from '@/common/tier-limit.service'
import SlugGenerator from '@/common/slug-generator.service'
import { HydratedWorkspaceMember } from './workspace-membership.types'
import { InclusionQuery } from '@/common/inclusion-query'
import { HydrationService } from '@/common/hydration.service'

@Injectable()
export class WorkspaceMembershipService {
  private readonly log = new Logger(WorkspaceMembershipService.name)

  constructor(
    private readonly prisma: PrismaService,
    private readonly authorizationService: AuthorizationService,
    private readonly jwt: JwtService,
    private readonly tierLimitService: TierLimitService,
    @Inject(MAIL_SERVICE) private readonly mailService: IMailService,
    private readonly slugGenerator: SlugGenerator,
    private readonly hydrationService: HydrationService
  ) {}

  /**
   * Transfers ownership of a workspace to another user.
   * @param user The user transferring the ownership
   * @param workspaceSlug The slug of the workspace to transfer
   * @param otherUserEmail The email of the user to transfer the ownership to
   * @throws BadRequestException if the user is already the owner of the workspace,
   * or if the workspace is the default workspace
   * @throws NotFoundException if the other user is not a member of the workspace
   * @throws InternalServerErrorException if there is an error in the transaction
   */
  async transferOwnership(
    user: AuthenticatedUser,
    workspaceSlug: Workspace['slug'],
    otherUserEmail: User['email']
  ): Promise<void> {
    const workspace =
      await this.authorizationService.authorizeUserAccessToWorkspace({
        user,
        slug: workspaceSlug,
        authorities: [Authority.WORKSPACE_ADMIN]
      })

    const otherUser = await getUserByEmailOrId(
      otherUserEmail,
      this.prisma,
      this.slugGenerator,
      this.hydrationService
    )

    if (otherUser.id === user.id) {
      throw new BadRequestException(
        constructErrorBody(
          'You cannot transfer ownership to yourself',
          `You are already the owner of this workspace`
        )
      )
    }

    // We don't want the users to be able to transfer
    // ownership if the workspace is the default workspace
    if (workspace.isDefault) {
      throw new BadRequestException(
        constructErrorBody(
          'Can not transfer default workspace ownership',
          `You cannot transfer ownership of a default workspace.`
        )
      )
    }

    const workspaceMembership = await this.getWorkspaceMembership(
      workspace.id,
      otherUser.id
    )

    // Check if the user is a member of the workspace
    if (!workspaceMembership) {
      throw new NotFoundException(
        constructErrorBody(
          'You are not a member of this workspace',
          `Could not resolve your access to this workspace. If you think this is a mistake, please get in touch with the workspace admin.`
        )
      )
    }

    // Check if the user has accepted the invitation
    if (!workspaceMembership.invitationAccepted) {
      throw new BadRequestException(
        constructErrorBody(
          'You have not accepted the invitation',
          `Your invitation to this workspace is still pending. Check the invitations tab to accept the invitation.`
        )
      )
    }

    const currentUserMembership = await this.getWorkspaceMembership(
      workspace.id,
      user.id
    )

    // Get the admin ownership role
    const adminOwnershipRole = await this.prisma.workspaceRole.findFirst({
      where: {
        workspaceId: workspace.id,
        hasAdminAuthority: true
      }
    })

    // Remove this role from the current owner
    const removeRole = this.prisma.workspaceMemberRoleAssociation.delete({
      where: {
        roleId_workspaceMemberId: {
          roleId: adminOwnershipRole.id,
          workspaceMemberId: currentUserMembership.id
        }
      }
    })

    // Assign this role to the new owner
    const assignRole = this.prisma.workspaceMemberRoleAssociation.create({
      data: {
        role: {
          connect: {
            id: adminOwnershipRole.id
          }
        },
        workspaceMember: {
          connect: {
            id: workspaceMembership.id
          }
        }
      }
    })

    // Update the owner of the workspace
    const updateWorkspace = this.prisma.workspace.update({
      where: {
        id: workspace.id
      },
      data: {
        ownerId: otherUser.id,
        lastUpdatedBy: {
          connect: {
            id: user.id
          }
        }
      }
    })

    try {
      await this.prisma.$transaction([removeRole, assignRole, updateWorkspace])
    } catch (e) {
      this.log.error('Error in transaction while transferring ownership', e)
      throw new InternalServerErrorException(
        constructErrorBody(
          'Uh oh, something went wrong',
          'Something went wrong while transferring ownership. If the issue persists, please get in touch with us.'
        )
      )
    }

    await createEvent(
      {
        triggeredBy: user,
        entity: workspace,
        type: EventType.WORKSPACE_UPDATED,
        source: EventSource.WORKSPACE,
        title: `Workspace transferred`,
        metadata: {
          workspaceId: workspace.id,
          name: workspace.name,
          newOwnerId: otherUser.id
        },
        workspaceId: workspace.id
      },
      this.prisma
    )

    this.log.debug(
      `Transferred ownership of workspace ${workspace.name} (${workspace.id}) to user ${otherUser.email} (${otherUser.id})`
    )
  }

  /**
   * Invites users to a workspace.
   * @param user The user to invite the users for
   * @param workspaceSlug The slug of the workspace to invite users to
   * @param members The members to invite
   * @throws BadRequestException if the user does not have the authority to add users to the workspace
   * @throws NotFoundException if the workspace or any of the users to invite do not exist
   * @throws InternalServerErrorException if there is an error in the transaction
   */
  async inviteUsersToWorkspace(
    user: AuthenticatedUser,
    workspaceSlug: Workspace['slug'],
    members: CreateWorkspaceMember[]
  ): Promise<HydratedWorkspaceMember[]> {
    const workspace =
      await this.authorizationService.authorizeUserAccessToWorkspace({
        user,
        slug: workspaceSlug,
        authorities: [Authority.ADD_USER]
      })

    if (workspace.isDisabled) {
      this.log.log(
        `User ${user.id} attempted to invite users to disabled workspace ${workspace.name} (${workspace.slug})`
      )
      throw new BadRequestException(
        constructErrorBody(
          'This workspace has been disabled',
          'To use the workspace again, remove the previum resources, or upgrade to a paid plan'
        )
      )
    }

    if (workspace.isDefault) {
      this.log.error(
        `Cannot add members to default workspace ${workspace.name} (${workspace.slug})`
      )
      throw new BadRequestException(
        constructErrorBody(
          'Cannot add members to default workspace',
          'You cannot add members to the default workspace'
        )
      )
    }

    // Check if more members can be added to the workspace
    await this.tierLimitService.checkMemberLimitReached(workspace)

    // Add users to the workspace if any
    if (members && members.length > 0) {
      const hydratedMembers = await this.addMembersToWorkspace(
        workspace,
        user,
        members
      )

      await createEvent(
        {
          triggeredBy: user,
          entity: workspace,
          type: EventType.INVITED_TO_WORKSPACE,
          source: EventSource.WORKSPACE,
          title: `Invited users to workspace`,
          metadata: {
            workspaceId: workspace.id,
            name: workspace.name,
            members: members.map((m) => m.email)
          },
          workspaceId: workspace.id
        },
        this.prisma
      )

      this.log.debug(
        `Added users to workspace ${workspace.name} (${workspace.id})`
      )

      return hydratedMembers
    } else {
      this.log.warn(
        `No users to add to workspace ${workspace.name} (${workspace.id})`
      )
      return []
    }
  }

  /**
   * Removes users from a workspace.
   * @param user The user to remove users from the workspace for
   * @param workspaceSlug The slug of the workspace to remove users from
   * @param userEmails The emails of the users to remove from the workspace
   * @throws BadRequestException if the user is trying to remove themselves from the workspace,
   * or if the user is not a member of the workspace
   * @throws NotFoundException if the workspace or any of the users to remove do not exist
   * @throws InternalServerErrorException if there is an error in the transaction
   */
  async removeUsersFromWorkspace(
    user: AuthenticatedUser,
    workspaceSlug: Workspace['slug'],
    userEmails: User['email'][]
  ): Promise<void> {
    const workspace =
      await this.authorizationService.authorizeUserAccessToWorkspace({
        user,
        slug: workspaceSlug,
        authorities: [Authority.REMOVE_USER]
      })

    const userIds = await this.prisma.user
      .findMany({
        where: {
          email: {
            in: userEmails.map((email) => email.toLowerCase())
          }
        },
        select: {
          id: true
        }
      })
      .then((users) => users.map((u) => u.id))

    // Remove users from the workspace if any
    if (userIds && userIds.length > 0) {
      if (userIds.find((id) => id === user.id)) {
        throw new BadRequestException(
          constructErrorBody(
            `You can not remove yourself from the workspace.`,
            `You can only leave a workspace.`
          )
        )
      }

      // Delete the membership
      await this.prisma.workspaceMember.deleteMany({
        where: {
          workspaceId: workspace.id,
          userId: {
            in: userIds
          }
        }
      })

      if (user.emailPreference && !user.emailPreference.activity) {
        this.log.log(
          `User ${user.id} has opted out of receiving activity notifications`
        )
        return
      }

      // Send an email to the removed users
      const removedOn = new Date()
      const emailPromises = userEmails.map((userEmail) =>
        this.mailService.removedFromWorkspace(
          userEmail,
          workspace.name,
          removedOn
        )
      )

      await Promise.all(emailPromises)
    }

    await createEvent(
      {
        triggeredBy: user,
        entity: workspace,
        type: EventType.REMOVED_FROM_WORKSPACE,
        source: EventSource.WORKSPACE,
        title: `Removed users from workspace`,
        metadata: {
          workspaceId: workspace.id,
          name: workspace.name,
          members: userIds
        },
        workspaceId: workspace.id
      },
      this.prisma
    )

    this.log.debug(
      `Removed users from workspace ${workspace.name} (${workspace.id})`
    )
  }

  /**
   * Updates the roles of a user in a workspace.
   *
   * @throws NotFoundException if the user is not a member of the workspace
   * @throws BadRequestException if the admin role is tried to be assigned to the user
   * @param user The user to update the roles for
   * @param workspaceSlug The slug of the workspace to update the roles in
   * @param otherUserEmail The email of the user to update the roles for
   * @param roleSlugs The slugs of the roles to assign to the user
   */
  async updateMemberRoles(
    user: AuthenticatedUser,
    workspaceSlug: Workspace['slug'],
    otherUserEmail: User['email'],
    roleSlugs: WorkspaceRole['slug'][]
  ): Promise<HydratedWorkspaceMember> {
    const otherUser = await getUserByEmailOrId(
      otherUserEmail,
      this.prisma,
      this.slugGenerator,
      this.hydrationService
    )

    const workspace =
      await this.authorizationService.authorizeUserAccessToWorkspace({
        user,
        slug: workspaceSlug,
        authorities: [Authority.UPDATE_USER_ROLE]
      })

    if (!roleSlugs || roleSlugs.length === 0) {
      this.log.warn(
        `No roles to update for user ${otherUserEmail} in workspace ${workspace.name} (${workspace.id})`
      )
    }

    // Check if the member in concern is a part of the workspace or not
    if (!(await this.memberExistsInWorkspace(workspace.id, otherUser.id)))
      throw new NotFoundException(
        constructErrorBody(
          'User is not a member of the workspace',
          'Please check the teams tab to confirm whether the user is a member of this workspace'
        )
      )

    const workspaceAdminRole = await this.getWorkspaceAdminRole(workspace.id)

    // Check if the admin role is tried to be assigned to the user
    if (roleSlugs.includes(workspaceAdminRole.slug)) {
      throw new BadRequestException(
        constructErrorBody(
          'This role can not be assigned',
          'You can not assign admin role to other members of the workspace'
        )
      )
    }

    // Update the role of the user
    const membership = await this.prisma.workspaceMember.findUnique({
      where: {
        workspaceId_userId: {
          workspaceId: workspace.id,
          userId: otherUser.id
        }
      },
      include: InclusionQuery.WorkspaceMember
    })

    // Clear out the existing roles
    const deleteExistingAssociations =
      this.prisma.workspaceMemberRoleAssociation.deleteMany({
        where: {
          workspaceMemberId: membership.id
        }
      })

    const roleSet = new Set<WorkspaceRole>()

    for (const slug of roleSlugs) {
      const role = await this.prisma.workspaceRole.findUnique({
        where: {
          slug
        }
      })

      if (!role) {
        throw new NotFoundException(
          constructErrorBody(
            'Role not found',
            `Role ${slug} not found in the workspace ${workspace.name} (${workspace.id})`
          )
        )
      }

      roleSet.add(role)
    }

    // Create new associations
    const createNewAssociations =
      this.prisma.workspaceMemberRoleAssociation.createMany({
        data: Array.from(roleSet).map((role) => ({
          roleId: role.id,
          workspaceMemberId: membership.id
        }))
      })

    await this.prisma.$transaction([
      deleteExistingAssociations,
      createNewAssociations
    ])

    await createEvent(
      {
        triggeredBy: user,
        entity: workspace,
        type: EventType.WORKSPACE_MEMBERSHIP_UPDATED,
        source: EventSource.WORKSPACE,
        title: `Updated role of user in workspace`,
        metadata: {
          workspaceId: workspace.id,
          name: workspace.name,
          userId: otherUser.id,
          roleIds: roleSlugs
        },
        workspaceId: workspace.id
      },
      this.prisma
    )

    this.log.debug(
      `Updated role of user ${otherUser.id} in workspace ${workspace.name} (${workspace.id})`
    )

    return await this.hydrationService.hydrateWorkspaceMember({
      user,
      workspaceMember: membership
    })
  }

  /**
   * Gets all members of a workspace, paginated.
   * @param user The user to get the members for
   * @param workspaceSlug The slug of the workspace to get the members from
   * @param page The page number to get
   * @param limit The number of items per page to get
   * @param sort The field to sort by
   * @param order The order to sort in
   * @param search The search string to filter by
   * @returns The members of the workspace, paginated, with metadata
   */
  async getAllMembersOfWorkspace(
    user: AuthenticatedUser,
    workspaceSlug: Workspace['slug'],
    page: number,
    limit: number,
    sort: string,
    order: string,
    search: string
  ): Promise<PaginatedResponse<HydratedWorkspaceMember>> {
    const workspace =
      await this.authorizationService.authorizeUserAccessToWorkspace({
        user,
        slug: workspaceSlug,
        authorities: [Authority.READ_USERS]
      })
    //get all members of workspace for page with limit
    const items = await this.prisma.workspaceMember.findMany({
      skip: page * limit,
      take: limit,
      orderBy: {
        workspace: {
          [sort]: order
        }
      },
      where: {
        workspaceId: workspace.id,
        user: {
          OR: [
            {
              name: {
                contains: search,
                mode: 'insensitive'
              }
            },
            {
              email: {
                contains: search.toLowerCase()
              }
            }
          ]
        }
      },
      include: InclusionQuery.WorkspaceMember
    })

    //calculate metadata for pagination
    const totalCount = await this.prisma.workspaceMember.count({
      where: {
        workspaceId: workspace.id,
        user: {
          OR: [
            {
              name: {
                contains: search
              }
            },
            {
              email: {
                contains: search.toLowerCase()
              }
            }
          ]
        }
      }
    })

    const metadata = paginate(
      totalCount,
      `/workspace-membership/${workspace.slug}/members`,
      {
        page,
        limit: limitMaxItemsPerPage(limit),
        sort,
        order,
        search
      }
    )

    const hydratedMembers: HydratedWorkspaceMember[] = await Promise.all(
      items.map(async (member) => {
        return await this.hydrationService.hydrateWorkspaceMember({
          user,
          workspaceMember: member
        })
      })
    )

    return { items: hydratedMembers, metadata }
  }

  /**
   * Accepts an invitation to a workspace.
   * @param user The user to accept the invitation for
   * @param workspaceSlug The slug of the workspace to accept the invitation for
   * @throws BadRequestException if the user does not have a pending invitation to the workspace
   * @throws NotFoundException if the workspace does not exist
   * @throws InternalServerErrorException if there is an error in the transaction
   */
  async acceptInvitation(
    user: AuthenticatedUser,
    workspaceSlug: Workspace['slug']
  ): Promise<void> {
    // Check if the user has a pending invitation to the workspace
    await this.checkInvitationPending(workspaceSlug, user)

    const workspace = await this.prisma.workspace.findUnique({
      where: {
        slug: workspaceSlug
      }
    })

    if (workspace.isDisabled) {
      this.log.log(
        `User ${user.id} attempted to accept invitation to disabled workspace ${workspace.name} (${workspace.slug})`
      )
      throw new BadRequestException(
        constructErrorBody(
          'This workspace has been disabled',
          'To use the workspace again, remove the previum resources, or upgrade to a paid plan'
        )
      )
    }

    // Update the membership
    await this.prisma.workspaceMember.update({
      where: {
        workspaceId_userId: {
          workspaceId: workspace.id,
          userId: user.id
        }
      },
      data: {
        invitationAccepted: true
      }
    })

    await createEvent(
      {
        triggeredBy: user,
        entity: workspace,
        type: EventType.ACCEPTED_INVITATION,
        source: EventSource.WORKSPACE,
        title: `${user.name} accepted invitation to workspace ${workspace.name}`,
        metadata: {
          workspaceId: workspace.id
        },
        workspaceId: workspace.id
      },
      this.prisma
    )

    this.log.debug(
      `User ${user.name} (${user.id}) accepted invitation to workspace ${workspace.id}`
    )
  }

  /**
   * Cancels an invitation to a workspace.
   * @param user The user cancelling the invitation
   * @param workspaceSlug The slug of the workspace to cancel the invitation for
   * @param inviteeEmail The email of the user to cancel the invitation for
   * @throws BadRequestException if the user does not have a pending invitation to the workspace
   * @throws NotFoundException if the workspace or the user to cancel the invitation for do not exist
   * @throws InternalServerErrorException if there is an error in the transaction
   */
  async cancelInvitation(
    user: AuthenticatedUser,
    workspaceSlug: Workspace['slug'],
    inviteeEmail: User['email']
  ): Promise<void> {
    const inviteeUser = await getUserByEmailOrId(
      inviteeEmail,
      this.prisma,
      this.slugGenerator,
      this.hydrationService
    )

    const workspace =
      await this.authorizationService.authorizeUserAccessToWorkspace({
        user,
        slug: workspaceSlug,
        authorities: [Authority.REMOVE_USER]
      })

    // Check if the user has a pending invitation to the workspace
    await this.checkInvitationPending(workspaceSlug, inviteeUser)

    // Delete the membership
    await this.deleteMembership(workspace.id, inviteeUser.id)

    await createEvent(
      {
        triggeredBy: user,
        entity: workspace,
        type: EventType.CANCELLED_INVITATION,
        source: EventSource.WORKSPACE,
        title: `Cancelled invitation to workspace`,
        metadata: {
          workspaceId: workspace.id,
          inviteeId: inviteeUser.id
        },
        workspaceId: workspace.id
      },
      this.prisma
    )

    this.log.debug(
      `User ${user.name} (${user.id}) cancelled invitation to workspace ${workspace.id}`
    )
  }

  /**
   * Declines an invitation to a workspace.
   * @param user The user declining the invitation
   * @param workspaceSlug The slug of the workspace to decline the invitation for
   * @throws BadRequestException if the user does not have a pending invitation to the workspace
   * @throws NotFoundException if the workspace does not exist
   * @throws InternalServerErrorException if there is an error in the transaction
   */
  async declineInvitation(
    user: AuthenticatedUser,
    workspaceSlug: Workspace['slug']
  ): Promise<void> {
    // Check if the user has a pending invitation to the workspace
    await this.checkInvitationPending(workspaceSlug, user)

    const workspace = await this.prisma.workspace.findUnique({
      where: {
        slug: workspaceSlug
      }
    })

    // Delete the membership
    await this.deleteMembership(workspace.id, user.id)

    await createEvent(
      {
        triggeredBy: user,
        entity: workspace,
        type: EventType.DECLINED_INVITATION,
        source: EventSource.WORKSPACE,
        title: `${user.name} declined invitation to workspace ${workspace.name}`,
        metadata: {
          workspaceId: workspace.id
        },
        workspaceId: workspace.id
      },
      this.prisma
    )

    this.log.debug(
      `User ${user.name} (${user.id}) declined invitation to workspace ${workspace.id}`
    )
  }

  /**
   * Leaves a workspace.
   * @throws BadRequestException if the user is the owner of the workspace
   * @param user The user to leave the workspace for
   * @param workspaceSlug The slug of the workspace to leave
   */
  async leaveWorkspace(
    user: AuthenticatedUser,
    workspaceSlug: Workspace['slug']
  ): Promise<void> {
    const workspace =
      await this.authorizationService.authorizeUserAccessToWorkspace({
        user,
        slug: workspaceSlug,
        authorities: [Authority.READ_WORKSPACE]
      })

    const workspaceOwnerId = await this.prisma.workspace
      .findUnique({
        where: {
          id: workspace.id
        },
        select: {
          ownerId: true
        }
      })
      .then((workspace) => workspace.ownerId)

    // Check if the user is the owner of the workspace
    if (workspaceOwnerId === user.id)
      throw new BadRequestException(
        constructErrorBody(
          'Can not leave workspace',
          'You cannot leave the workspace as you are the owner of the workspace. Please transfer the ownership to another member before leaving the workspace.'
        )
      )

    // Delete the membership
    await this.deleteMembership(workspace.id, user.id)

    await createEvent(
      {
        triggeredBy: user,
        entity: workspace,
        type: EventType.LEFT_WORKSPACE,
        source: EventSource.WORKSPACE,
        title: `User left workspace`,
        metadata: {
          workspaceId: workspace.id
        },
        workspaceId: workspace.id
      },
      this.prisma
    )

    this.log.debug(
      `User ${user.name} (${user.id}) left workspace ${workspace.id}`
    )
  }

  /**
   * Checks if a user is a member of a workspace.
   * @param user The user to check if the other user is a member of the workspace for
   * @param workspaceSlug The slug of the workspace to check if the user is a member of
   * @param otherUserEmail The email of the user to check if is a member of the workspace
   * @returns True if the user is a member of the workspace, false otherwise
   */
  async isUserMemberOfWorkspace(
    user: AuthenticatedUser,
    workspaceSlug: Workspace['slug'],
    otherUserEmail: User['email']
  ): Promise<boolean> {
    let otherUser: User | null = null

    try {
      otherUser = await getUserByEmailOrId(
        otherUserEmail,
        this.prisma,
        this.slugGenerator,
        this.hydrationService
      )
    } catch (e) {
      return false
    }

    const workspace =
      await this.authorizationService.authorizeUserAccessToWorkspace({
        user,
        slug: workspaceSlug,
        authorities: [Authority.READ_USERS]
      })

    return await this.memberExistsInWorkspace(workspace.id, otherUser.id)
  }

  async resendInvitation(
    user: AuthenticatedUser,
    inviteeEmail: User['email'],
    workspaceSlug: Workspace['slug']
  ): Promise<void> {
    this.log.log(
      `User ${user.id} requested to resend invitation to workspace ${workspaceSlug} for user ${inviteeEmail}`
    )

    // Fetch the invitee user
    const member = await getUserByEmailOrId(
      inviteeEmail,
      this.prisma,
      this.slugGenerator,
      this.hydrationService
    )

    const workspace =
      await this.authorizationService.authorizeUserAccessToWorkspace({
        user,
        slug: workspaceSlug,
        authorities: [Authority.READ_WORKSPACE, Authority.ADD_USER]
      })

    this.log.log(
      `Checking if user ${member.id} is a member of workspace ${workspace.id}`
    )
    // Check if the membership exists
    const membership = await this.prisma.workspaceMember.findFirst({
      where: {
        workspaceId: workspace.id,
        userId: member.id,
        invitationAccepted: false
      }
    })

    if (!membership) {
      this.log.error(
        `User ${member.id} is not a member of workspace ${workspace.id}`
      )
      throw new BadRequestException(
        constructErrorBody(
          'Membership not found',
          'You are trying to invite someone who has not been invited before'
        )
      )
    }

    if (user.emailPreference && !user.emailPreference.critical) {
      this.log.log(
        `User ${member.id} has opted out of receiving critical notifications`
      )
      return
    }

    // Resend the invitation
    this.log.log(
      `Resending invitation to user ${member.id} for workspace ${workspace.id}`
    )
    this.mailService.invitedToWorkspace(
      member.email,
      workspace.name,
      `${process.env.PLATFORM_FRONTEND_URL}/settings?tab=invites`,
      user.name,
      true
    )

    this.log.log(
      `Invitation resent to user ${member.id} for workspace ${workspace.id}`
    )
  }

  private async getWorkspaceAdminRole(
    workspaceId: Workspace['id']
  ): Promise<WorkspaceRole> {
    const adminRole = await this.prisma.workspaceRole.findFirst({
      where: {
        hasAdminAuthority: true,
        workspaceId
      }
    })

    if (!adminRole) {
      throw new InternalServerErrorException(
        `Admin role not found for workspace ${workspaceId}`
      )
    }

    return adminRole
  }

  /**
   * Adds members to a workspace.
   * @param workspace The workspace to add members to
   * @param currentUser The user performing the action
   * @param members The members to add to the workspace
   * @throws BadRequestException if the admin role is tried to be assigned to the user
   * @throws ConflictException if the user is already a member of the workspace
   * @throws InternalServerErrorException if there is an error in the transaction
   * @private
   */
  private async addMembersToWorkspace(
    workspace: Workspace,
    currentUser: AuthenticatedUser,
    members: CreateWorkspaceMember[]
  ): Promise<HydratedWorkspaceMember[]> {
    const workspaceAdminRole = await this.getWorkspaceAdminRole(workspace.id)
    const hydratedMembers: HydratedWorkspaceMember[] = []

    for (const member of members) {
      // Check if the admin role is tried to be assigned to the user
      if (member.roleSlugs.includes(workspaceAdminRole.slug)) {
        throw new BadRequestException(
          constructErrorBody(
            'Admin role cannot be assigned to the user',
            'You can not assign the admin role to the user.'
          )
        )
      }

      let memberUser: User = null

      try {
        memberUser = await this.prisma.user.findUnique({
          where: {
            email: member.email.toLowerCase()
          }
        })
      } catch (_ignored) {}

      const userId = memberUser?.id ?? v4()
      const isExistingUser = memberUser !== null

      // Check if the user is already a member of the workspace
      if (
        isExistingUser &&
        (await this.memberExistsInWorkspace(workspace.id, userId))
      ) {
        this.log.warn(
          `User ${
            memberUser.name || memberUser.email
          } (${userId}) is already a member of workspace ${workspace.name} (${
            workspace.slug
          }). Skipping.`
        )
        throw new ConflictException(
          constructErrorBody(
            `User ${memberUser.name || memberUser.email} is already a member of this workspace`,
            'Please check the teams tab to confirm whether the user is a member of this workspace'
          )
        )
      }

      const roleSet = new Set<WorkspaceRole>()

      for (const slug of member.roleSlugs) {
        const role = await this.prisma.workspaceRole.findUnique({
          where: {
            slug
          }
        })

        if (!role) {
          throw new NotFoundException(
            constructErrorBody(
              `Workspace role ${slug} does not exist`,
              `Please check the workspace roles to confirm whether the role exists`
            )
          )
        }

        roleSet.add(role)
      }

      const invitedOn = new Date()
      const inviteeName = memberUser?.name

      if (isExistingUser) {
        this.log.log(
          `Invitee ${member.email} already exists. Skipping new user creation.`
        )
      } else {
        this.log.log(
          `Invitee ${member.email} is a new user. Creating new user.`
        )
        // Create the user
        await createUser(
          {
            id: userId,
            email: member.email,
            authProvider: AuthProvider.EMAIL_OTP
          },
          this.prisma,
          this.slugGenerator,
          this.hydrationService
        )
      }

      // Create the workspace membership
      const rawWorkspaceMember = await this.prisma.workspaceMember.create({
        data: {
          workspaceId: workspace.id,
          userId,
          createdOn: invitedOn,
          roles: {
            create: Array.from(roleSet).map((role) => ({
              role: {
                connect: {
                  id: role.id
                }
              }
            }))
          }
        },
        include: InclusionQuery.WorkspaceMember
      })

<<<<<<< HEAD
      this.mailService.invitedToWorkspace(
        member.email,
        workspace.name,
        `${process.env.PLATFORM_FRONTEND_URL}/settings?tab=invites`,
        currentUser.name,
        invitedOn.toISOString(),
        isExistingUser,
        inviteeName
      )
      this.log.debug(`Sent workspace invitation mail to user ${memberUser}`)
=======
      let rawWorkspaceMember: RawWorkspaceMember

      if (memberUser) {
        rawWorkspaceMember = (
          await this.prisma.$transaction([createMembership])
        )[0]

        const inviteeName = memberUser.name ?? undefined

        this.mailService.invitedToWorkspace(
          member.email,
          workspace.name,
          `${process.env.PLATFORM_FRONTEND_URL}/settings?tab=invites`,
          currentUser.name,
          true,
          inviteeName
        )

        this.log.debug(
          `Sent workspace invitation mail to registered user ${memberUser}`
        )
      } else {
        // Create the user
        await createUser(
          {
            id: userId,
            email: member.email,
            authProvider: AuthProvider.EMAIL_OTP
          },
          this.prisma,
          this.slugGenerator,
          this.hydrationService
        )

        rawWorkspaceMember = await this.prisma.$transaction([
          createMembership
        ])[0]

        this.log.debug(`Created non-registered user ${memberUser}`)

        this.mailService.invitedToWorkspace(
          member.email,
          workspace.name,
          `${process.env.PLATFORM_FRONTEND_URL}/settings?tab=invites`,
          currentUser.name,
          false
        )

        this.log.debug(
          `Sent workspace invitation mail to non-registered user ${memberUser}`
        )
      }
>>>>>>> aaeb2aa4

      hydratedMembers.push(
        await this.hydrationService.hydrateWorkspaceMember({
          user: currentUser,
          workspaceMember: rawWorkspaceMember
        })
      )

      this.log.debug(`Added user ${memberUser} to workspace ${workspace.name}.`)
    }

    return hydratedMembers
  }

  /**
   * Checks if a user is a member of a workspace.
   * @param workspaceId The ID of the workspace to check
   * @param userId The ID of the user to check
   * @returns True if the user is a member of the workspace, false otherwise
   * @private
   */
  private async memberExistsInWorkspace(
    workspaceId: string,
    userId: string
  ): Promise<boolean> {
    return (
      (await this.prisma.workspaceMember.count({
        where: {
          workspaceId,
          userId
        }
      })) > 0
    )
  }

  /**
   * Gets the workspace membership of a user in a workspace.
   * @param workspaceId The ID of the workspace to get the membership for
   * @param userId The ID of the user to get the membership for
   * @returns The workspace membership of the user in the workspace
   * @private
   */
  private async getWorkspaceMembership(
    workspaceId: Workspace['id'],
    userId: User['id']
  ): Promise<WorkspaceMember> {
    return await this.prisma.workspaceMember.findUnique({
      where: {
        workspaceId_userId: {
          workspaceId,
          userId
        }
      }
    })
  }

  /**
   * Deletes the membership of a user in a workspace.
   * @param workspaceId The ID of the workspace to delete the membership from
   * @param userId The ID of the user to delete the membership for
   * @returns A promise that resolves when the membership is deleted
   * @private
   */
  private async deleteMembership(
    workspaceId: Workspace['id'],
    userId: User['id']
  ): Promise<void> {
    await this.prisma.workspaceMember.delete({
      where: {
        workspaceId_userId: {
          workspaceId,
          userId
        }
      }
    })
  }

  /**
   * Checks if a user has a pending invitation to a workspace.
   * @throws BadRequestException if the user is not invited to the workspace
   * @param workspaceSlug The slug of the workspace to check if the user is invited to
   * @param user The user to check if the user is invited to the workspace
   */
  private async checkInvitationPending(
    workspaceSlug: Workspace['slug'],
    user: User
  ): Promise<void> {
    const membershipExists = await this.prisma.workspaceMember
      .count({
        where: {
          workspace: {
            slug: workspaceSlug
          },
          userId: user.id,
          invitationAccepted: false
        }
      })
      .then((count) => count > 0)

    if (!membershipExists)
      throw new BadRequestException(
        constructErrorBody(
          'User is not invited to the workspace',
          `${user.email} is not invited to workspace ${workspaceSlug}`
        )
      )
  }
}
<|MERGE_RESOLUTION|>--- conflicted
+++ resolved
@@ -1,1286 +1,1229 @@
-import { paginate, PaginatedResponse } from '@/common/paginate'
-import { createUser, getUserByEmailOrId } from '@/common/user'
-import { IMailService, MAIL_SERVICE } from '@/mail/services/interface.service'
-import { PrismaService } from '@/prisma/prisma.service'
-import { AuthorizationService } from '@/auth/service/authorization.service'
-import {
-  BadRequestException,
-  ConflictException,
-  Inject,
-  Injectable,
-  InternalServerErrorException,
-  Logger,
-  NotFoundException
-} from '@nestjs/common'
-import { JwtService } from '@nestjs/jwt'
-import {
-  Authority,
-  AuthProvider,
-  EventSource,
-  EventType,
-  User,
-  Workspace,
-  WorkspaceMember,
-  WorkspaceRole
-} from '@prisma/client'
-import { v4 } from 'uuid'
-import { CreateWorkspaceMember } from './dto/create.workspace/create.workspace-membership'
-import { createEvent } from '@/common/event'
-import { constructErrorBody, limitMaxItemsPerPage } from '@/common/util'
-import { AuthenticatedUser } from '@/user/user.types'
-import { TierLimitService } from '@/common/tier-limit.service'
-import SlugGenerator from '@/common/slug-generator.service'
-import { HydratedWorkspaceMember } from './workspace-membership.types'
-import { InclusionQuery } from '@/common/inclusion-query'
-import { HydrationService } from '@/common/hydration.service'
-
-@Injectable()
-export class WorkspaceMembershipService {
-  private readonly log = new Logger(WorkspaceMembershipService.name)
-
-  constructor(
-    private readonly prisma: PrismaService,
-    private readonly authorizationService: AuthorizationService,
-    private readonly jwt: JwtService,
-    private readonly tierLimitService: TierLimitService,
-    @Inject(MAIL_SERVICE) private readonly mailService: IMailService,
-    private readonly slugGenerator: SlugGenerator,
-    private readonly hydrationService: HydrationService
-  ) {}
-
-  /**
-   * Transfers ownership of a workspace to another user.
-   * @param user The user transferring the ownership
-   * @param workspaceSlug The slug of the workspace to transfer
-   * @param otherUserEmail The email of the user to transfer the ownership to
-   * @throws BadRequestException if the user is already the owner of the workspace,
-   * or if the workspace is the default workspace
-   * @throws NotFoundException if the other user is not a member of the workspace
-   * @throws InternalServerErrorException if there is an error in the transaction
-   */
-  async transferOwnership(
-    user: AuthenticatedUser,
-    workspaceSlug: Workspace['slug'],
-    otherUserEmail: User['email']
-  ): Promise<void> {
-    const workspace =
-      await this.authorizationService.authorizeUserAccessToWorkspace({
-        user,
-        slug: workspaceSlug,
-        authorities: [Authority.WORKSPACE_ADMIN]
-      })
-
-    const otherUser = await getUserByEmailOrId(
-      otherUserEmail,
-      this.prisma,
-      this.slugGenerator,
-      this.hydrationService
-    )
-
-    if (otherUser.id === user.id) {
-      throw new BadRequestException(
-        constructErrorBody(
-          'You cannot transfer ownership to yourself',
-          `You are already the owner of this workspace`
-        )
-      )
-    }
-
-    // We don't want the users to be able to transfer
-    // ownership if the workspace is the default workspace
-    if (workspace.isDefault) {
-      throw new BadRequestException(
-        constructErrorBody(
-          'Can not transfer default workspace ownership',
-          `You cannot transfer ownership of a default workspace.`
-        )
-      )
-    }
-
-    const workspaceMembership = await this.getWorkspaceMembership(
-      workspace.id,
-      otherUser.id
-    )
-
-    // Check if the user is a member of the workspace
-    if (!workspaceMembership) {
-      throw new NotFoundException(
-        constructErrorBody(
-          'You are not a member of this workspace',
-          `Could not resolve your access to this workspace. If you think this is a mistake, please get in touch with the workspace admin.`
-        )
-      )
-    }
-
-    // Check if the user has accepted the invitation
-    if (!workspaceMembership.invitationAccepted) {
-      throw new BadRequestException(
-        constructErrorBody(
-          'You have not accepted the invitation',
-          `Your invitation to this workspace is still pending. Check the invitations tab to accept the invitation.`
-        )
-      )
-    }
-
-    const currentUserMembership = await this.getWorkspaceMembership(
-      workspace.id,
-      user.id
-    )
-
-    // Get the admin ownership role
-    const adminOwnershipRole = await this.prisma.workspaceRole.findFirst({
-      where: {
-        workspaceId: workspace.id,
-        hasAdminAuthority: true
-      }
-    })
-
-    // Remove this role from the current owner
-    const removeRole = this.prisma.workspaceMemberRoleAssociation.delete({
-      where: {
-        roleId_workspaceMemberId: {
-          roleId: adminOwnershipRole.id,
-          workspaceMemberId: currentUserMembership.id
-        }
-      }
-    })
-
-    // Assign this role to the new owner
-    const assignRole = this.prisma.workspaceMemberRoleAssociation.create({
-      data: {
-        role: {
-          connect: {
-            id: adminOwnershipRole.id
-          }
-        },
-        workspaceMember: {
-          connect: {
-            id: workspaceMembership.id
-          }
-        }
-      }
-    })
-
-    // Update the owner of the workspace
-    const updateWorkspace = this.prisma.workspace.update({
-      where: {
-        id: workspace.id
-      },
-      data: {
-        ownerId: otherUser.id,
-        lastUpdatedBy: {
-          connect: {
-            id: user.id
-          }
-        }
-      }
-    })
-
-    try {
-      await this.prisma.$transaction([removeRole, assignRole, updateWorkspace])
-    } catch (e) {
-      this.log.error('Error in transaction while transferring ownership', e)
-      throw new InternalServerErrorException(
-        constructErrorBody(
-          'Uh oh, something went wrong',
-          'Something went wrong while transferring ownership. If the issue persists, please get in touch with us.'
-        )
-      )
-    }
-
-    await createEvent(
-      {
-        triggeredBy: user,
-        entity: workspace,
-        type: EventType.WORKSPACE_UPDATED,
-        source: EventSource.WORKSPACE,
-        title: `Workspace transferred`,
-        metadata: {
-          workspaceId: workspace.id,
-          name: workspace.name,
-          newOwnerId: otherUser.id
-        },
-        workspaceId: workspace.id
-      },
-      this.prisma
-    )
-
-    this.log.debug(
-      `Transferred ownership of workspace ${workspace.name} (${workspace.id}) to user ${otherUser.email} (${otherUser.id})`
-    )
-  }
-
-  /**
-   * Invites users to a workspace.
-   * @param user The user to invite the users for
-   * @param workspaceSlug The slug of the workspace to invite users to
-   * @param members The members to invite
-   * @throws BadRequestException if the user does not have the authority to add users to the workspace
-   * @throws NotFoundException if the workspace or any of the users to invite do not exist
-   * @throws InternalServerErrorException if there is an error in the transaction
-   */
-  async inviteUsersToWorkspace(
-    user: AuthenticatedUser,
-    workspaceSlug: Workspace['slug'],
-    members: CreateWorkspaceMember[]
-  ): Promise<HydratedWorkspaceMember[]> {
-    const workspace =
-      await this.authorizationService.authorizeUserAccessToWorkspace({
-        user,
-        slug: workspaceSlug,
-        authorities: [Authority.ADD_USER]
-      })
-
-    if (workspace.isDisabled) {
-      this.log.log(
-        `User ${user.id} attempted to invite users to disabled workspace ${workspace.name} (${workspace.slug})`
-      )
-      throw new BadRequestException(
-        constructErrorBody(
-          'This workspace has been disabled',
-          'To use the workspace again, remove the previum resources, or upgrade to a paid plan'
-        )
-      )
-    }
-
-    if (workspace.isDefault) {
-      this.log.error(
-        `Cannot add members to default workspace ${workspace.name} (${workspace.slug})`
-      )
-      throw new BadRequestException(
-        constructErrorBody(
-          'Cannot add members to default workspace',
-          'You cannot add members to the default workspace'
-        )
-      )
-    }
-
-    // Check if more members can be added to the workspace
-    await this.tierLimitService.checkMemberLimitReached(workspace)
-
-    // Add users to the workspace if any
-    if (members && members.length > 0) {
-      const hydratedMembers = await this.addMembersToWorkspace(
-        workspace,
-        user,
-        members
-      )
-
-      await createEvent(
-        {
-          triggeredBy: user,
-          entity: workspace,
-          type: EventType.INVITED_TO_WORKSPACE,
-          source: EventSource.WORKSPACE,
-          title: `Invited users to workspace`,
-          metadata: {
-            workspaceId: workspace.id,
-            name: workspace.name,
-            members: members.map((m) => m.email)
-          },
-          workspaceId: workspace.id
-        },
-        this.prisma
-      )
-
-      this.log.debug(
-        `Added users to workspace ${workspace.name} (${workspace.id})`
-      )
-
-      return hydratedMembers
-    } else {
-      this.log.warn(
-        `No users to add to workspace ${workspace.name} (${workspace.id})`
-      )
-      return []
-    }
-  }
-
-  /**
-   * Removes users from a workspace.
-   * @param user The user to remove users from the workspace for
-   * @param workspaceSlug The slug of the workspace to remove users from
-   * @param userEmails The emails of the users to remove from the workspace
-   * @throws BadRequestException if the user is trying to remove themselves from the workspace,
-   * or if the user is not a member of the workspace
-   * @throws NotFoundException if the workspace or any of the users to remove do not exist
-   * @throws InternalServerErrorException if there is an error in the transaction
-   */
-  async removeUsersFromWorkspace(
-    user: AuthenticatedUser,
-    workspaceSlug: Workspace['slug'],
-    userEmails: User['email'][]
-  ): Promise<void> {
-    const workspace =
-      await this.authorizationService.authorizeUserAccessToWorkspace({
-        user,
-        slug: workspaceSlug,
-        authorities: [Authority.REMOVE_USER]
-      })
-
-    const userIds = await this.prisma.user
-      .findMany({
-        where: {
-          email: {
-            in: userEmails.map((email) => email.toLowerCase())
-          }
-        },
-        select: {
-          id: true
-        }
-      })
-      .then((users) => users.map((u) => u.id))
-
-    // Remove users from the workspace if any
-    if (userIds && userIds.length > 0) {
-      if (userIds.find((id) => id === user.id)) {
-        throw new BadRequestException(
-          constructErrorBody(
-            `You can not remove yourself from the workspace.`,
-            `You can only leave a workspace.`
-          )
-        )
-      }
-
-      // Delete the membership
-      await this.prisma.workspaceMember.deleteMany({
-        where: {
-          workspaceId: workspace.id,
-          userId: {
-            in: userIds
-          }
-        }
-      })
-
-      if (user.emailPreference && !user.emailPreference.activity) {
-        this.log.log(
-          `User ${user.id} has opted out of receiving activity notifications`
-        )
-        return
-      }
-
-      // Send an email to the removed users
-      const removedOn = new Date()
-      const emailPromises = userEmails.map((userEmail) =>
-        this.mailService.removedFromWorkspace(
-          userEmail,
-          workspace.name,
-          removedOn
-        )
-      )
-
-      await Promise.all(emailPromises)
-    }
-
-    await createEvent(
-      {
-        triggeredBy: user,
-        entity: workspace,
-        type: EventType.REMOVED_FROM_WORKSPACE,
-        source: EventSource.WORKSPACE,
-        title: `Removed users from workspace`,
-        metadata: {
-          workspaceId: workspace.id,
-          name: workspace.name,
-          members: userIds
-        },
-        workspaceId: workspace.id
-      },
-      this.prisma
-    )
-
-    this.log.debug(
-      `Removed users from workspace ${workspace.name} (${workspace.id})`
-    )
-  }
-
-  /**
-   * Updates the roles of a user in a workspace.
-   *
-   * @throws NotFoundException if the user is not a member of the workspace
-   * @throws BadRequestException if the admin role is tried to be assigned to the user
-   * @param user The user to update the roles for
-   * @param workspaceSlug The slug of the workspace to update the roles in
-   * @param otherUserEmail The email of the user to update the roles for
-   * @param roleSlugs The slugs of the roles to assign to the user
-   */
-  async updateMemberRoles(
-    user: AuthenticatedUser,
-    workspaceSlug: Workspace['slug'],
-    otherUserEmail: User['email'],
-    roleSlugs: WorkspaceRole['slug'][]
-  ): Promise<HydratedWorkspaceMember> {
-    const otherUser = await getUserByEmailOrId(
-      otherUserEmail,
-      this.prisma,
-      this.slugGenerator,
-      this.hydrationService
-    )
-
-    const workspace =
-      await this.authorizationService.authorizeUserAccessToWorkspace({
-        user,
-        slug: workspaceSlug,
-        authorities: [Authority.UPDATE_USER_ROLE]
-      })
-
-    if (!roleSlugs || roleSlugs.length === 0) {
-      this.log.warn(
-        `No roles to update for user ${otherUserEmail} in workspace ${workspace.name} (${workspace.id})`
-      )
-    }
-
-    // Check if the member in concern is a part of the workspace or not
-    if (!(await this.memberExistsInWorkspace(workspace.id, otherUser.id)))
-      throw new NotFoundException(
-        constructErrorBody(
-          'User is not a member of the workspace',
-          'Please check the teams tab to confirm whether the user is a member of this workspace'
-        )
-      )
-
-    const workspaceAdminRole = await this.getWorkspaceAdminRole(workspace.id)
-
-    // Check if the admin role is tried to be assigned to the user
-    if (roleSlugs.includes(workspaceAdminRole.slug)) {
-      throw new BadRequestException(
-        constructErrorBody(
-          'This role can not be assigned',
-          'You can not assign admin role to other members of the workspace'
-        )
-      )
-    }
-
-    // Update the role of the user
-    const membership = await this.prisma.workspaceMember.findUnique({
-      where: {
-        workspaceId_userId: {
-          workspaceId: workspace.id,
-          userId: otherUser.id
-        }
-      },
-      include: InclusionQuery.WorkspaceMember
-    })
-
-    // Clear out the existing roles
-    const deleteExistingAssociations =
-      this.prisma.workspaceMemberRoleAssociation.deleteMany({
-        where: {
-          workspaceMemberId: membership.id
-        }
-      })
-
-    const roleSet = new Set<WorkspaceRole>()
-
-    for (const slug of roleSlugs) {
-      const role = await this.prisma.workspaceRole.findUnique({
-        where: {
-          slug
-        }
-      })
-
-      if (!role) {
-        throw new NotFoundException(
-          constructErrorBody(
-            'Role not found',
-            `Role ${slug} not found in the workspace ${workspace.name} (${workspace.id})`
-          )
-        )
-      }
-
-      roleSet.add(role)
-    }
-
-    // Create new associations
-    const createNewAssociations =
-      this.prisma.workspaceMemberRoleAssociation.createMany({
-        data: Array.from(roleSet).map((role) => ({
-          roleId: role.id,
-          workspaceMemberId: membership.id
-        }))
-      })
-
-    await this.prisma.$transaction([
-      deleteExistingAssociations,
-      createNewAssociations
-    ])
-
-    await createEvent(
-      {
-        triggeredBy: user,
-        entity: workspace,
-        type: EventType.WORKSPACE_MEMBERSHIP_UPDATED,
-        source: EventSource.WORKSPACE,
-        title: `Updated role of user in workspace`,
-        metadata: {
-          workspaceId: workspace.id,
-          name: workspace.name,
-          userId: otherUser.id,
-          roleIds: roleSlugs
-        },
-        workspaceId: workspace.id
-      },
-      this.prisma
-    )
-
-    this.log.debug(
-      `Updated role of user ${otherUser.id} in workspace ${workspace.name} (${workspace.id})`
-    )
-
-    return await this.hydrationService.hydrateWorkspaceMember({
-      user,
-      workspaceMember: membership
-    })
-  }
-
-  /**
-   * Gets all members of a workspace, paginated.
-   * @param user The user to get the members for
-   * @param workspaceSlug The slug of the workspace to get the members from
-   * @param page The page number to get
-   * @param limit The number of items per page to get
-   * @param sort The field to sort by
-   * @param order The order to sort in
-   * @param search The search string to filter by
-   * @returns The members of the workspace, paginated, with metadata
-   */
-  async getAllMembersOfWorkspace(
-    user: AuthenticatedUser,
-    workspaceSlug: Workspace['slug'],
-    page: number,
-    limit: number,
-    sort: string,
-    order: string,
-    search: string
-  ): Promise<PaginatedResponse<HydratedWorkspaceMember>> {
-    const workspace =
-      await this.authorizationService.authorizeUserAccessToWorkspace({
-        user,
-        slug: workspaceSlug,
-        authorities: [Authority.READ_USERS]
-      })
-    //get all members of workspace for page with limit
-    const items = await this.prisma.workspaceMember.findMany({
-      skip: page * limit,
-      take: limit,
-      orderBy: {
-        workspace: {
-          [sort]: order
-        }
-      },
-      where: {
-        workspaceId: workspace.id,
-        user: {
-          OR: [
-            {
-              name: {
-                contains: search,
-                mode: 'insensitive'
-              }
-            },
-            {
-              email: {
-                contains: search.toLowerCase()
-              }
-            }
-          ]
-        }
-      },
-      include: InclusionQuery.WorkspaceMember
-    })
-
-    //calculate metadata for pagination
-    const totalCount = await this.prisma.workspaceMember.count({
-      where: {
-        workspaceId: workspace.id,
-        user: {
-          OR: [
-            {
-              name: {
-                contains: search
-              }
-            },
-            {
-              email: {
-                contains: search.toLowerCase()
-              }
-            }
-          ]
-        }
-      }
-    })
-
-    const metadata = paginate(
-      totalCount,
-      `/workspace-membership/${workspace.slug}/members`,
-      {
-        page,
-        limit: limitMaxItemsPerPage(limit),
-        sort,
-        order,
-        search
-      }
-    )
-
-    const hydratedMembers: HydratedWorkspaceMember[] = await Promise.all(
-      items.map(async (member) => {
-        return await this.hydrationService.hydrateWorkspaceMember({
-          user,
-          workspaceMember: member
-        })
-      })
-    )
-
-    return { items: hydratedMembers, metadata }
-  }
-
-  /**
-   * Accepts an invitation to a workspace.
-   * @param user The user to accept the invitation for
-   * @param workspaceSlug The slug of the workspace to accept the invitation for
-   * @throws BadRequestException if the user does not have a pending invitation to the workspace
-   * @throws NotFoundException if the workspace does not exist
-   * @throws InternalServerErrorException if there is an error in the transaction
-   */
-  async acceptInvitation(
-    user: AuthenticatedUser,
-    workspaceSlug: Workspace['slug']
-  ): Promise<void> {
-    // Check if the user has a pending invitation to the workspace
-    await this.checkInvitationPending(workspaceSlug, user)
-
-    const workspace = await this.prisma.workspace.findUnique({
-      where: {
-        slug: workspaceSlug
-      }
-    })
-
-    if (workspace.isDisabled) {
-      this.log.log(
-        `User ${user.id} attempted to accept invitation to disabled workspace ${workspace.name} (${workspace.slug})`
-      )
-      throw new BadRequestException(
-        constructErrorBody(
-          'This workspace has been disabled',
-          'To use the workspace again, remove the previum resources, or upgrade to a paid plan'
-        )
-      )
-    }
-
-    // Update the membership
-    await this.prisma.workspaceMember.update({
-      where: {
-        workspaceId_userId: {
-          workspaceId: workspace.id,
-          userId: user.id
-        }
-      },
-      data: {
-        invitationAccepted: true
-      }
-    })
-
-    await createEvent(
-      {
-        triggeredBy: user,
-        entity: workspace,
-        type: EventType.ACCEPTED_INVITATION,
-        source: EventSource.WORKSPACE,
-        title: `${user.name} accepted invitation to workspace ${workspace.name}`,
-        metadata: {
-          workspaceId: workspace.id
-        },
-        workspaceId: workspace.id
-      },
-      this.prisma
-    )
-
-    this.log.debug(
-      `User ${user.name} (${user.id}) accepted invitation to workspace ${workspace.id}`
-    )
-  }
-
-  /**
-   * Cancels an invitation to a workspace.
-   * @param user The user cancelling the invitation
-   * @param workspaceSlug The slug of the workspace to cancel the invitation for
-   * @param inviteeEmail The email of the user to cancel the invitation for
-   * @throws BadRequestException if the user does not have a pending invitation to the workspace
-   * @throws NotFoundException if the workspace or the user to cancel the invitation for do not exist
-   * @throws InternalServerErrorException if there is an error in the transaction
-   */
-  async cancelInvitation(
-    user: AuthenticatedUser,
-    workspaceSlug: Workspace['slug'],
-    inviteeEmail: User['email']
-  ): Promise<void> {
-    const inviteeUser = await getUserByEmailOrId(
-      inviteeEmail,
-      this.prisma,
-      this.slugGenerator,
-      this.hydrationService
-    )
-
-    const workspace =
-      await this.authorizationService.authorizeUserAccessToWorkspace({
-        user,
-        slug: workspaceSlug,
-        authorities: [Authority.REMOVE_USER]
-      })
-
-    // Check if the user has a pending invitation to the workspace
-    await this.checkInvitationPending(workspaceSlug, inviteeUser)
-
-    // Delete the membership
-    await this.deleteMembership(workspace.id, inviteeUser.id)
-
-    await createEvent(
-      {
-        triggeredBy: user,
-        entity: workspace,
-        type: EventType.CANCELLED_INVITATION,
-        source: EventSource.WORKSPACE,
-        title: `Cancelled invitation to workspace`,
-        metadata: {
-          workspaceId: workspace.id,
-          inviteeId: inviteeUser.id
-        },
-        workspaceId: workspace.id
-      },
-      this.prisma
-    )
-
-    this.log.debug(
-      `User ${user.name} (${user.id}) cancelled invitation to workspace ${workspace.id}`
-    )
-  }
-
-  /**
-   * Declines an invitation to a workspace.
-   * @param user The user declining the invitation
-   * @param workspaceSlug The slug of the workspace to decline the invitation for
-   * @throws BadRequestException if the user does not have a pending invitation to the workspace
-   * @throws NotFoundException if the workspace does not exist
-   * @throws InternalServerErrorException if there is an error in the transaction
-   */
-  async declineInvitation(
-    user: AuthenticatedUser,
-    workspaceSlug: Workspace['slug']
-  ): Promise<void> {
-    // Check if the user has a pending invitation to the workspace
-    await this.checkInvitationPending(workspaceSlug, user)
-
-    const workspace = await this.prisma.workspace.findUnique({
-      where: {
-        slug: workspaceSlug
-      }
-    })
-
-    // Delete the membership
-    await this.deleteMembership(workspace.id, user.id)
-
-    await createEvent(
-      {
-        triggeredBy: user,
-        entity: workspace,
-        type: EventType.DECLINED_INVITATION,
-        source: EventSource.WORKSPACE,
-        title: `${user.name} declined invitation to workspace ${workspace.name}`,
-        metadata: {
-          workspaceId: workspace.id
-        },
-        workspaceId: workspace.id
-      },
-      this.prisma
-    )
-
-    this.log.debug(
-      `User ${user.name} (${user.id}) declined invitation to workspace ${workspace.id}`
-    )
-  }
-
-  /**
-   * Leaves a workspace.
-   * @throws BadRequestException if the user is the owner of the workspace
-   * @param user The user to leave the workspace for
-   * @param workspaceSlug The slug of the workspace to leave
-   */
-  async leaveWorkspace(
-    user: AuthenticatedUser,
-    workspaceSlug: Workspace['slug']
-  ): Promise<void> {
-    const workspace =
-      await this.authorizationService.authorizeUserAccessToWorkspace({
-        user,
-        slug: workspaceSlug,
-        authorities: [Authority.READ_WORKSPACE]
-      })
-
-    const workspaceOwnerId = await this.prisma.workspace
-      .findUnique({
-        where: {
-          id: workspace.id
-        },
-        select: {
-          ownerId: true
-        }
-      })
-      .then((workspace) => workspace.ownerId)
-
-    // Check if the user is the owner of the workspace
-    if (workspaceOwnerId === user.id)
-      throw new BadRequestException(
-        constructErrorBody(
-          'Can not leave workspace',
-          'You cannot leave the workspace as you are the owner of the workspace. Please transfer the ownership to another member before leaving the workspace.'
-        )
-      )
-
-    // Delete the membership
-    await this.deleteMembership(workspace.id, user.id)
-
-    await createEvent(
-      {
-        triggeredBy: user,
-        entity: workspace,
-        type: EventType.LEFT_WORKSPACE,
-        source: EventSource.WORKSPACE,
-        title: `User left workspace`,
-        metadata: {
-          workspaceId: workspace.id
-        },
-        workspaceId: workspace.id
-      },
-      this.prisma
-    )
-
-    this.log.debug(
-      `User ${user.name} (${user.id}) left workspace ${workspace.id}`
-    )
-  }
-
-  /**
-   * Checks if a user is a member of a workspace.
-   * @param user The user to check if the other user is a member of the workspace for
-   * @param workspaceSlug The slug of the workspace to check if the user is a member of
-   * @param otherUserEmail The email of the user to check if is a member of the workspace
-   * @returns True if the user is a member of the workspace, false otherwise
-   */
-  async isUserMemberOfWorkspace(
-    user: AuthenticatedUser,
-    workspaceSlug: Workspace['slug'],
-    otherUserEmail: User['email']
-  ): Promise<boolean> {
-    let otherUser: User | null = null
-
-    try {
-      otherUser = await getUserByEmailOrId(
-        otherUserEmail,
-        this.prisma,
-        this.slugGenerator,
-        this.hydrationService
-      )
-    } catch (e) {
-      return false
-    }
-
-    const workspace =
-      await this.authorizationService.authorizeUserAccessToWorkspace({
-        user,
-        slug: workspaceSlug,
-        authorities: [Authority.READ_USERS]
-      })
-
-    return await this.memberExistsInWorkspace(workspace.id, otherUser.id)
-  }
-
-  async resendInvitation(
-    user: AuthenticatedUser,
-    inviteeEmail: User['email'],
-    workspaceSlug: Workspace['slug']
-  ): Promise<void> {
-    this.log.log(
-      `User ${user.id} requested to resend invitation to workspace ${workspaceSlug} for user ${inviteeEmail}`
-    )
-
-    // Fetch the invitee user
-    const member = await getUserByEmailOrId(
-      inviteeEmail,
-      this.prisma,
-      this.slugGenerator,
-      this.hydrationService
-    )
-
-    const workspace =
-      await this.authorizationService.authorizeUserAccessToWorkspace({
-        user,
-        slug: workspaceSlug,
-        authorities: [Authority.READ_WORKSPACE, Authority.ADD_USER]
-      })
-
-    this.log.log(
-      `Checking if user ${member.id} is a member of workspace ${workspace.id}`
-    )
-    // Check if the membership exists
-    const membership = await this.prisma.workspaceMember.findFirst({
-      where: {
-        workspaceId: workspace.id,
-        userId: member.id,
-        invitationAccepted: false
-      }
-    })
-
-    if (!membership) {
-      this.log.error(
-        `User ${member.id} is not a member of workspace ${workspace.id}`
-      )
-      throw new BadRequestException(
-        constructErrorBody(
-          'Membership not found',
-          'You are trying to invite someone who has not been invited before'
-        )
-      )
-    }
-
-    if (user.emailPreference && !user.emailPreference.critical) {
-      this.log.log(
-        `User ${member.id} has opted out of receiving critical notifications`
-      )
-      return
-    }
-
-    // Resend the invitation
-    this.log.log(
-      `Resending invitation to user ${member.id} for workspace ${workspace.id}`
-    )
-    this.mailService.invitedToWorkspace(
-      member.email,
-      workspace.name,
-      `${process.env.PLATFORM_FRONTEND_URL}/settings?tab=invites`,
-      user.name,
-      true
-    )
-
-    this.log.log(
-      `Invitation resent to user ${member.id} for workspace ${workspace.id}`
-    )
-  }
-
-  private async getWorkspaceAdminRole(
-    workspaceId: Workspace['id']
-  ): Promise<WorkspaceRole> {
-    const adminRole = await this.prisma.workspaceRole.findFirst({
-      where: {
-        hasAdminAuthority: true,
-        workspaceId
-      }
-    })
-
-    if (!adminRole) {
-      throw new InternalServerErrorException(
-        `Admin role not found for workspace ${workspaceId}`
-      )
-    }
-
-    return adminRole
-  }
-
-  /**
-   * Adds members to a workspace.
-   * @param workspace The workspace to add members to
-   * @param currentUser The user performing the action
-   * @param members The members to add to the workspace
-   * @throws BadRequestException if the admin role is tried to be assigned to the user
-   * @throws ConflictException if the user is already a member of the workspace
-   * @throws InternalServerErrorException if there is an error in the transaction
-   * @private
-   */
-  private async addMembersToWorkspace(
-    workspace: Workspace,
-    currentUser: AuthenticatedUser,
-    members: CreateWorkspaceMember[]
-  ): Promise<HydratedWorkspaceMember[]> {
-    const workspaceAdminRole = await this.getWorkspaceAdminRole(workspace.id)
-    const hydratedMembers: HydratedWorkspaceMember[] = []
-
-    for (const member of members) {
-      // Check if the admin role is tried to be assigned to the user
-      if (member.roleSlugs.includes(workspaceAdminRole.slug)) {
-        throw new BadRequestException(
-          constructErrorBody(
-            'Admin role cannot be assigned to the user',
-            'You can not assign the admin role to the user.'
-          )
-        )
-      }
-
-      let memberUser: User = null
-
-      try {
-        memberUser = await this.prisma.user.findUnique({
-          where: {
-            email: member.email.toLowerCase()
-          }
-        })
-      } catch (_ignored) {}
-
-      const userId = memberUser?.id ?? v4()
-      const isExistingUser = memberUser !== null
-
-      // Check if the user is already a member of the workspace
-      if (
-        isExistingUser &&
-        (await this.memberExistsInWorkspace(workspace.id, userId))
-      ) {
-        this.log.warn(
-          `User ${
-            memberUser.name || memberUser.email
-          } (${userId}) is already a member of workspace ${workspace.name} (${
-            workspace.slug
-          }). Skipping.`
-        )
-        throw new ConflictException(
-          constructErrorBody(
-            `User ${memberUser.name || memberUser.email} is already a member of this workspace`,
-            'Please check the teams tab to confirm whether the user is a member of this workspace'
-          )
-        )
-      }
-
-      const roleSet = new Set<WorkspaceRole>()
-
-      for (const slug of member.roleSlugs) {
-        const role = await this.prisma.workspaceRole.findUnique({
-          where: {
-            slug
-          }
-        })
-
-        if (!role) {
-          throw new NotFoundException(
-            constructErrorBody(
-              `Workspace role ${slug} does not exist`,
-              `Please check the workspace roles to confirm whether the role exists`
-            )
-          )
-        }
-
-        roleSet.add(role)
-      }
-
-      const invitedOn = new Date()
-      const inviteeName = memberUser?.name
-
-      if (isExistingUser) {
-        this.log.log(
-          `Invitee ${member.email} already exists. Skipping new user creation.`
-        )
-      } else {
-        this.log.log(
-          `Invitee ${member.email} is a new user. Creating new user.`
-        )
-        // Create the user
-        await createUser(
-          {
-            id: userId,
-            email: member.email,
-            authProvider: AuthProvider.EMAIL_OTP
-          },
-          this.prisma,
-          this.slugGenerator,
-          this.hydrationService
-        )
-      }
-
-      // Create the workspace membership
-      const rawWorkspaceMember = await this.prisma.workspaceMember.create({
-        data: {
-          workspaceId: workspace.id,
-          userId,
-          createdOn: invitedOn,
-          roles: {
-            create: Array.from(roleSet).map((role) => ({
-              role: {
-                connect: {
-                  id: role.id
-                }
-              }
-            }))
-          }
-        },
-        include: InclusionQuery.WorkspaceMember
-      })
-
-<<<<<<< HEAD
-      this.mailService.invitedToWorkspace(
-        member.email,
-        workspace.name,
-        `${process.env.PLATFORM_FRONTEND_URL}/settings?tab=invites`,
-        currentUser.name,
-        invitedOn.toISOString(),
-        isExistingUser,
-        inviteeName
-      )
-      this.log.debug(`Sent workspace invitation mail to user ${memberUser}`)
-=======
-      let rawWorkspaceMember: RawWorkspaceMember
-
-      if (memberUser) {
-        rawWorkspaceMember = (
-          await this.prisma.$transaction([createMembership])
-        )[0]
-
-        const inviteeName = memberUser.name ?? undefined
-
-        this.mailService.invitedToWorkspace(
-          member.email,
-          workspace.name,
-          `${process.env.PLATFORM_FRONTEND_URL}/settings?tab=invites`,
-          currentUser.name,
-          true,
-          inviteeName
-        )
-
-        this.log.debug(
-          `Sent workspace invitation mail to registered user ${memberUser}`
-        )
-      } else {
-        // Create the user
-        await createUser(
-          {
-            id: userId,
-            email: member.email,
-            authProvider: AuthProvider.EMAIL_OTP
-          },
-          this.prisma,
-          this.slugGenerator,
-          this.hydrationService
-        )
-
-        rawWorkspaceMember = await this.prisma.$transaction([
-          createMembership
-        ])[0]
-
-        this.log.debug(`Created non-registered user ${memberUser}`)
-
-        this.mailService.invitedToWorkspace(
-          member.email,
-          workspace.name,
-          `${process.env.PLATFORM_FRONTEND_URL}/settings?tab=invites`,
-          currentUser.name,
-          false
-        )
-
-        this.log.debug(
-          `Sent workspace invitation mail to non-registered user ${memberUser}`
-        )
-      }
->>>>>>> aaeb2aa4
-
-      hydratedMembers.push(
-        await this.hydrationService.hydrateWorkspaceMember({
-          user: currentUser,
-          workspaceMember: rawWorkspaceMember
-        })
-      )
-
-      this.log.debug(`Added user ${memberUser} to workspace ${workspace.name}.`)
-    }
-
-    return hydratedMembers
-  }
-
-  /**
-   * Checks if a user is a member of a workspace.
-   * @param workspaceId The ID of the workspace to check
-   * @param userId The ID of the user to check
-   * @returns True if the user is a member of the workspace, false otherwise
-   * @private
-   */
-  private async memberExistsInWorkspace(
-    workspaceId: string,
-    userId: string
-  ): Promise<boolean> {
-    return (
-      (await this.prisma.workspaceMember.count({
-        where: {
-          workspaceId,
-          userId
-        }
-      })) > 0
-    )
-  }
-
-  /**
-   * Gets the workspace membership of a user in a workspace.
-   * @param workspaceId The ID of the workspace to get the membership for
-   * @param userId The ID of the user to get the membership for
-   * @returns The workspace membership of the user in the workspace
-   * @private
-   */
-  private async getWorkspaceMembership(
-    workspaceId: Workspace['id'],
-    userId: User['id']
-  ): Promise<WorkspaceMember> {
-    return await this.prisma.workspaceMember.findUnique({
-      where: {
-        workspaceId_userId: {
-          workspaceId,
-          userId
-        }
-      }
-    })
-  }
-
-  /**
-   * Deletes the membership of a user in a workspace.
-   * @param workspaceId The ID of the workspace to delete the membership from
-   * @param userId The ID of the user to delete the membership for
-   * @returns A promise that resolves when the membership is deleted
-   * @private
-   */
-  private async deleteMembership(
-    workspaceId: Workspace['id'],
-    userId: User['id']
-  ): Promise<void> {
-    await this.prisma.workspaceMember.delete({
-      where: {
-        workspaceId_userId: {
-          workspaceId,
-          userId
-        }
-      }
-    })
-  }
-
-  /**
-   * Checks if a user has a pending invitation to a workspace.
-   * @throws BadRequestException if the user is not invited to the workspace
-   * @param workspaceSlug The slug of the workspace to check if the user is invited to
-   * @param user The user to check if the user is invited to the workspace
-   */
-  private async checkInvitationPending(
-    workspaceSlug: Workspace['slug'],
-    user: User
-  ): Promise<void> {
-    const membershipExists = await this.prisma.workspaceMember
-      .count({
-        where: {
-          workspace: {
-            slug: workspaceSlug
-          },
-          userId: user.id,
-          invitationAccepted: false
-        }
-      })
-      .then((count) => count > 0)
-
-    if (!membershipExists)
-      throw new BadRequestException(
-        constructErrorBody(
-          'User is not invited to the workspace',
-          `${user.email} is not invited to workspace ${workspaceSlug}`
-        )
-      )
-  }
-}
+import { paginate, PaginatedResponse } from '@/common/paginate'
+import { createUser, getUserByEmailOrId } from '@/common/user'
+import { IMailService, MAIL_SERVICE } from '@/mail/services/interface.service'
+import { PrismaService } from '@/prisma/prisma.service'
+import { AuthorizationService } from '@/auth/service/authorization.service'
+import {
+  BadRequestException,
+  ConflictException,
+  Inject,
+  Injectable,
+  InternalServerErrorException,
+  Logger,
+  NotFoundException
+} from '@nestjs/common'
+import { JwtService } from '@nestjs/jwt'
+import {
+  Authority,
+  AuthProvider,
+  EventSource,
+  EventType,
+  User,
+  Workspace,
+  WorkspaceMember,
+  WorkspaceRole
+} from '@prisma/client'
+import { v4 } from 'uuid'
+import { CreateWorkspaceMember } from './dto/create.workspace/create.workspace-membership'
+import { createEvent } from '@/common/event'
+import { constructErrorBody, limitMaxItemsPerPage } from '@/common/util'
+import { AuthenticatedUser } from '@/user/user.types'
+import { TierLimitService } from '@/common/tier-limit.service'
+import SlugGenerator from '@/common/slug-generator.service'
+import { HydratedWorkspaceMember } from './workspace-membership.types'
+import { InclusionQuery } from '@/common/inclusion-query'
+import { HydrationService } from '@/common/hydration.service'
+
+@Injectable()
+export class WorkspaceMembershipService {
+  private readonly log = new Logger(WorkspaceMembershipService.name)
+
+  constructor(
+    private readonly prisma: PrismaService,
+    private readonly authorizationService: AuthorizationService,
+    private readonly jwt: JwtService,
+    private readonly tierLimitService: TierLimitService,
+    @Inject(MAIL_SERVICE) private readonly mailService: IMailService,
+    private readonly slugGenerator: SlugGenerator,
+    private readonly hydrationService: HydrationService
+  ) {}
+
+  /**
+   * Transfers ownership of a workspace to another user.
+   * @param user The user transferring the ownership
+   * @param workspaceSlug The slug of the workspace to transfer
+   * @param otherUserEmail The email of the user to transfer the ownership to
+   * @throws BadRequestException if the user is already the owner of the workspace,
+   * or if the workspace is the default workspace
+   * @throws NotFoundException if the other user is not a member of the workspace
+   * @throws InternalServerErrorException if there is an error in the transaction
+   */
+  async transferOwnership(
+    user: AuthenticatedUser,
+    workspaceSlug: Workspace['slug'],
+    otherUserEmail: User['email']
+  ): Promise<void> {
+    const workspace =
+      await this.authorizationService.authorizeUserAccessToWorkspace({
+        user,
+        slug: workspaceSlug,
+        authorities: [Authority.WORKSPACE_ADMIN]
+      })
+
+    const otherUser = await getUserByEmailOrId(
+      otherUserEmail,
+      this.prisma,
+      this.slugGenerator,
+      this.hydrationService
+    )
+
+    if (otherUser.id === user.id) {
+      throw new BadRequestException(
+        constructErrorBody(
+          'You cannot transfer ownership to yourself',
+          `You are already the owner of this workspace`
+        )
+      )
+    }
+
+    // We don't want the users to be able to transfer
+    // ownership if the workspace is the default workspace
+    if (workspace.isDefault) {
+      throw new BadRequestException(
+        constructErrorBody(
+          'Can not transfer default workspace ownership',
+          `You cannot transfer ownership of a default workspace.`
+        )
+      )
+    }
+
+    const workspaceMembership = await this.getWorkspaceMembership(
+      workspace.id,
+      otherUser.id
+    )
+
+    // Check if the user is a member of the workspace
+    if (!workspaceMembership) {
+      throw new NotFoundException(
+        constructErrorBody(
+          'You are not a member of this workspace',
+          `Could not resolve your access to this workspace. If you think this is a mistake, please get in touch with the workspace admin.`
+        )
+      )
+    }
+
+    // Check if the user has accepted the invitation
+    if (!workspaceMembership.invitationAccepted) {
+      throw new BadRequestException(
+        constructErrorBody(
+          'You have not accepted the invitation',
+          `Your invitation to this workspace is still pending. Check the invitations tab to accept the invitation.`
+        )
+      )
+    }
+
+    const currentUserMembership = await this.getWorkspaceMembership(
+      workspace.id,
+      user.id
+    )
+
+    // Get the admin ownership role
+    const adminOwnershipRole = await this.prisma.workspaceRole.findFirst({
+      where: {
+        workspaceId: workspace.id,
+        hasAdminAuthority: true
+      }
+    })
+
+    // Remove this role from the current owner
+    const removeRole = this.prisma.workspaceMemberRoleAssociation.delete({
+      where: {
+        roleId_workspaceMemberId: {
+          roleId: adminOwnershipRole.id,
+          workspaceMemberId: currentUserMembership.id
+        }
+      }
+    })
+
+    // Assign this role to the new owner
+    const assignRole = this.prisma.workspaceMemberRoleAssociation.create({
+      data: {
+        role: {
+          connect: {
+            id: adminOwnershipRole.id
+          }
+        },
+        workspaceMember: {
+          connect: {
+            id: workspaceMembership.id
+          }
+        }
+      }
+    })
+
+    // Update the owner of the workspace
+    const updateWorkspace = this.prisma.workspace.update({
+      where: {
+        id: workspace.id
+      },
+      data: {
+        ownerId: otherUser.id,
+        lastUpdatedBy: {
+          connect: {
+            id: user.id
+          }
+        }
+      }
+    })
+
+    try {
+      await this.prisma.$transaction([removeRole, assignRole, updateWorkspace])
+    } catch (e) {
+      this.log.error('Error in transaction while transferring ownership', e)
+      throw new InternalServerErrorException(
+        constructErrorBody(
+          'Uh oh, something went wrong',
+          'Something went wrong while transferring ownership. If the issue persists, please get in touch with us.'
+        )
+      )
+    }
+
+    await createEvent(
+      {
+        triggeredBy: user,
+        entity: workspace,
+        type: EventType.WORKSPACE_UPDATED,
+        source: EventSource.WORKSPACE,
+        title: `Workspace transferred`,
+        metadata: {
+          workspaceId: workspace.id,
+          name: workspace.name,
+          newOwnerId: otherUser.id
+        },
+        workspaceId: workspace.id
+      },
+      this.prisma
+    )
+
+    this.log.debug(
+      `Transferred ownership of workspace ${workspace.name} (${workspace.id}) to user ${otherUser.email} (${otherUser.id})`
+    )
+  }
+
+  /**
+   * Invites users to a workspace.
+   * @param user The user to invite the users for
+   * @param workspaceSlug The slug of the workspace to invite users to
+   * @param members The members to invite
+   * @throws BadRequestException if the user does not have the authority to add users to the workspace
+   * @throws NotFoundException if the workspace or any of the users to invite do not exist
+   * @throws InternalServerErrorException if there is an error in the transaction
+   */
+  async inviteUsersToWorkspace(
+    user: AuthenticatedUser,
+    workspaceSlug: Workspace['slug'],
+    members: CreateWorkspaceMember[]
+  ): Promise<HydratedWorkspaceMember[]> {
+    const workspace =
+      await this.authorizationService.authorizeUserAccessToWorkspace({
+        user,
+        slug: workspaceSlug,
+        authorities: [Authority.ADD_USER]
+      })
+
+    if (workspace.isDisabled) {
+      this.log.log(
+        `User ${user.id} attempted to invite users to disabled workspace ${workspace.name} (${workspace.slug})`
+      )
+      throw new BadRequestException(
+        constructErrorBody(
+          'This workspace has been disabled',
+          'To use the workspace again, remove the previum resources, or upgrade to a paid plan'
+        )
+      )
+    }
+
+    if (workspace.isDefault) {
+      this.log.error(
+        `Cannot add members to default workspace ${workspace.name} (${workspace.slug})`
+      )
+      throw new BadRequestException(
+        constructErrorBody(
+          'Cannot add members to default workspace',
+          'You cannot add members to the default workspace'
+        )
+      )
+    }
+
+    // Check if more members can be added to the workspace
+    await this.tierLimitService.checkMemberLimitReached(workspace)
+
+    // Add users to the workspace if any
+    if (members && members.length > 0) {
+      const hydratedMembers = await this.addMembersToWorkspace(
+        workspace,
+        user,
+        members
+      )
+
+      await createEvent(
+        {
+          triggeredBy: user,
+          entity: workspace,
+          type: EventType.INVITED_TO_WORKSPACE,
+          source: EventSource.WORKSPACE,
+          title: `Invited users to workspace`,
+          metadata: {
+            workspaceId: workspace.id,
+            name: workspace.name,
+            members: members.map((m) => m.email)
+          },
+          workspaceId: workspace.id
+        },
+        this.prisma
+      )
+
+      this.log.debug(
+        `Added users to workspace ${workspace.name} (${workspace.id})`
+      )
+
+      return hydratedMembers
+    } else {
+      this.log.warn(
+        `No users to add to workspace ${workspace.name} (${workspace.id})`
+      )
+      return []
+    }
+  }
+
+  /**
+   * Removes users from a workspace.
+   * @param user The user to remove users from the workspace for
+   * @param workspaceSlug The slug of the workspace to remove users from
+   * @param userEmails The emails of the users to remove from the workspace
+   * @throws BadRequestException if the user is trying to remove themselves from the workspace,
+   * or if the user is not a member of the workspace
+   * @throws NotFoundException if the workspace or any of the users to remove do not exist
+   * @throws InternalServerErrorException if there is an error in the transaction
+   */
+  async removeUsersFromWorkspace(
+    user: AuthenticatedUser,
+    workspaceSlug: Workspace['slug'],
+    userEmails: User['email'][]
+  ): Promise<void> {
+    const workspace =
+      await this.authorizationService.authorizeUserAccessToWorkspace({
+        user,
+        slug: workspaceSlug,
+        authorities: [Authority.REMOVE_USER]
+      })
+
+    const userIds = await this.prisma.user
+      .findMany({
+        where: {
+          email: {
+            in: userEmails.map((email) => email.toLowerCase())
+          }
+        },
+        select: {
+          id: true
+        }
+      })
+      .then((users) => users.map((u) => u.id))
+
+    // Remove users from the workspace if any
+    if (userIds && userIds.length > 0) {
+      if (userIds.find((id) => id === user.id)) {
+        throw new BadRequestException(
+          constructErrorBody(
+            `You can not remove yourself from the workspace.`,
+            `You can only leave a workspace.`
+          )
+        )
+      }
+
+      // Delete the membership
+      await this.prisma.workspaceMember.deleteMany({
+        where: {
+          workspaceId: workspace.id,
+          userId: {
+            in: userIds
+          }
+        }
+      })
+
+      if (user.emailPreference && !user.emailPreference.activity) {
+        this.log.log(
+          `User ${user.id} has opted out of receiving activity notifications`
+        )
+        return
+      }
+
+      // Send an email to the removed users
+      const removedOn = new Date()
+      const emailPromises = userEmails.map((userEmail) =>
+        this.mailService.removedFromWorkspace(
+          userEmail,
+          workspace.name,
+          removedOn
+        )
+      )
+
+      await Promise.all(emailPromises)
+    }
+
+    await createEvent(
+      {
+        triggeredBy: user,
+        entity: workspace,
+        type: EventType.REMOVED_FROM_WORKSPACE,
+        source: EventSource.WORKSPACE,
+        title: `Removed users from workspace`,
+        metadata: {
+          workspaceId: workspace.id,
+          name: workspace.name,
+          members: userIds
+        },
+        workspaceId: workspace.id
+      },
+      this.prisma
+    )
+
+    this.log.debug(
+      `Removed users from workspace ${workspace.name} (${workspace.id})`
+    )
+  }
+
+  /**
+   * Updates the roles of a user in a workspace.
+   *
+   * @throws NotFoundException if the user is not a member of the workspace
+   * @throws BadRequestException if the admin role is tried to be assigned to the user
+   * @param user The user to update the roles for
+   * @param workspaceSlug The slug of the workspace to update the roles in
+   * @param otherUserEmail The email of the user to update the roles for
+   * @param roleSlugs The slugs of the roles to assign to the user
+   */
+  async updateMemberRoles(
+    user: AuthenticatedUser,
+    workspaceSlug: Workspace['slug'],
+    otherUserEmail: User['email'],
+    roleSlugs: WorkspaceRole['slug'][]
+  ): Promise<HydratedWorkspaceMember> {
+    const otherUser = await getUserByEmailOrId(
+      otherUserEmail,
+      this.prisma,
+      this.slugGenerator,
+      this.hydrationService
+    )
+
+    const workspace =
+      await this.authorizationService.authorizeUserAccessToWorkspace({
+        user,
+        slug: workspaceSlug,
+        authorities: [Authority.UPDATE_USER_ROLE]
+      })
+
+    if (!roleSlugs || roleSlugs.length === 0) {
+      this.log.warn(
+        `No roles to update for user ${otherUserEmail} in workspace ${workspace.name} (${workspace.id})`
+      )
+    }
+
+    // Check if the member in concern is a part of the workspace or not
+    if (!(await this.memberExistsInWorkspace(workspace.id, otherUser.id)))
+      throw new NotFoundException(
+        constructErrorBody(
+          'User is not a member of the workspace',
+          'Please check the teams tab to confirm whether the user is a member of this workspace'
+        )
+      )
+
+    const workspaceAdminRole = await this.getWorkspaceAdminRole(workspace.id)
+
+    // Check if the admin role is tried to be assigned to the user
+    if (roleSlugs.includes(workspaceAdminRole.slug)) {
+      throw new BadRequestException(
+        constructErrorBody(
+          'This role can not be assigned',
+          'You can not assign admin role to other members of the workspace'
+        )
+      )
+    }
+
+    // Update the role of the user
+    const membership = await this.prisma.workspaceMember.findUnique({
+      where: {
+        workspaceId_userId: {
+          workspaceId: workspace.id,
+          userId: otherUser.id
+        }
+      },
+      include: InclusionQuery.WorkspaceMember
+    })
+
+    // Clear out the existing roles
+    const deleteExistingAssociations =
+      this.prisma.workspaceMemberRoleAssociation.deleteMany({
+        where: {
+          workspaceMemberId: membership.id
+        }
+      })
+
+    const roleSet = new Set<WorkspaceRole>()
+
+    for (const slug of roleSlugs) {
+      const role = await this.prisma.workspaceRole.findUnique({
+        where: {
+          slug
+        }
+      })
+
+      if (!role) {
+        throw new NotFoundException(
+          constructErrorBody(
+            'Role not found',
+            `Role ${slug} not found in the workspace ${workspace.name} (${workspace.id})`
+          )
+        )
+      }
+
+      roleSet.add(role)
+    }
+
+    // Create new associations
+    const createNewAssociations =
+      this.prisma.workspaceMemberRoleAssociation.createMany({
+        data: Array.from(roleSet).map((role) => ({
+          roleId: role.id,
+          workspaceMemberId: membership.id
+        }))
+      })
+
+    await this.prisma.$transaction([
+      deleteExistingAssociations,
+      createNewAssociations
+    ])
+
+    await createEvent(
+      {
+        triggeredBy: user,
+        entity: workspace,
+        type: EventType.WORKSPACE_MEMBERSHIP_UPDATED,
+        source: EventSource.WORKSPACE,
+        title: `Updated role of user in workspace`,
+        metadata: {
+          workspaceId: workspace.id,
+          name: workspace.name,
+          userId: otherUser.id,
+          roleIds: roleSlugs
+        },
+        workspaceId: workspace.id
+      },
+      this.prisma
+    )
+
+    this.log.debug(
+      `Updated role of user ${otherUser.id} in workspace ${workspace.name} (${workspace.id})`
+    )
+
+    return await this.hydrationService.hydrateWorkspaceMember({
+      user,
+      workspaceMember: membership
+    })
+  }
+
+  /**
+   * Gets all members of a workspace, paginated.
+   * @param user The user to get the members for
+   * @param workspaceSlug The slug of the workspace to get the members from
+   * @param page The page number to get
+   * @param limit The number of items per page to get
+   * @param sort The field to sort by
+   * @param order The order to sort in
+   * @param search The search string to filter by
+   * @returns The members of the workspace, paginated, with metadata
+   */
+  async getAllMembersOfWorkspace(
+    user: AuthenticatedUser,
+    workspaceSlug: Workspace['slug'],
+    page: number,
+    limit: number,
+    sort: string,
+    order: string,
+    search: string
+  ): Promise<PaginatedResponse<HydratedWorkspaceMember>> {
+    const workspace =
+      await this.authorizationService.authorizeUserAccessToWorkspace({
+        user,
+        slug: workspaceSlug,
+        authorities: [Authority.READ_USERS]
+      })
+    //get all members of workspace for page with limit
+    const items = await this.prisma.workspaceMember.findMany({
+      skip: page * limit,
+      take: limit,
+      orderBy: {
+        workspace: {
+          [sort]: order
+        }
+      },
+      where: {
+        workspaceId: workspace.id,
+        user: {
+          OR: [
+            {
+              name: {
+                contains: search,
+                mode: 'insensitive'
+              }
+            },
+            {
+              email: {
+                contains: search.toLowerCase()
+              }
+            }
+          ]
+        }
+      },
+      include: InclusionQuery.WorkspaceMember
+    })
+
+    //calculate metadata for pagination
+    const totalCount = await this.prisma.workspaceMember.count({
+      where: {
+        workspaceId: workspace.id,
+        user: {
+          OR: [
+            {
+              name: {
+                contains: search
+              }
+            },
+            {
+              email: {
+                contains: search.toLowerCase()
+              }
+            }
+          ]
+        }
+      }
+    })
+
+    const metadata = paginate(
+      totalCount,
+      `/workspace-membership/${workspace.slug}/members`,
+      {
+        page,
+        limit: limitMaxItemsPerPage(limit),
+        sort,
+        order,
+        search
+      }
+    )
+
+    const hydratedMembers: HydratedWorkspaceMember[] = await Promise.all(
+      items.map(async (member) => {
+        return await this.hydrationService.hydrateWorkspaceMember({
+          user,
+          workspaceMember: member
+        })
+      })
+    )
+
+    return { items: hydratedMembers, metadata }
+  }
+
+  /**
+   * Accepts an invitation to a workspace.
+   * @param user The user to accept the invitation for
+   * @param workspaceSlug The slug of the workspace to accept the invitation for
+   * @throws BadRequestException if the user does not have a pending invitation to the workspace
+   * @throws NotFoundException if the workspace does not exist
+   * @throws InternalServerErrorException if there is an error in the transaction
+   */
+  async acceptInvitation(
+    user: AuthenticatedUser,
+    workspaceSlug: Workspace['slug']
+  ): Promise<void> {
+    // Check if the user has a pending invitation to the workspace
+    await this.checkInvitationPending(workspaceSlug, user)
+
+    const workspace = await this.prisma.workspace.findUnique({
+      where: {
+        slug: workspaceSlug
+      }
+    })
+
+    if (workspace.isDisabled) {
+      this.log.log(
+        `User ${user.id} attempted to accept invitation to disabled workspace ${workspace.name} (${workspace.slug})`
+      )
+      throw new BadRequestException(
+        constructErrorBody(
+          'This workspace has been disabled',
+          'To use the workspace again, remove the previum resources, or upgrade to a paid plan'
+        )
+      )
+    }
+
+    // Update the membership
+    await this.prisma.workspaceMember.update({
+      where: {
+        workspaceId_userId: {
+          workspaceId: workspace.id,
+          userId: user.id
+        }
+      },
+      data: {
+        invitationAccepted: true
+      }
+    })
+
+    await createEvent(
+      {
+        triggeredBy: user,
+        entity: workspace,
+        type: EventType.ACCEPTED_INVITATION,
+        source: EventSource.WORKSPACE,
+        title: `${user.name} accepted invitation to workspace ${workspace.name}`,
+        metadata: {
+          workspaceId: workspace.id
+        },
+        workspaceId: workspace.id
+      },
+      this.prisma
+    )
+
+    this.log.debug(
+      `User ${user.name} (${user.id}) accepted invitation to workspace ${workspace.id}`
+    )
+  }
+
+  /**
+   * Cancels an invitation to a workspace.
+   * @param user The user cancelling the invitation
+   * @param workspaceSlug The slug of the workspace to cancel the invitation for
+   * @param inviteeEmail The email of the user to cancel the invitation for
+   * @throws BadRequestException if the user does not have a pending invitation to the workspace
+   * @throws NotFoundException if the workspace or the user to cancel the invitation for do not exist
+   * @throws InternalServerErrorException if there is an error in the transaction
+   */
+  async cancelInvitation(
+    user: AuthenticatedUser,
+    workspaceSlug: Workspace['slug'],
+    inviteeEmail: User['email']
+  ): Promise<void> {
+    const inviteeUser = await getUserByEmailOrId(
+      inviteeEmail,
+      this.prisma,
+      this.slugGenerator,
+      this.hydrationService
+    )
+
+    const workspace =
+      await this.authorizationService.authorizeUserAccessToWorkspace({
+        user,
+        slug: workspaceSlug,
+        authorities: [Authority.REMOVE_USER]
+      })
+
+    // Check if the user has a pending invitation to the workspace
+    await this.checkInvitationPending(workspaceSlug, inviteeUser)
+
+    // Delete the membership
+    await this.deleteMembership(workspace.id, inviteeUser.id)
+
+    await createEvent(
+      {
+        triggeredBy: user,
+        entity: workspace,
+        type: EventType.CANCELLED_INVITATION,
+        source: EventSource.WORKSPACE,
+        title: `Cancelled invitation to workspace`,
+        metadata: {
+          workspaceId: workspace.id,
+          inviteeId: inviteeUser.id
+        },
+        workspaceId: workspace.id
+      },
+      this.prisma
+    )
+
+    this.log.debug(
+      `User ${user.name} (${user.id}) cancelled invitation to workspace ${workspace.id}`
+    )
+  }
+
+  /**
+   * Declines an invitation to a workspace.
+   * @param user The user declining the invitation
+   * @param workspaceSlug The slug of the workspace to decline the invitation for
+   * @throws BadRequestException if the user does not have a pending invitation to the workspace
+   * @throws NotFoundException if the workspace does not exist
+   * @throws InternalServerErrorException if there is an error in the transaction
+   */
+  async declineInvitation(
+    user: AuthenticatedUser,
+    workspaceSlug: Workspace['slug']
+  ): Promise<void> {
+    // Check if the user has a pending invitation to the workspace
+    await this.checkInvitationPending(workspaceSlug, user)
+
+    const workspace = await this.prisma.workspace.findUnique({
+      where: {
+        slug: workspaceSlug
+      }
+    })
+
+    // Delete the membership
+    await this.deleteMembership(workspace.id, user.id)
+
+    await createEvent(
+      {
+        triggeredBy: user,
+        entity: workspace,
+        type: EventType.DECLINED_INVITATION,
+        source: EventSource.WORKSPACE,
+        title: `${user.name} declined invitation to workspace ${workspace.name}`,
+        metadata: {
+          workspaceId: workspace.id
+        },
+        workspaceId: workspace.id
+      },
+      this.prisma
+    )
+
+    this.log.debug(
+      `User ${user.name} (${user.id}) declined invitation to workspace ${workspace.id}`
+    )
+  }
+
+  /**
+   * Leaves a workspace.
+   * @throws BadRequestException if the user is the owner of the workspace
+   * @param user The user to leave the workspace for
+   * @param workspaceSlug The slug of the workspace to leave
+   */
+  async leaveWorkspace(
+    user: AuthenticatedUser,
+    workspaceSlug: Workspace['slug']
+  ): Promise<void> {
+    const workspace =
+      await this.authorizationService.authorizeUserAccessToWorkspace({
+        user,
+        slug: workspaceSlug,
+        authorities: [Authority.READ_WORKSPACE]
+      })
+
+    const workspaceOwnerId = await this.prisma.workspace
+      .findUnique({
+        where: {
+          id: workspace.id
+        },
+        select: {
+          ownerId: true
+        }
+      })
+      .then((workspace) => workspace.ownerId)
+
+    // Check if the user is the owner of the workspace
+    if (workspaceOwnerId === user.id)
+      throw new BadRequestException(
+        constructErrorBody(
+          'Can not leave workspace',
+          'You cannot leave the workspace as you are the owner of the workspace. Please transfer the ownership to another member before leaving the workspace.'
+        )
+      )
+
+    // Delete the membership
+    await this.deleteMembership(workspace.id, user.id)
+
+    await createEvent(
+      {
+        triggeredBy: user,
+        entity: workspace,
+        type: EventType.LEFT_WORKSPACE,
+        source: EventSource.WORKSPACE,
+        title: `User left workspace`,
+        metadata: {
+          workspaceId: workspace.id
+        },
+        workspaceId: workspace.id
+      },
+      this.prisma
+    )
+
+    this.log.debug(
+      `User ${user.name} (${user.id}) left workspace ${workspace.id}`
+    )
+  }
+
+  /**
+   * Checks if a user is a member of a workspace.
+   * @param user The user to check if the other user is a member of the workspace for
+   * @param workspaceSlug The slug of the workspace to check if the user is a member of
+   * @param otherUserEmail The email of the user to check if is a member of the workspace
+   * @returns True if the user is a member of the workspace, false otherwise
+   */
+  async isUserMemberOfWorkspace(
+    user: AuthenticatedUser,
+    workspaceSlug: Workspace['slug'],
+    otherUserEmail: User['email']
+  ): Promise<boolean> {
+    let otherUser: User | null = null
+
+    try {
+      otherUser = await getUserByEmailOrId(
+        otherUserEmail,
+        this.prisma,
+        this.slugGenerator,
+        this.hydrationService
+      )
+    } catch (e) {
+      return false
+    }
+
+    const workspace =
+      await this.authorizationService.authorizeUserAccessToWorkspace({
+        user,
+        slug: workspaceSlug,
+        authorities: [Authority.READ_USERS]
+      })
+
+    return await this.memberExistsInWorkspace(workspace.id, otherUser.id)
+  }
+
+  async resendInvitation(
+    user: AuthenticatedUser,
+    inviteeEmail: User['email'],
+    workspaceSlug: Workspace['slug']
+  ): Promise<void> {
+    this.log.log(
+      `User ${user.id} requested to resend invitation to workspace ${workspaceSlug} for user ${inviteeEmail}`
+    )
+
+    // Fetch the invitee user
+    const member = await getUserByEmailOrId(
+      inviteeEmail,
+      this.prisma,
+      this.slugGenerator,
+      this.hydrationService
+    )
+
+    const workspace =
+      await this.authorizationService.authorizeUserAccessToWorkspace({
+        user,
+        slug: workspaceSlug,
+        authorities: [Authority.READ_WORKSPACE, Authority.ADD_USER]
+      })
+
+    this.log.log(
+      `Checking if user ${member.id} is a member of workspace ${workspace.id}`
+    )
+    // Check if the membership exists
+    const membership = await this.prisma.workspaceMember.findFirst({
+      where: {
+        workspaceId: workspace.id,
+        userId: member.id,
+        invitationAccepted: false
+      }
+    })
+
+    if (!membership) {
+      this.log.error(
+        `User ${member.id} is not a member of workspace ${workspace.id}`
+      )
+      throw new BadRequestException(
+        constructErrorBody(
+          'Membership not found',
+          'You are trying to invite someone who has not been invited before'
+        )
+      )
+    }
+
+    if (user.emailPreference && !user.emailPreference.critical) {
+      this.log.log(
+        `User ${member.id} has opted out of receiving critical notifications`
+      )
+      return
+    }
+
+    // Resend the invitation
+    this.log.log(
+      `Resending invitation to user ${member.id} for workspace ${workspace.id}`
+    )
+    this.mailService.invitedToWorkspace(
+      member.email,
+      workspace.name,
+      `${process.env.PLATFORM_FRONTEND_URL}/settings?tab=invites`,
+      user.name,
+      true
+    )
+
+    this.log.log(
+      `Invitation resent to user ${member.id} for workspace ${workspace.id}`
+    )
+  }
+
+  private async getWorkspaceAdminRole(
+    workspaceId: Workspace['id']
+  ): Promise<WorkspaceRole> {
+    const adminRole = await this.prisma.workspaceRole.findFirst({
+      where: {
+        hasAdminAuthority: true,
+        workspaceId
+      }
+    })
+
+    if (!adminRole) {
+      throw new InternalServerErrorException(
+        `Admin role not found for workspace ${workspaceId}`
+      )
+    }
+
+    return adminRole
+  }
+
+  /**
+   * Adds members to a workspace.
+   * @param workspace The workspace to add members to
+   * @param currentUser The user performing the action
+   * @param members The members to add to the workspace
+   * @throws BadRequestException if the admin role is tried to be assigned to the user
+   * @throws ConflictException if the user is already a member of the workspace
+   * @throws InternalServerErrorException if there is an error in the transaction
+   * @private
+   */
+  private async addMembersToWorkspace(
+    workspace: Workspace,
+    currentUser: AuthenticatedUser,
+    members: CreateWorkspaceMember[]
+  ): Promise<HydratedWorkspaceMember[]> {
+    const workspaceAdminRole = await this.getWorkspaceAdminRole(workspace.id)
+    const hydratedMembers: HydratedWorkspaceMember[] = []
+
+    for (const member of members) {
+      // Check if the admin role is tried to be assigned to the user
+      if (member.roleSlugs.includes(workspaceAdminRole.slug)) {
+        throw new BadRequestException(
+          constructErrorBody(
+            'Admin role cannot be assigned to the user',
+            'You can not assign the admin role to the user.'
+          )
+        )
+      }
+
+      let memberUser: User = null
+
+      try {
+        memberUser = await this.prisma.user.findUnique({
+          where: {
+            email: member.email.toLowerCase()
+          }
+        })
+      } catch (_ignored) {}
+
+      const userId = memberUser?.id ?? v4()
+      const isExistingUser = memberUser !== null
+
+      // Check if the user is already a member of the workspace
+      if (
+        isExistingUser &&
+        (await this.memberExistsInWorkspace(workspace.id, userId))
+      ) {
+        this.log.warn(
+          `User ${
+            memberUser.name || memberUser.email
+          } (${userId}) is already a member of workspace ${workspace.name} (${
+            workspace.slug
+          }). Skipping.`
+        )
+        throw new ConflictException(
+          constructErrorBody(
+            `User ${memberUser.name || memberUser.email} is already a member of this workspace`,
+            'Please check the teams tab to confirm whether the user is a member of this workspace'
+          )
+        )
+      }
+
+      const roleSet = new Set<WorkspaceRole>()
+
+      for (const slug of member.roleSlugs) {
+        const role = await this.prisma.workspaceRole.findUnique({
+          where: {
+            slug
+          }
+        })
+
+        if (!role) {
+          throw new NotFoundException(
+            constructErrorBody(
+              `Workspace role ${slug} does not exist`,
+              `Please check the workspace roles to confirm whether the role exists`
+            )
+          )
+        }
+
+        roleSet.add(role)
+      }
+
+      const invitedOn = new Date()
+      const inviteeName = memberUser?.name
+
+      if (isExistingUser) {
+        this.log.log(
+          `Invitee ${member.email} already exists. Skipping new user creation.`
+        )
+      } else {
+        this.log.log(
+          `Invitee ${member.email} is a new user. Creating new user.`
+        )
+        // Create the user
+        await createUser(
+          {
+            id: userId,
+            email: member.email,
+            authProvider: AuthProvider.EMAIL_OTP
+          },
+          this.prisma,
+          this.slugGenerator,
+          this.hydrationService
+        )
+      }
+
+      // Create the workspace membership
+      const rawWorkspaceMember = await this.prisma.workspaceMember.create({
+        data: {
+          workspaceId: workspace.id,
+          userId,
+          createdOn: invitedOn,
+          roles: {
+            create: Array.from(roleSet).map((role) => ({
+              role: {
+                connect: {
+                  id: role.id
+                }
+              }
+            }))
+          }
+        },
+        include: InclusionQuery.WorkspaceMember
+      })
+
+      this.mailService.invitedToWorkspace(
+        member.email,
+        workspace.name,
+        `${process.env.PLATFORM_FRONTEND_URL}/settings?tab=invites`,
+        currentUser.name,
+        isExistingUser,
+        inviteeName
+      )
+
+      hydratedMembers.push(
+        await this.hydrationService.hydrateWorkspaceMember({
+          user: currentUser,
+          workspaceMember: rawWorkspaceMember
+        })
+      )
+
+      this.log.debug(`Added user ${memberUser} to workspace ${workspace.name}.`)
+    }
+
+    return hydratedMembers
+  }
+
+  /**
+   * Checks if a user is a member of a workspace.
+   * @param workspaceId The ID of the workspace to check
+   * @param userId The ID of the user to check
+   * @returns True if the user is a member of the workspace, false otherwise
+   * @private
+   */
+  private async memberExistsInWorkspace(
+    workspaceId: string,
+    userId: string
+  ): Promise<boolean> {
+    return (
+      (await this.prisma.workspaceMember.count({
+        where: {
+          workspaceId,
+          userId
+        }
+      })) > 0
+    )
+  }
+
+  /**
+   * Gets the workspace membership of a user in a workspace.
+   * @param workspaceId The ID of the workspace to get the membership for
+   * @param userId The ID of the user to get the membership for
+   * @returns The workspace membership of the user in the workspace
+   * @private
+   */
+  private async getWorkspaceMembership(
+    workspaceId: Workspace['id'],
+    userId: User['id']
+  ): Promise<WorkspaceMember> {
+    return await this.prisma.workspaceMember.findUnique({
+      where: {
+        workspaceId_userId: {
+          workspaceId,
+          userId
+        }
+      }
+    })
+  }
+
+  /**
+   * Deletes the membership of a user in a workspace.
+   * @param workspaceId The ID of the workspace to delete the membership from
+   * @param userId The ID of the user to delete the membership for
+   * @returns A promise that resolves when the membership is deleted
+   * @private
+   */
+  private async deleteMembership(
+    workspaceId: Workspace['id'],
+    userId: User['id']
+  ): Promise<void> {
+    await this.prisma.workspaceMember.delete({
+      where: {
+        workspaceId_userId: {
+          workspaceId,
+          userId
+        }
+      }
+    })
+  }
+
+  /**
+   * Checks if a user has a pending invitation to a workspace.
+   * @throws BadRequestException if the user is not invited to the workspace
+   * @param workspaceSlug The slug of the workspace to check if the user is invited to
+   * @param user The user to check if the user is invited to the workspace
+   */
+  private async checkInvitationPending(
+    workspaceSlug: Workspace['slug'],
+    user: User
+  ): Promise<void> {
+    const membershipExists = await this.prisma.workspaceMember
+      .count({
+        where: {
+          workspace: {
+            slug: workspaceSlug
+          },
+          userId: user.id,
+          invitationAccepted: false
+        }
+      })
+      .then((count) => count > 0)
+
+    if (!membershipExists)
+      throw new BadRequestException(
+        constructErrorBody(
+          'User is not invited to the workspace',
+          `${user.email} is not invited to workspace ${workspaceSlug}`
+        )
+      )
+  }
+}