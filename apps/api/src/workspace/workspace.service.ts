import { getCollectiveProjectAuthorities } from '@/common/collective-authorities'
import { createEvent } from '@/common/event'
import { paginate } from '@/common/paginate'
import generateEntitySlug from '@/common/slug-generator'
import { constructErrorBody, limitMaxItemsPerPage } from '@/common/util'
import {
  associateWorkspaceOwnerDetails,
  createWorkspace
} from '@/common/workspace'
import { PrismaService } from '@/prisma/prisma.service'
import { AuthorizationService } from '@/auth/service/authorization.service'
import {
  BadRequestException,
  ConflictException,
  Injectable,
  Logger
} from '@nestjs/common'
import {
  Authority,
  Environment,
  EventSource,
  EventType,
  Project,
  ProjectAccessLevel,
  Secret,
  User,
  Variable,
  Workspace
} from '@prisma/client'
import { CreateWorkspace } from './dto/create.workspace/create.workspace'
import { UpdateWorkspace } from './dto/update.workspace/update.workspace'
import { AuthenticatedUser } from '@/user/user.types'
import { UpdateBlacklistedIpAddresses } from './dto/update.blacklistedIpAddresses/update.blacklistedIpAddresses'
<<<<<<< HEAD
import { WorkspaceWithLastUpdatedByAndOwner } from './workspace.types'
=======
import { TierLimitService } from '@/common/tier-limit.service'
>>>>>>> 890979e4

@Injectable()
export class WorkspaceService {
  private readonly logger = new Logger(WorkspaceService.name)

  constructor(
    private readonly prisma: PrismaService,
    private readonly authorizationService: AuthorizationService,
    private readonly tierLimitService: TierLimitService
  ) {}

  /**
   * Creates a new workspace for the given user.
   * @throws ConflictException if the workspace with the same name already exists
   * @param user The user to create the workspace for
   * @param dto The data to create the workspace with
   * @returns The created workspace
   */
  async createWorkspace(
    user: AuthenticatedUser,
    dto: CreateWorkspace
  ): Promise<WorkspaceWithLastUpdatedByAndOwner> {
    this.logger.log(
      `User ${user.id} attempted to create a workspace ${dto.name}`
    )

    await this.existsByName(dto.name, user.id)

    const newWorkspace = await createWorkspace(user, dto, this.prisma)

    return {
      ...newWorkspace,
      projects: await this.getProjectsOfWorkspace(newWorkspace, user),
      ...(await this.parseWorkspaceItemLimits(newWorkspace.id))
    }
  }

  /**
   * Updates a workspace
   * @throws ConflictException if the workspace with the same name already exists
   * @param user The user to update the workspace for
   * @param workspaceSlug The slug of the workspace to update
   * @param dto The data to update the workspace with
   * @returns The updated workspace
   */
  async updateWorkspace(
    user: AuthenticatedUser,
    workspaceSlug: Workspace['slug'],
    dto: UpdateWorkspace
<<<<<<< HEAD
  ): Promise<WorkspaceWithLastUpdatedByAndOwner> {
=======
  ): Promise<Workspace> {
>>>>>>> 890979e4
    this.logger.log(
      `User ${user.id} attempted to update a workspace ${workspaceSlug}`
    )

    // Fetch the workspace
    this.logger.log(
      `Checking if user has authority to update workspace ${workspaceSlug}`
    )
    const workspace =
      await this.authorizationService.authorizeUserAccessToWorkspace({
        user,
        entity: { slug: workspaceSlug },
        authorities: [Authority.UPDATE_WORKSPACE]
      })

    // Check if a same named workspace already exists
    dto.name && (await this.existsByName(dto.name, user.id))

    // Update the workspace
    this.logger.log(`Updating workspace ${workspace.name} (${workspace.id})`)
    const updatedWorkspace = await this.prisma.workspace.update({
      where: {
        id: workspace.id
      },
      data: {
        name: dto.name === workspace.name ? undefined : dto.name,
        slug: dto.name
          ? await generateEntitySlug(dto.name, 'WORKSPACE', this.prisma)
          : undefined,
        icon: dto.icon,
        lastUpdatedBy: {
          connect: {
            id: user.id
          }
        }
      },
      include: {
        lastUpdatedBy: {
          select: {
            id: true,
            name: true,
            profilePictureUrl: true
          }
        }
      }
    })
    this.logger.debug(`Updated workspace ${workspace.name} (${workspace.id})`)

    await createEvent(
      {
        triggeredBy: user,
        entity: workspace,
        type: EventType.WORKSPACE_UPDATED,
        source: EventSource.WORKSPACE,
        title: `Workspace updated`,
        metadata: {
          workspaceId: workspace.id,
          name: workspace.name
        },
        workspaceId: workspace.id
      },
      this.prisma
    )

    return {
      ...updatedWorkspace,
      ownedBy: workspace.ownedBy
    }
  }

  /**
   * Deletes a workspace.
   * @throws BadRequestException if the workspace is the default workspace
   * @param user The user to delete the workspace for
   * @param workspaceSlug The slug of the workspace to delete
   */
  async deleteWorkspace(
    user: AuthenticatedUser,
    workspaceSlug: Workspace['slug']
  ): Promise<void> {
    this.logger.log(
      `User ${user.id} attempted to delete workspace ${workspaceSlug}`
    )

    // Fetch the workspace
    this.logger.log(
      `Checking if user has authority to delete workspace ${workspaceSlug}`
    )
    const workspace =
      await this.authorizationService.authorizeUserAccessToWorkspace({
        user,
        entity: { slug: workspaceSlug },
        authorities: [Authority.DELETE_WORKSPACE]
      })

    // We don't want the users to delete their default workspace
    this.logger.log(
      `Checking if workspace ${workspace.name} is a default workspace`
    )
    if (workspace.isDefault) {
      this.logger.log(`Workspace ${workspace.name} is a default workspace`)
      throw new BadRequestException(
        constructErrorBody(
          'Can not delete default workspace',
          `You can not delete the default workspace.`
        )
      )
    } else {
      this.logger.log(`Workspace ${workspace.name} is not a default workspace`)
    }

    // Delete the workspace
    this.logger.log(`Deleting workspace ${workspace.name} (${workspace.slug})`)
    await this.prisma.workspace.delete({
      where: {
        id: workspace.id
      }
    })

    this.logger.debug(`Deleted workspace ${workspace.name} (${workspace.slug})`)
  }

  /**
   * Gets a workspace by its slug.
   * @param user The user to get the workspace for
   * @param workspaceSlug The slug of the workspace to get
   * @returns The workspace
   * @throws NotFoundException if the workspace does not exist or the user does not have the authority to read the workspace
   */
  async getWorkspaceBySlug(
    user: AuthenticatedUser,
    workspaceSlug: Workspace['slug']
<<<<<<< HEAD
  ): Promise<WorkspaceWithLastUpdatedByAndOwner> {
=======
  ) {
>>>>>>> 890979e4
    this.logger.log(
      `User ${user.id} attempted to get workspace ${workspaceSlug}`
    )

    // Fetch the workspace
    this.logger.log(
      `Checking if user has authority to read workspace ${workspaceSlug}`
    )
    const workspace =
      await this.authorizationService.authorizeUserAccessToWorkspace({
        user,
        entity: { slug: workspaceSlug },
        authorities: [Authority.READ_USERS]
      })

    return {
      ...workspace,
      isDefault: workspace.isDefault && workspace.ownerId === user.id,
      projects: await this.getProjectsOfWorkspace(workspace, user),
      ...(await this.parseWorkspaceItemLimits(workspace.id))
    }
  }

  /**
   * Gets all workspaces of a user, paginated.
   * @param user The user to get the workspaces for
   * @param page The page number to get
   * @param limit The number of items per page to get
   * @param sort The field to sort by
   * @param order The order to sort in
   * @param search The search string to filter by
   * @returns The workspaces of the user, paginated, with metadata
   */
  async getWorkspacesOfUser(
    user: AuthenticatedUser,
    page: number,
    limit: number,
    sort: string,
    order: string,
    search: string
  ) {
    this.logger.log(`User ${user.id} attempted to get workspaces of self`)

    // Get all workspaces of user for page with limit
    this.logger.log(`Fetching workspaces of user ${user.id}`)
    const items = await this.prisma.workspace.findMany({
      skip: page * limit,
      take: Number(limit),
      orderBy: {
        [sort]: order
      },
      where: {
        members: {
          some: {
            userId: user.id
          }
        },

        name: {
          contains: search
        }
      },
      include: {
        lastUpdatedBy: {
          select: {
            id: true,
            name: true,
            profilePictureUrl: true
          }
        }
      }
    })

    this.logger.debug(
      `Fetched workspaces of user ${user.id}. Count: ${items.length}`
    )

    // Parsing projects of workspaces
    this.logger.log(`Parsing projects of workspaces of user ${user.id}`)
    for (const workspace of items) {
      this.logger.debug(`Parsing projects of workspace ${workspace.slug}`)
      workspace['projects'] = await this.getProjectsOfWorkspace(workspace, user)
      this.logger.debug(`Parsed projects of workspace ${workspace.slug}`)
    }

    // get total count of workspaces of the user
    const totalCount = await this.prisma.workspace.count({
      where: {
        members: {
          some: {
            userId: user.id
          }
        },

        name: {
          contains: search
        }
      }
    })

    //calculate metadata for pagination
    const metadata = paginate(totalCount, `/workspace`, {
      page,
      limit: limitMaxItemsPerPage(limit),
      sort,
      order,
      search
    })

    return {
      items: await Promise.all(
<<<<<<< HEAD
        items.map(async (item) => {
          return await associateWorkspaceOwnerDetails(
            {
              ...item,
              isDefault: item.isDefault && item.ownerId === user.id
            },
            this.prisma
          )
        })
=======
        items.map(async (item) => ({
          ...item,
          isDefault: item.isDefault && item.ownerId === user.id,
          ...(await this.parseWorkspaceItemLimits(item.id))
        }))
>>>>>>> 890979e4
      ),
      metadata
    }
  }

  /**
   * Exports all data of a workspace, including its roles, projects, environments, variables and secrets.
   * @param user The user to export the data for
   * @param workspaceSlug The slug of the workspace to export
   * @returns The exported data
   * @throws NotFoundException if the workspace does not exist or the user does not have the authority to read the workspace
   * @throws InternalServerErrorException if there is an error in the transaction
   */
  async exportData(user: AuthenticatedUser, workspaceSlug: Workspace['slug']) {
    this.logger.log(
      `User ${user.id} attempted to export workspace data of ${workspaceSlug}`
    )

    // Fetch the workspace
    this.logger.log(
      `Checking if user has authority to read workspace ${workspaceSlug}`
    )
    const workspace =
      await this.authorizationService.authorizeUserAccessToWorkspace({
        user,
        entity: { slug: workspaceSlug },
        authorities: [Authority.WORKSPACE_ADMIN]
      })

    // eslint-disable-next-line @typescript-eslint/no-explicit-any
    const data: any = {}

    data.name = workspace.name
    data.icon = workspace.icon

    // Get all the roles of the workspace
    this.logger.log(`Fetching roles of workspace ${workspace.slug}`)
    data.workspaceRoles = await this.prisma.workspaceRole.findMany({
      where: {
        workspaceId: workspace.id
      },
      select: {
        name: true,
        description: true,
        colorCode: true,
        hasAdminAuthority: true,
        authorities: true
      }
    })

    // Get all projects, environments, variables and secrets of the workspace
    this.logger.log(`Fetching projects of workspace ${workspace.slug}`)
    data.projects = await this.prisma.project.findMany({
      where: {
        workspaceId: workspace.id
      },
      select: {
        name: true,
        description: true,
        publicKey: true,
        privateKey: true,
        storePrivateKey: true,
        accessLevel: true,
        environments: {
          select: {
            name: true,
            description: true
          }
        },
        secrets: {
          select: {
            name: true,
            rotateAt: true,
            note: true,
            versions: {
              select: {
                value: true,
                version: true
              }
            }
          }
        },
        variables: {
          select: {
            name: true,
            note: true,
            versions: {
              select: {
                value: true,
                version: true
              }
            }
          }
        }
      }
    })

    return data
  }

  /**
   * Searches for projects, environments, secrets and variables
   * based on a search term. The search is scoped to the workspace
   * and the user's permissions.
   * @param user The user to search for
   * @param workspaceSlug The slug of the workspace to search in
   * @param searchTerm The search term to search for
   * @returns An object with the search results
   */
  async globalSearch(
    user: AuthenticatedUser,
    workspaceSlug: Workspace['slug'],
    searchTerm: string
  ): Promise<{
    projects: Partial<Project>[]
    environments: Partial<Environment>[]
    secrets: Partial<Secret>[]
    variables: Partial<Variable>[]
  }> {
    this.logger.log(
      `User ${user.id} attempted to search in workspace ${workspaceSlug}`
    )

    // Check authority over workspace
    this.logger.log(
      `Checking if user has authority to read workspace ${workspaceSlug}`
    )
    const workspace =
      await this.authorizationService.authorizeUserAccessToWorkspace({
        user,
        entity: { slug: workspaceSlug },
        authorities: [
          Authority.READ_WORKSPACE,
          Authority.READ_PROJECT,
          Authority.READ_ENVIRONMENT,
          Authority.READ_SECRET,
          Authority.READ_VARIABLE
        ]
      })

    // Get a list of project IDs that the user has access to READ
    this.logger.log(
      `Fetching a list of project IDs the user has access to READ`
    )
    const accessibleProjectIds = await this.getAccessibleProjectIds(
      user.id,
      workspace.id
    )
    this.logger.log(
      `User ${user.id} has access to ${accessibleProjectIds.length} projects`
    )

    // Query all entities based on the search term and permissions
    const projects = await this.queryProjects(accessibleProjectIds, searchTerm)
    const environments = await this.queryEnvironments(
      accessibleProjectIds,
      searchTerm
    )
    const secrets = await this.querySecrets(accessibleProjectIds, searchTerm)
    const variables = await this.queryVariables(
      accessibleProjectIds,
      searchTerm
    )

    this.logger.log(
      `Found ${projects.length} projects, ${environments.length} environments, ${secrets.length} secrets and ${variables.length} variables as search results`
    )

    return { projects, environments, secrets, variables }
  }

  /**
   * Gets all the invitations a user has to various workspaces, paginated.
   * @param user The user to get the workspaces for
   * @param page The page number to get
   * @param limit The number of items per page to get
   * @param sort The field to sort by
   * @param order The order to sort in
   * @param search The search string to filter by
   * @returns The workspace invitations of the user, paginated, with metadata
   */
  async getAllWorkspaceInvitations(
    user: AuthenticatedUser,
    page: number,
    limit: number,
    sort: string,
    order: string,
    search: string
  ) {
    this.logger.log(`User ${user.id} attempted to get workspace invitations`)

    // Fetch all workspaces of user where they are not admin
    this.logger.log(`Fetching workspaces of user ${user.id}`)
    const items = await this.prisma.workspaceMember.findMany({
      skip: page * limit,
      take: limitMaxItemsPerPage(Number(limit)),
      orderBy: {
        workspace: {
          [sort]: order
        }
      },
      where: {
        userId: user.id,
        invitationAccepted: false,
        workspace: {
          name: {
            contains: search
          }
        },
        roles: {
          none: {
            role: {
              hasAdminAuthority: true
            }
          }
        }
      },
      select: {
        workspace: {
          select: {
            id: true,
            name: true,
            slug: true,
            icon: true
          }
        },
        roles: {
          select: {
            role: {
              select: {
                name: true,
                colorCode: true
              }
            }
          }
        },
        createdOn: true
      }
    })

    this.logger.log(`Found ${items.length} workspace invitations`)

    // Get total count of workspaces of the user
    const totalCount = await this.prisma.workspaceMember.count({
      where: {
        userId: user.id,
        invitationAccepted: false,
        workspace: {
          name: {
            contains: search
          }
        },
        roles: {
          none: {
            role: {
              hasAdminAuthority: true
            }
          }
        }
      }
    })

    // Calculate metadata for pagination
    const metadata = paginate(totalCount, `/workspace/invitations`, {
      page,
      limit: limitMaxItemsPerPage(limit),
      sort,
      order,
      search
    })

    return {
      items: items.map((item) => ({
        ...item,
        invitedOn: item.createdOn,
        createdOn: undefined
      })),
      metadata
    }
  }

  /**
   * Gets a list of blacklisted IP addresses.
   * @param user The user to get the workspace for
   * @param workspaceSlug The slug of the workspace to delete
   * @returns The list of IP addresses
   */
  async getBlacklistedIpAddresses(
    user: AuthenticatedUser,
    workspaceSlug: Workspace['slug']
  ): Promise<string[]> {
    this.logger.log(
      `User ${user.id} attempted to get blacklisted IP addresses for workspace ${workspaceSlug}`
    )

    // Fetch the workspace
    this.logger.log(
      `Checking if user has authority to read workspace ${workspaceSlug}`
    )
    const workspace =
      await this.authorizationService.authorizeUserAccessToWorkspace({
        user,
        entity: { slug: workspaceSlug },
        authorities: [Authority.WORKSPACE_ADMIN]
      })

    return workspace.blacklistedIpAddresses
  }

  /**
   * Updates the list of blacklisted IP addresses
   * @throws ConflictException if the workspace with the same name already exists
   * @param user The user to update the workspace for
   * @param workspaceSlug The slug of the workspace to update
   * @param dto The data to update the list of blacklisted IP addresses with
   * @returns The updated list of blacklisted IP addresses
   */
  async updateBlacklistedIpAddresses(
    user: AuthenticatedUser,
    workspaceSlug: Workspace['slug'],
    dto: UpdateBlacklistedIpAddresses
  ) {
    this.logger.log(
      `User ${user.id} attempted to update blacklisted IP addresses for workspace ${workspaceSlug}`
    )

    // Fetch the workspace
    this.logger.log(
      `Checking if user has authority to update workspace ${workspaceSlug}`
    )
    const workspace =
      await this.authorizationService.authorizeUserAccessToWorkspace({
        user,
        entity: { slug: workspaceSlug },
        authorities: [Authority.WORKSPACE_ADMIN]
      })

    // Update blacklisted IP addresses
    const updatedWorkspace = await this.prisma.workspace.update({
      where: {
        id: workspace.id
      },
      data: {
        blacklistedIpAddresses: dto.ipAddresses
      }
    })

    this.logger.debug(
      `Updated workspace blacklisted IP addresses ${workspace.name} (${workspace.id})`
    )

    await createEvent(
      {
        triggeredBy: user,
        entity: workspace,
        type: EventType.WORKSPACE_UPDATED,
        source: EventSource.WORKSPACE,
        title: `Workspace blacklisted IP addresses updated`,
        metadata: {
          workspaceId: workspace.id,
          name: workspace.name
        },
        workspaceId: workspace.id
      },
      this.prisma
    )

    return updatedWorkspace.blacklistedIpAddresses
  }

  /**
   * Gets a list of project IDs that the user has access to READ.
   * The user has access to a project if the project is global or if the user has the READ_PROJECT authority.
   * @param userId The ID of the user to get the accessible project IDs for
   * @param workspaceId The ID of the workspace to get the accessible project IDs for
   * @returns The list of project IDs that the user has access to READ
   * @private
   */
  private async getAccessibleProjectIds(
    userId: string,
    workspaceId: string
  ): Promise<string[]> {
    const projects = await this.prisma.project.findMany({
      where: { workspaceId }
    })

    const accessibleProjectIds: string[] = []
    for (const project of projects) {
      if (project.accessLevel === ProjectAccessLevel.GLOBAL) {
        accessibleProjectIds.push(project.id)
      }

      const authorities = await getCollectiveProjectAuthorities(
        userId,
        project,
        this.prisma
      )
      if (
        authorities.has(Authority.READ_PROJECT) ||
        authorities.has(Authority.WORKSPACE_ADMIN)
      ) {
        accessibleProjectIds.push(project.id)
      }
    }
    return accessibleProjectIds
  }

  /**
   * Queries projects by IDs and search term.
   * @param projectIds The IDs of projects to query
   * @param searchTerm The search term to query by
   * @returns The projects that match the search term
   * @private
   */
  private async queryProjects(
    projectIds: string[],
    searchTerm: string
  ): Promise<Partial<Project>[]> {
    // Fetch projects where user has READ_PROJECT authority and match search term
    return this.prisma.project.findMany({
      where: {
        id: { in: projectIds },
        OR: [
          { name: { contains: searchTerm, mode: 'insensitive' } },
          { description: { contains: searchTerm, mode: 'insensitive' } }
        ]
      },
      select: { slug: true, name: true, description: true }
    })
  }

  /**
   * Queries environments by IDs and search term.
   * @param projectIds The IDs of projects to query
   * @param searchTerm The search term to query by
   * @returns The environments that match the search term
   * @private
   */
  private async queryEnvironments(
    projectIds: string[],
    searchTerm: string
  ): Promise<Partial<Environment>[]> {
    return this.prisma.environment.findMany({
      where: {
        project: {
          id: { in: projectIds }
        },
        OR: [
          { name: { contains: searchTerm, mode: 'insensitive' } },
          { description: { contains: searchTerm, mode: 'insensitive' } }
        ]
      },
      select: { slug: true, name: true, description: true }
    })
  }

  /**
   * Queries secrets by IDs and search term.
   * @param projectIds The IDs of projects to query
   * @param searchTerm The search term to query by
   * @returns The secrets that match the search term
   * @private
   */
  private async querySecrets(
    projectIds: string[],
    searchTerm: string
  ): Promise<Partial<Secret>[]> {
    // Fetch secrets associated with projects user has READ_SECRET authority on
    return await this.prisma.secret.findMany({
      where: {
        project: {
          id: { in: projectIds }
        },
        OR: [
          { name: { contains: searchTerm, mode: 'insensitive' } },
          { note: { contains: searchTerm, mode: 'insensitive' } }
        ]
      },
      select: { slug: true, name: true, note: true }
    })
  }

  /**
   * Queries variables by IDs and search term.
   * @param projectIds The IDs of projects to query
   * @param searchTerm The search term to query by
   * @returns The variables that match the search term
   * @private
   */
  private async queryVariables(
    projectIds: string[],
    searchTerm: string
  ): Promise<Partial<Variable>[]> {
    return this.prisma.variable.findMany({
      where: {
        project: {
          id: { in: projectIds }
        },
        OR: [
          { name: { contains: searchTerm, mode: 'insensitive' } },
          { note: { contains: searchTerm, mode: 'insensitive' } }
        ]
      },
      select: { slug: true, name: true, note: true }
    })
  }

  /**
   * Checks if a workspace with the given name exists for the given user.
   * @param name The name of the workspace to check for
   * @param userId The ID of the user to check for
   * @throws ConflictException if the workspace already exists
   * @private
   */
  private async existsByName(name: string, userId: User['id']): Promise<void> {
    this.logger.log(`Checking if workspace ${name} exists for user ${userId}`)

    const workspaceExists =
      (await this.prisma.workspace.count({
        where: {
          name,
          ownerId: userId
        }
      })) > 0

    if (workspaceExists) {
      this.logger.log(`Workspace ${name} exists for user ${userId}`)
      throw new ConflictException(
        constructErrorBody(
          'Workspace already exists',
          `Workspace with name ${name} already exists`
        )
      )
    }

    this.logger.log(`Workspace ${name} does not exist for user ${userId}`)
  }

  /**
   * Retrieves the count of projects within a workspace that a user has permission to access.
   *
   * @param workspaceId The ID of the workspace to retrieve projects from.
   * @param userId The ID of the user whose access permissions are being checked.
   * @returns The number of projects the user has authority to access within the specified workspace.
   * @private
   */

  private async getProjectsOfWorkspace(
    workspace: Workspace,
    user: AuthenticatedUser
  ) {
    const projects = await this.prisma.project.findMany({
      where: {
        workspaceId: workspace.id
      }
    })

    let accessibleProjectCount = 0

    for (const project of projects) {
      const hasAuthority =
        await this.authorizationService.authorizeUserAccessToProject({
          user,
          entity: { slug: project.slug },
          authorities: [Authority.READ_PROJECT]
        })

      if (hasAuthority) {
        accessibleProjectCount++
      }
    }
    return accessibleProjectCount
  }

  /**
   * Parses the tier limits for a given workspace and returns an object containing
   * the maximum allowed and current total of members and projects.
   *
   * @param workspace The workspace to parse tier limits for.
   * @param tierLimitService The service used to obtain tier limits.
   * @param prisma The Prisma client for database operations.
   * @returns A promise that resolves to an object containing the workspace with
   * tier limits, including maximum allowed and total members and projects.
   */

  private async parseWorkspaceItemLimits(
    workspaceId: Workspace['id']
  ): Promise<{
    maxAllowedProjects: number
    totalProjects: number
    maxAllowedMembers: number
    totalMembers: number
  }> {
    this.logger.log(
      `Parsing workspace item limits for workspace ${workspaceId}`
    )

    this.logger.log(`Getting member tier limit for workspace ${workspaceId}`)
    // Get the tier limit for the members in the workspace
    const maxAllowedMembers =
      this.tierLimitService.getMemberTierLimit(workspaceId)

    // Get total members in the workspace
    const totalMembers = await this.prisma.workspaceMember.count({
      where: {
        workspaceId
      }
    })
    this.logger.log(`Found ${totalMembers} members in workspace ${workspaceId}`)

    this.logger.log(`Getting project tier limit for workspace ${workspaceId}`)
    // Get project tier limit
    const maxAllowedProjects =
      this.tierLimitService.getProjectTierLimit(workspaceId)

    // Get total projects in the workspace
    const totalProjects = await this.prisma.project.count({
      where: {
        workspaceId
      }
    })
    this.logger.log(
      `Found ${totalProjects} projects in workspace ${workspaceId}`
    )

    return {
      maxAllowedMembers,
      totalMembers,
      maxAllowedProjects,
      totalProjects
    }
  }
}<|MERGE_RESOLUTION|>--- conflicted
+++ resolved
@@ -31,11 +31,11 @@
 import { UpdateWorkspace } from './dto/update.workspace/update.workspace'
 import { AuthenticatedUser } from '@/user/user.types'
 import { UpdateBlacklistedIpAddresses } from './dto/update.blacklistedIpAddresses/update.blacklistedIpAddresses'
-<<<<<<< HEAD
-import { WorkspaceWithLastUpdatedByAndOwner } from './workspace.types'
-=======
+import {
+  WorkspaceWithLastUpdatedByAndOwner,
+  WorkspaceWithLastUpdatedByAndOwnerAndProjects
+} from './workspace.types'
 import { TierLimitService } from '@/common/tier-limit.service'
->>>>>>> 890979e4
 
 @Injectable()
 export class WorkspaceService {
@@ -57,7 +57,7 @@
   async createWorkspace(
     user: AuthenticatedUser,
     dto: CreateWorkspace
-  ): Promise<WorkspaceWithLastUpdatedByAndOwner> {
+  ): Promise<WorkspaceWithLastUpdatedByAndOwnerAndProjects> {
     this.logger.log(
       `User ${user.id} attempted to create a workspace ${dto.name}`
     )
@@ -85,11 +85,7 @@
     user: AuthenticatedUser,
     workspaceSlug: Workspace['slug'],
     dto: UpdateWorkspace
-<<<<<<< HEAD
   ): Promise<WorkspaceWithLastUpdatedByAndOwner> {
-=======
-  ): Promise<Workspace> {
->>>>>>> 890979e4
     this.logger.log(
       `User ${user.id} attempted to update a workspace ${workspaceSlug}`
     )
@@ -222,11 +218,7 @@
   async getWorkspaceBySlug(
     user: AuthenticatedUser,
     workspaceSlug: Workspace['slug']
-<<<<<<< HEAD
-  ): Promise<WorkspaceWithLastUpdatedByAndOwner> {
-=======
-  ) {
->>>>>>> 890979e4
+  ): Promise<WorkspaceWithLastUpdatedByAndOwnerAndProjects> {
     this.logger.log(
       `User ${user.id} attempted to get workspace ${workspaceSlug}`
     )
@@ -338,23 +330,16 @@
 
     return {
       items: await Promise.all(
-<<<<<<< HEAD
         items.map(async (item) => {
           return await associateWorkspaceOwnerDetails(
             {
               ...item,
-              isDefault: item.isDefault && item.ownerId === user.id
+              isDefault: item.isDefault && item.ownerId === user.id,
+              ...(await this.parseWorkspaceItemLimits(item.id))
             },
             this.prisma
           )
         })
-=======
-        items.map(async (item) => ({
-          ...item,
-          isDefault: item.isDefault && item.ownerId === user.id,
-          ...(await this.parseWorkspaceItemLimits(item.id))
-        }))
->>>>>>> 890979e4
       ),
       metadata
     }
