<<<<<<< HEAD
import { Subscription, User, Workspace, WorkspaceMember } from '@prisma/client'
=======
import {
  Integration,
  Project,
  User,
  Workspace,
  WorkspaceMember,
  WorkspaceRole
} from '@prisma/client'
>>>>>>> e1ec5927

export interface HydratedWorkspace extends Workspace {
  maxAllowedProjects: number
  totalProjects: number
  maxAllowedMembers: number
  totalMembers: number
  projects: number
  entitlements: {
    canReadProjects: boolean
    canCreateProjects: boolean
    canReadIntegrations: boolean
    canCreateIntegrations: boolean
    canReadMembers: boolean
    canInviteMembers: boolean
    canReadRoles: boolean
    canCreateRoles: boolean
    canUpdate: boolean
    canDelete: boolean
  }
  lastUpdatedBy: {
    id: User['id']
    name: User['name']
    profilePictureUrl: User['profilePictureUrl']
  }
  isDefault: boolean
}

<<<<<<< HEAD
export interface WorkspaceWithLastUpdatedByAndOwnerAndSubscription
  extends WorkspaceWithLastUpdatedByAndOwner {
  subscription: Subscription
}

export interface WorkspaceWithLastUpdatedByAndOwnerAndProjects
  extends WorkspaceWithLastUpdatedByAndOwnerAndSubscription {
  projects: number
=======
export interface RawWorkspace
  extends Omit<
    HydratedWorkspace,
    | 'entitlements'
    | 'maxAllowedProjects'
    | 'totalProjects'
    | 'maxAllowedMembers'
    | 'totalMembers'
    | 'projects'
  > {
  members: Partial<WorkspaceMember>[]
  roles: Partial<WorkspaceRole>[]
  projects: Partial<Project>[]
  integrations: Partial<Integration>[]
>>>>>>> e1ec5927
}<|MERGE_RESOLUTION|>--- conflicted
+++ resolved
@@ -1,7 +1,5 @@
-<<<<<<< HEAD
-import { Subscription, User, Workspace, WorkspaceMember } from '@prisma/client'
-=======
 import {
+  Subscription,
   Integration,
   Project,
   User,
@@ -9,7 +7,6 @@
   WorkspaceMember,
   WorkspaceRole
 } from '@prisma/client'
->>>>>>> e1ec5927
 
 export interface HydratedWorkspace extends Workspace {
   maxAllowedProjects: number
@@ -17,6 +14,7 @@
   maxAllowedMembers: number
   totalMembers: number
   projects: number
+  subscription: Subscription
   entitlements: {
     canReadProjects: boolean
     canCreateProjects: boolean
@@ -37,16 +35,6 @@
   isDefault: boolean
 }
 
-<<<<<<< HEAD
-export interface WorkspaceWithLastUpdatedByAndOwnerAndSubscription
-  extends WorkspaceWithLastUpdatedByAndOwner {
-  subscription: Subscription
-}
-
-export interface WorkspaceWithLastUpdatedByAndOwnerAndProjects
-  extends WorkspaceWithLastUpdatedByAndOwnerAndSubscription {
-  projects: number
-=======
 export interface RawWorkspace
   extends Omit<
     HydratedWorkspace,
@@ -57,9 +45,9 @@
     | 'totalMembers'
     | 'projects'
   > {
+  subscription: Subscription
   members: Partial<WorkspaceMember>[]
   roles: Partial<WorkspaceRole>[]
   projects: Partial<Project>[]
   integrations: Partial<Integration>[]
->>>>>>> e1ec5927
 }