--- conflicted
+++ resolved
@@ -1,1194 +1,3 @@
-<<<<<<< HEAD
-import {
-  FastifyAdapter,
-  NestFastifyApplication
-} from '@nestjs/platform-fastify'
-import { PrismaService } from '@/prisma/prisma.service'
-import { ProjectService } from '@/project/service/project.service'
-import { WorkspaceService } from '@/workspace/service/workspace.service'
-import {
-  Environment,
-  EventSeverity,
-  EventSource,
-  EventTriggerer,
-  EventType,
-  Project,
-  ProjectAccessLevel,
-  Secret,
-  SecretVersion,
-  User,
-  Workspace
-} from '@prisma/client'
-import { Test } from '@nestjs/testing'
-import { AppModule } from '@/app/app.module'
-import { EventModule } from '@/event/event.module'
-import { WorkspaceModule } from '@/workspace/workspace.module'
-import { ProjectModule } from '@/project/project.module'
-import { EnvironmentModule } from '@/environment/environment.module'
-import { SecretModule } from './secret.module'
-import { MAIL_SERVICE } from '@/mail/services/interface.service'
-import { MockMailService } from '@/mail/services/mock.service'
-import { EnvironmentService } from '@/environment/service/environment.service'
-import { SecretService } from './service/secret.service'
-import { EventService } from '@/event/service/event.service'
-import { REDIS_CLIENT } from '@/provider/redis.provider'
-import { RedisClientType } from 'redis'
-import { mockDeep } from 'jest-mock-extended'
-import { UserService } from '@/user/service/user.service'
-import { UserModule } from '@/user/user.module'
-import { QueryTransformPipe } from '@/common/pipes/query.transform.pipe'
-import { fetchEvents } from '@/common/event'
-
-describe('Secret Controller Tests', () => {
-  let app: NestFastifyApplication
-  let prisma: PrismaService
-  let projectService: ProjectService
-  let workspaceService: WorkspaceService
-  let environmentService: EnvironmentService
-  let secretService: SecretService
-  let eventService: EventService
-  let userService: UserService
-  let user1: User, user2: User
-  let workspace1: Workspace
-  let project1: Project, project2: Project
-  let environment1: Environment
-  let secret1: Secret
-
-  beforeAll(async () => {
-    const moduleRef = await Test.createTestingModule({
-      imports: [
-        AppModule,
-        EventModule,
-        WorkspaceModule,
-        ProjectModule,
-        EnvironmentModule,
-        SecretModule,
-        UserModule
-      ]
-    })
-      .overrideProvider(MAIL_SERVICE)
-      .useClass(MockMailService)
-      .overrideProvider(REDIS_CLIENT)
-      .useValue(mockDeep<RedisClientType>())
-      .compile()
-
-    app = moduleRef.createNestApplication<NestFastifyApplication>(
-      new FastifyAdapter()
-    )
-    prisma = moduleRef.get(PrismaService)
-    projectService = moduleRef.get(ProjectService)
-    workspaceService = moduleRef.get(WorkspaceService)
-    environmentService = moduleRef.get(EnvironmentService)
-    secretService = moduleRef.get(SecretService)
-    eventService = moduleRef.get(EventService)
-    userService = moduleRef.get(UserService)
-
-    app.useGlobalPipes(new QueryTransformPipe())
-
-    await app.init()
-    await app.getHttpAdapter().getInstance().ready()
-  })
-
-  beforeEach(async () => {
-    const createUser1 = await userService.createUser({
-      email: 'johndoe@keyshade.xyz',
-      name: 'John Doe',
-      isOnboardingFinished: true
-    })
-
-    const createUser2 = await userService.createUser({
-      email: 'janedoe@keyshade.xyz',
-      name: 'Jane Doe',
-      isOnboardingFinished: true
-    })
-
-    workspace1 = createUser1.defaultWorkspace
-
-    delete createUser1.defaultWorkspace
-    delete createUser2.defaultWorkspace
-
-    user1 = createUser1
-    user2 = createUser2
-
-    project1 = (await projectService.createProject(user1, workspace1.slug, {
-      name: 'Project 1',
-      description: 'Project 1 description',
-      storePrivateKey: true,
-      accessLevel: ProjectAccessLevel.PRIVATE,
-      environments: [
-        {
-          name: 'Environment 1',
-          description: 'Environment 1 description'
-        },
-        {
-          name: 'Environment 2',
-          description: 'Environment 2 description'
-        }
-      ]
-    })) as Project
-
-    project2 = (await projectService.createProject(user1, workspace1.slug, {
-      name: 'Project 2',
-      description: 'Project 2 description',
-      storePrivateKey: false,
-      accessLevel: ProjectAccessLevel.PRIVATE,
-      environments: [
-        {
-          name: 'Environment 1',
-          description: 'Environment 1 description'
-        }
-      ]
-    })) as Project
-
-    environment1 = await prisma.environment.findFirst({
-      where: {
-        projectId: project1.id,
-        name: 'Environment 1'
-      }
-    })
-
-    secret1 = (
-      await secretService.createSecret(
-        user1,
-        {
-          name: 'Secret 1',
-          rotateAfter: '24',
-          note: 'Secret 1 note',
-          entries: [
-            {
-              environmentSlug: environment1.slug,
-              value: 'Secret 1 value'
-            }
-          ]
-        },
-        project1.slug
-      )
-    ).secret as Secret
-  })
-
-  afterEach(async () => {
-    await prisma.$transaction([
-      prisma.user.deleteMany(),
-      prisma.workspace.deleteMany()
-    ])
-  })
-
-  it('should be defined', async () => {
-    expect(app).toBeDefined()
-    expect(prisma).toBeDefined()
-    expect(projectService).toBeDefined()
-    expect(workspaceService).toBeDefined()
-    expect(environmentService).toBeDefined()
-  })
-
-  describe('Create Secret Tests', () => {
-    it('should be able to create a secret', async () => {
-      const response = await app.inject({
-        method: 'POST',
-        url: `/secret/${project1.slug}`,
-        payload: {
-          name: 'Secret 2',
-          note: 'Secret 2 note',
-          entries: [
-            {
-              value: 'Secret 2 value',
-              environmentSlug: environment1.slug
-            }
-          ],
-          rotateAfter: '24'
-        },
-        headers: {
-          'x-e2e-user-email': user1.email
-        }
-      })
-
-      expect(response.statusCode).toBe(201)
-
-      const body = response.json()
-
-      expect(body).toBeDefined()
-      expect(body.secret.name).toBe('Secret 2')
-      expect(body.secret.note).toBe('Secret 2 note')
-      expect(body.secret.projectId).toBe(project1.id)
-      expect(body.values.length).toBe(1)
-      expect(body.values[0].value).not.toBe('Secret 2 value')
-      expect(body.values[0].environment.id).toBe(environment1.id)
-      expect(body.values[0].environment.slug).toBe(environment1.slug)
-    })
-
-    it('should have created a secret version', async () => {
-      const secretVersion = await prisma.secretVersion.findFirst({
-        where: {
-          secretId: secret1.id
-        }
-      })
-
-      expect(secretVersion).toBeDefined()
-      expect(secretVersion.value).not.toBe('Secret 1 value')
-      expect(secretVersion.version).toBe(1)
-      expect(secretVersion.environmentId).toBe(environment1.id)
-    })
-
-    it('should not be able to create a secret with a non-existing environment', async () => {
-      const response = await app.inject({
-        method: 'POST',
-        url: `/secret/${project1.slug}`,
-        payload: {
-          name: 'Secret 3',
-          rotateAfter: '24',
-          entries: [
-            {
-              value: 'Secret 3 value',
-              environmentSlug: 'non-existing-environment-slug'
-            }
-          ]
-        },
-        headers: {
-          'x-e2e-user-email': user1.email
-        }
-      })
-
-      expect(response.statusCode).toBe(404)
-    })
-
-    it('should not be able to create a secret if the user has no access to the project', async () => {
-      const response = await app.inject({
-        method: 'POST',
-        url: `/secret/${project1.slug}`,
-        payload: {
-          name: 'Secret 3',
-          rotateAfter: '24'
-        },
-        headers: {
-          'x-e2e-user-email': user2.email
-        }
-      })
-
-      expect(response.statusCode).toBe(401)
-    })
-
-    it('should not be able to create a duplicate secret in the same project', async () => {
-      const response = await app.inject({
-        method: 'POST',
-        url: `/secret/${project1.slug}`,
-        payload: {
-          name: 'Secret 1',
-          rotateAfter: '24'
-        },
-        headers: {
-          'x-e2e-user-email': user1.email
-        }
-      })
-
-      expect(response.statusCode).toBe(409)
-    })
-
-    it('should have created a SECRET_ADDED event', async () => {
-      const response = await fetchEvents(
-        eventService,
-        user1,
-        workspace1.slug,
-        EventSource.SECRET
-      )
-
-      const event = response.items[0]
-
-      expect(event.source).toBe(EventSource.SECRET)
-      expect(event.triggerer).toBe(EventTriggerer.USER)
-      expect(event.severity).toBe(EventSeverity.INFO)
-      expect(event.type).toBe(EventType.SECRET_ADDED)
-      expect(event.workspaceId).toBe(workspace1.id)
-      expect(event.itemId).toBeDefined()
-    })
-  })
-
-  describe('Update Secret Tests', () => {
-    it('should not be able to update a non-existing secret', async () => {
-      const response = await app.inject({
-        method: 'PUT',
-        url: `/secret/non-existing-secret-slug`,
-        payload: {
-          name: 'Updated Secret 1',
-          rotateAfter: '24'
-        },
-        headers: {
-          'x-e2e-user-email': user1.email
-        }
-      })
-
-      expect(response.statusCode).toBe(404)
-    })
-
-    it('should be able to update the secret name and note without creating a new version', async () => {
-      const response = await app.inject({
-        method: 'PUT',
-        url: `/secret/${secret1.slug}`,
-        payload: {
-          name: 'Updated Secret 1',
-          note: 'Updated Secret 1 note'
-        },
-        headers: {
-          'x-e2e-user-email': user1.email
-        }
-      })
-
-      expect(response.statusCode).toBe(200)
-      expect(response.json().secret.name).toEqual('Updated Secret 1')
-      expect(response.json().secret.note).toEqual('Updated Secret 1 note')
-      expect(response.json().updatedVersions.length).toBe(0)
-
-      const secretVersion = await prisma.secretVersion.findMany({
-        where: {
-          secretId: secret1.id
-        },
-        include: {
-          environment: true
-        }
-      })
-
-      expect(secretVersion.length).toBe(1)
-      expect(secretVersion[0].environment.id).toBe(environment1.id)
-      expect(secretVersion[0].environment.slug).toBe(environment1.slug)
-    })
-
-    it('should create a new version if the value is updated', async () => {
-      const response = await app.inject({
-        method: 'PUT',
-        url: `/secret/${secret1.slug}`,
-        payload: {
-          entries: [
-            {
-              value: 'Updated Secret 1 value',
-              environmentSlug: environment1.slug
-            }
-          ]
-        },
-        headers: {
-          'x-e2e-user-email': user1.email
-        }
-      })
-
-      expect(response.statusCode).toBe(200)
-      expect(response.json().updatedVersions.length).toBe(1)
-
-      const secretVersion = await prisma.secretVersion.findMany({
-        where: {
-          secretId: secret1.id,
-          environmentId: environment1.id
-        },
-        include: {
-          environment: true
-        }
-      })
-
-      expect(secretVersion.length).toBe(2)
-    })
-
-    it('should fail to create a new version if the environment does not exist', async () => {
-      const response = await app.inject({
-        method: 'PUT',
-        url: `/secret/${secret1.slug}`,
-        payload: {
-          entries: [
-            {
-              value: 'Updated Secret 1 value',
-              environmentSlug: 'non-existing-environment-slug'
-            }
-          ]
-        },
-        headers: {
-          'x-e2e-user-email': user1.email
-        }
-      })
-
-      expect(response.statusCode).toBe(404)
-    })
-
-    it('should have created a SECRET_UPDATED event', async () => {
-      // Update a secret
-      await secretService.updateSecret(user1, secret1.slug, {
-        name: 'Updated Secret 1'
-      })
-
-      const response = await fetchEvents(
-        eventService,
-        user1,
-        workspace1.slug,
-        EventSource.SECRET
-      )
-
-      const event = response.items[0]
-
-      expect(event.source).toBe(EventSource.SECRET)
-      expect(event.triggerer).toBe(EventTriggerer.USER)
-      expect(event.severity).toBe(EventSeverity.INFO)
-      expect(event.type).toBe(EventType.SECRET_UPDATED)
-      expect(event.workspaceId).toBe(workspace1.id)
-      expect(event.itemId).toBe(secret1.id)
-    })
-  })
-
-  describe('Rollback Tests', () => {
-    it('should not be able to roll back a non-existing secret', async () => {
-      const response = await app.inject({
-        method: 'PUT',
-        url: `/secret/non-existing-secret-slug/rollback/1?environmentSlug=${environment1.slug}`,
-        headers: {
-          'x-e2e-user-email': user1.email
-        }
-      })
-
-      expect(response.statusCode).toBe(404)
-    })
-
-    it('should not be able to roll back a secret it does not have access to', async () => {
-      const response = await app.inject({
-        method: 'PUT',
-        url: `/secret/${secret1.slug}/rollback/1?environmentSlug=${environment1.slug}`,
-        headers: {
-          'x-e2e-user-email': user2.email
-        }
-      })
-
-      expect(response.statusCode).toBe(401)
-    })
-
-    it('should not be able to roll back to a non-existing version', async () => {
-      const response = await app.inject({
-        method: 'PUT',
-        url: `/secret/${secret1.slug}/rollback/2?environmentSlug=${environment1.slug}`,
-        headers: {
-          'x-e2e-user-email': user1.email
-        }
-      })
-
-      expect(response.statusCode).toBe(404)
-    })
-
-    it('should not be able to roll back if the secret has no versions', async () => {
-      await prisma.secretVersion.deleteMany({
-        where: {
-          secretId: secret1.id
-        }
-      })
-
-      const response = await app.inject({
-        method: 'PUT',
-        url: `/secret/${secret1.slug}/rollback/1?environmentSlug=${environment1.slug}`,
-        headers: {
-          'x-e2e-user-email': user1.email
-        }
-      })
-
-      expect(response.statusCode).toBe(404)
-    })
-
-    it('should not create a secret version entity if value-environmentSlug is not provided during creation', async () => {
-      const secret = (
-        await secretService.createSecret(
-          user1,
-          {
-            name: 'Secret 4',
-            note: 'Secret 4 note',
-            rotateAfter: '24'
-          },
-          project1.slug
-        )
-      ).secret
-
-      const secretVersion = await prisma.secretVersion.findMany({
-        where: {
-          secretId: secret.id
-        }
-      })
-
-      expect(secretVersion.length).toBe(0)
-    })
-
-    it('should be able to roll back a secret', async () => {
-      // Creating a few versions first
-      await secretService.updateSecret(user1, secret1.slug, {
-        entries: [
-          {
-            value: 'Updated Secret 1 value',
-            environmentSlug: environment1.slug
-          }
-        ]
-      })
-
-      await secretService.updateSecret(user1, secret1.slug, {
-        entries: [
-          {
-            value: 'Updated Secret 1 value 2',
-            environmentSlug: environment1.slug
-          }
-        ]
-      })
-
-      let versions: SecretVersion[]
-
-      // eslint-disable-next-line prefer-const
-      versions = await prisma.secretVersion.findMany({
-        where: {
-          secretId: secret1.id
-        }
-      })
-
-      expect(versions.length).toBe(3)
-
-      // eslint-disable-next-line @typescript-eslint/no-unused-vars
-      const response = await app.inject({
-        method: 'PUT',
-        url: `/secret/${secret1.slug}/rollback/1?environmentSlug=${environment1.slug}`,
-        headers: {
-          'x-e2e-user-email': user1.email
-        }
-      })
-
-      // expect(response.json().count).toEqual(2)
-
-      // versions = await prisma.secretVersion.findMany({
-      //   where: {
-      //     secretId: secret1.id
-      //   }
-      // })
-
-      // expect(versions.length).toBe(1)
-    })
-  })
-
-  describe('Get All Secrets By Project Tests', () => {
-    it('should not be able to fetch decrypted secrets if the project does not store the private key', async () => {
-      // Fetch the environment of the project
-      const environment = await prisma.environment.findFirst({
-        where: {
-          projectId: project2.id
-        }
-      })
-
-      await secretService.createSecret(
-        user1,
-        {
-          name: 'Secret 20',
-          entries: [
-            {
-              environmentSlug: environment.slug,
-              value: 'Secret 20 value'
-            }
-          ],
-          rotateAfter: '24',
-          note: 'Secret 20 note'
-        },
-        project2.slug
-      )
-
-      const response = await app.inject({
-        method: 'GET',
-        url: `/secret/${project2.slug}?decryptValue=true`,
-        headers: {
-          'x-e2e-user-email': user1.email
-        }
-      })
-
-      expect(response.statusCode).toBe(400)
-    })
-
-    it('should be able to fetch all secrets', async () => {
-      const response = await app.inject({
-        method: 'GET',
-        url: `/secret/${project1.slug}?page=0&limit=10`,
-        headers: {
-          'x-e2e-user-email': user1.email
-        }
-      })
-
-      expect(response.statusCode).toBe(200)
-      expect(response.json().items.length).toBe(1)
-
-      const { secret, values } = response.json().items[0]
-      expect(secret).toStrictEqual({
-        id: secret1.id,
-        name: secret1.name,
-        slug: secret1.slug,
-        note: secret1.note,
-        projectId: project1.id,
-        lastUpdatedById: secret1.lastUpdatedById,
-        lastUpdatedBy: {
-          id: user1.id,
-          name: user1.name
-        },
-        createdAt: secret1.createdAt.toISOString(),
-        updatedAt: secret1.updatedAt.toISOString(),
-        rotateAfter: secret1.rotateAfter,
-        rotateAt: secret1.rotateAt.toISOString()
-      })
-      expect(values.length).toBe(1)
-
-      const value = values[0]
-      expect(value.version).toBe(1)
-      expect(value.environment.id).toBe(environment1.id)
-      expect(value.environment.slug).toBe(environment1.slug)
-      expect(value.environment.name).toBe(environment1.name)
-      expect(value.value).not.toEqual('Secret 1 value')
-
-      //check metadata
-      const metadata = response.json().metadata
-      expect(metadata.totalCount).toEqual(1)
-      expect(metadata.links.self).toEqual(
-        `/secret/${project1.slug}?decryptValue=false&page=0&limit=10&sort=name&order=asc&search=`
-      )
-      expect(metadata.links.first).toEqual(
-        `/secret/${project1.slug}?decryptValue=false&page=0&limit=10&sort=name&order=asc&search=`
-      )
-      expect(metadata.links.previous).toBeNull()
-      expect(metadata.links.next).toBeNull()
-      expect(metadata.links.last).toEqual(
-        `/secret/${project1.slug}?decryptValue=false&page=0&limit=10&sort=name&order=asc&search=`
-      )
-    })
-
-    it('should be able to fetch only new versions of secrets', async () => {
-      // Update secret1
-      await secretService.updateSecret(user1, secret1.slug, {
-        entries: [
-          {
-            value: 'Secret new 1 value',
-            environmentSlug: environment1.slug
-          }
-        ]
-      })
-
-      const response = await app.inject({
-        method: 'GET',
-        url: `/secret/${project1.slug}?page=0&limit=10`,
-        headers: {
-          'x-e2e-user-email': user1.email
-        }
-      })
-
-      expect(response.statusCode).toBe(200)
-      expect(response.json().items.length).toBe(1)
-
-      const { secret, values } = response.json().items[0]
-
-      expect(secret).toStrictEqual({
-        id: secret1.id,
-        name: secret1.name,
-        slug: secret1.slug,
-        note: secret1.note,
-        projectId: project1.id,
-        lastUpdatedById: secret1.lastUpdatedById,
-        lastUpdatedBy: {
-          id: user1.id,
-          name: user1.name
-        },
-        createdAt: secret1.createdAt.toISOString(),
-        updatedAt: expect.any(String),
-        rotateAfter: secret1.rotateAfter,
-        rotateAt: secret1.rotateAt.toISOString()
-      })
-      expect(values.length).toBe(1)
-
-      const value = values[0]
-      expect(value.version).toBe(2)
-      expect(value.environment.id).toBe(environment1.id)
-      expect(value.environment.slug).toBe(environment1.slug)
-      expect(value.environment.name).toBe(environment1.name)
-      expect(value.value).not.toEqual('Secret 1 new value')
-
-      //check metadata
-      const metadata = response.json().metadata
-      expect(metadata.totalCount).toEqual(1)
-      expect(metadata.links.self).toEqual(
-        `/secret/${project1.slug}?decryptValue=false&page=0&limit=10&sort=name&order=asc&search=`
-      )
-      expect(metadata.links.first).toEqual(
-        `/secret/${project1.slug}?decryptValue=false&page=0&limit=10&sort=name&order=asc&search=`
-      )
-      expect(metadata.links.previous).toBeNull()
-      expect(metadata.links.next).toBeNull()
-      expect(metadata.links.last).toEqual(
-        `/secret/${project1.slug}?decryptValue=false&page=0&limit=10&sort=name&order=asc&search=`
-      )
-    })
-
-    it('should be able to fetch all secrets decrypted', async () => {
-      const response = await app.inject({
-        method: 'GET',
-        url: `/secret/${project1.slug}?decryptValue=true&page=0&limit=10`,
-        headers: {
-          'x-e2e-user-email': user1.email
-        }
-      })
-
-      expect(response.statusCode).toBe(200)
-      expect(response.json().items.length).toBe(1)
-
-      const { secret, values } = response.json().items[0]
-      expect(secret).toStrictEqual({
-        id: secret1.id,
-        name: secret1.name,
-        slug: secret1.slug,
-        note: secret1.note,
-        projectId: project1.id,
-        lastUpdatedById: secret1.lastUpdatedById,
-        lastUpdatedBy: {
-          id: user1.id,
-          name: user1.name
-        },
-        createdAt: secret1.createdAt.toISOString(),
-        updatedAt: secret1.updatedAt.toISOString(),
-        rotateAfter: secret1.rotateAfter,
-        rotateAt: secret1.rotateAt.toISOString()
-      })
-      expect(values.length).toBe(1)
-
-      const value = values[0]
-      expect(value.version).toBe(1)
-      expect(value.environment.id).toBe(environment1.id)
-      expect(value.environment.slug).toBe(environment1.slug)
-      expect(value.environment.name).toBe(environment1.name)
-      expect(value.value).toEqual('Secret 1 value')
-
-      //check metadata
-      const metadata = response.json().metadata
-      expect(metadata.totalCount).toEqual(1)
-      expect(metadata.links.self).toEqual(
-        `/secret/${project1.slug}?decryptValue=true&page=0&limit=10&sort=name&order=asc&search=`
-      )
-      expect(metadata.links.first).toEqual(
-        `/secret/${project1.slug}?decryptValue=true&page=0&limit=10&sort=name&order=asc&search=`
-      )
-      expect(metadata.links.previous).toBeNull()
-      expect(metadata.links.next).toBeNull()
-      expect(metadata.links.last).toEqual(
-        `/secret/${project1.slug}?decryptValue=true&page=0&limit=10&sort=name&order=asc&search=`
-      )
-    })
-
-    it('should not be able to fetch all secrets decrypted if the project does not store the private key', async () => {
-      const response = await app.inject({
-        method: 'GET',
-        url: `/secret/${project2.slug}?decryptValue=true`,
-        headers: {
-          'x-e2e-user-email': user1.email
-        }
-      })
-
-      expect(response.statusCode).toBe(400)
-    })
-
-    it('should not be able to fetch all secrets decrypted if somehow the project does not have a private key even though it stores it (hypothetical)', async () => {
-      await prisma.project.update({
-        where: {
-          id: project1.id
-        },
-        data: {
-          storePrivateKey: true,
-          privateKey: null
-        }
-      })
-
-      const response = await app.inject({
-        method: 'GET',
-        url: `/secret/${project1.slug}?decryptValue=true`,
-        headers: {
-          'x-e2e-user-email': user1.email
-        }
-      })
-
-      expect(response.statusCode).toBe(404)
-
-      await prisma.project.update({
-        where: {
-          id: project1.id
-        },
-        data: {
-          privateKey: project1.privateKey
-        }
-      })
-    })
-
-    it('should not be able to fetch all secrets if the user has no access to the project', async () => {
-      const response = await app.inject({
-        method: 'GET',
-        url: `/secret/${project1.slug}`,
-        headers: {
-          'x-e2e-user-email': user2.email
-        }
-      })
-
-      expect(response.statusCode).toBe(401)
-    })
-
-    it('should not be able to fetch all secrets if the project does not exist', async () => {
-      const response = await app.inject({
-        method: 'GET',
-        url: `/secret/non-existing-project-slug`,
-        headers: {
-          'x-e2e-user-email': user1.email
-        }
-      })
-
-      expect(response.statusCode).toBe(404)
-    })
-  })
-
-  describe('Fetch All Secrets By Project And Environment Tests', () => {
-    it('should be able to fetch all secrets by project and environment', async () => {
-      const response = await app.inject({
-        method: 'GET',
-        url: `/secret/${project1.slug}/${environment1.slug}`,
-        headers: {
-          'x-e2e-user-email': user1.email
-        }
-      })
-
-      expect(response.statusCode).toBe(200)
-      expect(response.json().length).toBe(1)
-
-      const secret = response.json()[0]
-      expect(secret.name).toBe('Secret 1')
-      expect(secret.value).toBe('Secret 1 value')
-      expect(secret.isPlaintext).toBe(true)
-    })
-
-    it('should not be able to fetch all secrets by project and environment if project does not exists', async () => {
-      const response = await app.inject({
-        method: 'GET',
-        url: `/secret/non-existing-project-slug/${environment1.slug}`,
-        headers: {
-          'x-e2e-user-email': user1.email
-        }
-      })
-
-      expect(response.statusCode).toBe(404)
-    })
-
-    it('should not be able to fetch all secrets by project and environment if environment does not exists', async () => {
-      const response = await app.inject({
-        method: 'GET',
-        url: `/secret/${project1.slug}/non-existing-environment-slug`,
-        headers: {
-          'x-e2e-user-email': user1.email
-        }
-      })
-
-      expect(response.statusCode).toBe(404)
-    })
-
-    it('should not be able to fetch all secrets by project and environment if the user has no access to the project', async () => {
-      const response = await app.inject({
-        method: 'GET',
-        url: `/secret/${project1.slug}/${environment1.slug}`,
-        headers: {
-          'x-e2e-user-email': user2.email
-        }
-      })
-
-      expect(response.statusCode).toBe(401)
-    })
-
-    it('should not be sending the plaintext secret if project does not store the private key', async () => {
-      // Get the first environment of project 2
-      const environment = await prisma.environment.findFirst({
-        where: {
-          projectId: project2.id
-        }
-      })
-
-      // Create a secret in project 2
-      await secretService.createSecret(
-        user1,
-        {
-          name: 'Secret 20',
-          entries: [
-            {
-              environmentSlug: environment.slug,
-              value: 'Secret 20 value'
-            }
-          ],
-          rotateAfter: '24',
-          note: 'Secret 20 note'
-        },
-        project2.slug
-      )
-
-      const response = await app.inject({
-        method: 'GET',
-        url: `/secret/${project2.slug}/${environment.slug}`,
-        headers: {
-          'x-e2e-user-email': user1.email
-        }
-      })
-
-      expect(response.statusCode).toBe(200)
-      expect(response.json().length).toBe(1)
-
-      const secret = response.json()[0]
-      expect(secret.name).toBe('Secret 20')
-      expect(secret.value).not.toBe('Secret 20 value')
-      expect(secret.isPlaintext).toBe(false)
-    })
-  })
-
-  describe('Delete Secret Tests', () => {
-    it('should not be able to delete a non-existing secret', async () => {
-      const response = await app.inject({
-        method: 'DELETE',
-        url: `/secret/non-existing-secret-slug`,
-        headers: {
-          'x-e2e-user-email': user1.email
-        }
-      })
-
-      expect(response.statusCode).toBe(404)
-    })
-
-    it('should not be able to delete a secret it does not have access to', async () => {
-      const response = await app.inject({
-        method: 'DELETE',
-        url: `/secret/${secret1.slug}`,
-        headers: {
-          'x-e2e-user-email': user2.email
-        }
-      })
-
-      expect(response.statusCode).toBe(401)
-    })
-
-    it('should be able to delete a secret', async () => {
-      const response = await app.inject({
-        method: 'DELETE',
-        url: `/secret/${secret1.slug}`,
-        headers: {
-          'x-e2e-user-email': user1.email
-        }
-      })
-
-      expect(response.statusCode).toBe(200)
-    })
-
-    it('should have created a SECRET_DELETED event', async () => {
-      // Delete a secret
-      await secretService.deleteSecret(user1, secret1.slug)
-
-      const response = await fetchEvents(
-        eventService,
-        user1,
-        workspace1.slug,
-        EventSource.SECRET
-      )
-
-      const event = response.items[0]
-
-      expect(event.source).toBe(EventSource.SECRET)
-      expect(event.triggerer).toBe(EventTriggerer.USER)
-      expect(event.severity).toBe(EventSeverity.INFO)
-      expect(event.type).toBe(EventType.SECRET_DELETED)
-      expect(event.workspaceId).toBe(workspace1.id)
-      expect(event.itemId).toBe(secret1.id)
-    })
-  })
-
-  describe('Revisions Tests', () => {
-    it('should be able to fetch all revisions of secrets', async () => {
-      // create two more entries,totalling three versions
-      // checks if its able to fetch multiple revisions
-      await secretService.updateSecret(user1, secret1.slug, {
-        entries: [
-          {
-            value: 'Updated Secret 1 value',
-            environmentSlug: environment1.slug
-          }
-        ]
-      })
-
-      await secretService.updateSecret(user1, secret1.slug, {
-        entries: [
-          {
-            value: 'Updated Secret 1 value 2',
-            environmentSlug: environment1.slug
-          }
-        ]
-      })
-
-      const response = await app.inject({
-        method: 'GET',
-        url: `/secret/${secret1.slug}/revisions/${environment1.slug}`,
-        headers: {
-          'x-e2e-user-email': user1.email
-        }
-      })
-
-      expect(response.statusCode).toBe(200)
-      expect(response.json().items).toHaveLength(3)
-    })
-
-    it('should return [] if the secret has no revision', async () => {
-      //returns [] if secret has no revision
-      await prisma.secretVersion.deleteMany({
-        where: {
-          secretId: secret1.id
-        }
-      })
-
-      const response = await app.inject({
-        method: 'GET',
-        url: `/secret/${secret1.slug}/revisions/${environment1.slug}`,
-        headers: {
-          'x-e2e-user-email': user1.email
-        }
-      })
-
-      expect(response.statusCode).toBe(200)
-      expect(response.json().items).toHaveLength(0)
-    })
-
-    it('should return error if secret does not exist', async () => {
-      const response = await app.inject({
-        method: 'GET',
-        url: `/secret/9999/revisions/${environment1.slug}`,
-        headers: {
-          'x-e2e-user-email': user1.email
-        }
-      })
-
-      expect(response.statusCode).toBe(404)
-    })
-
-    it('should return error if environment does not exist', async () => {
-      const response = await app.inject({
-        method: 'GET',
-        url: `/secret/${secret1.slug}/revisions/9999`,
-        headers: {
-          'x-e2e-user-email': user1.email
-        }
-      })
-
-      expect(response.statusCode).toBe(404)
-    })
-
-    it('returns error if secret is not accessible', async () => {
-      const response = await app.inject({
-        method: 'GET',
-        url: `/secret/${secret1.slug}/revisions/${environment1.slug}`,
-        headers: {
-          'x-e2e-user-email': user2.email
-        }
-      })
-
-      expect(response.statusCode).toBe(401)
-    })
-  })
-
-  describe('Rotate Secrets Tests', () => {
-    it('should have not created a new secret version when there is no rotation defined', async () => {
-      const secretWithoutRotation = (
-        await secretService.createSecret(
-          user1,
-          {
-            name: 'Secret',
-            note: 'Secret note',
-            rotateAfter: 'never',
-            entries: [
-              {
-                environmentSlug: environment1.slug,
-                value: 'Secret value'
-              }
-            ]
-          },
-          project1.slug
-        )
-      ).secret as Secret
-
-      await secretService.rotateSecrets()
-
-      const secretVersion = await prisma.secretVersion.findFirst({
-        where: {
-          secretId: secretWithoutRotation.id,
-          environmentId: environment1.id
-        },
-        orderBy: {
-          version: 'desc'
-        },
-        take: 1
-      })
-
-      expect(secretVersion).toBeDefined()
-      expect(secretVersion.version).toBe(1)
-      expect(secretVersion.environmentId).toBe(environment1.id)
-    })
-
-    it('should have not created a new secret version when rotation is not due', async () => {
-      await secretService.rotateSecrets()
-
-      const secretVersion = await prisma.secretVersion.findFirst({
-        where: {
-          secretId: secret1.id,
-          environmentId: environment1.id
-        },
-        orderBy: {
-          version: 'desc'
-        },
-        take: 1
-      })
-
-      expect(secretVersion).toBeDefined()
-      expect(secretVersion.version).toBe(1)
-      expect(secretVersion.environmentId).toBe(environment1.id)
-    })
-
-    it('should have created a new secret version when rotation is due', async () => {
-      const currentTime = new Date()
-
-      currentTime.setHours(currentTime.getHours() + secret1.rotateAfter)
-
-      await secretService.rotateSecrets(currentTime)
-
-      const secretVersion = await prisma.secretVersion.findFirst({
-        where: {
-          secretId: secret1.id,
-          environmentId: environment1.id
-        },
-        orderBy: {
-          version: 'desc'
-        },
-        take: 1
-      })
-
-      expect(secretVersion).toBeDefined()
-      expect(secretVersion.version).toBe(2)
-      expect(secretVersion.environmentId).toBe(environment1.id)
-    })
-
-    it('should have created a SECRET_UPDATED event when rotation is due', async () => {
-      const currentTime = new Date()
-
-      currentTime.setHours(currentTime.getHours() + secret1.rotateAfter)
-
-      await secretService.rotateSecrets(currentTime)
-
-      const events = await fetchEvents(
-        eventService,
-        user1,
-        workspace1.slug,
-        EventSource.SECRET
-      )
-
-      const event = events.items[0]
-
-      expect(event.source).toBe(EventSource.SECRET)
-      expect(event.triggerer).toBe(EventTriggerer.SYSTEM)
-      expect(event.severity).toBe(EventSeverity.INFO)
-      expect(event.type).toBe(EventType.SECRET_UPDATED)
-      expect(event.workspaceId).toBe(workspace1.id)
-      expect(event.itemId).toBe(secret1.id)
-      expect(event.title).toBe('Secret rotated')
-    })
-  })
-})
-=======
 import {
   FastifyAdapter,
   NestFastifyApplication
@@ -1498,9 +307,6 @@
       })
 
       expect(response.statusCode).toBe(409)
-      expect(response.json().message).toEqual(
-        `Secret already exists: Secret 1 in project ${project1.slug}`
-      )
     })
 
     it('should have created a SECRET_ADDED event', async () => {
@@ -1537,9 +343,26 @@
       })
 
       expect(response.statusCode).toBe(404)
-      expect(response.json().message).toEqual(
-        'Secret non-existing-secret-slug not found'
-      )
+    })
+
+    it('should not be able to update secret with empty name', async () => {
+      const response = await app.inject({
+        method: 'PUT',
+        url: `/secret/${secret1.slug}`,
+        payload: {
+          name: ' '
+        },
+        headers: {
+          'x-e2e-user-email': user1.email
+        }
+      })
+
+      expect(response.statusCode).toBe(400)
+
+      const messages = response.json().message
+
+      expect(messages).toHaveLength(1)
+      expect(messages[0]).toEqual('name should not be empty')
     })
 
     it('should not be able to update secret with empty name', async () => {
@@ -1682,9 +505,6 @@
       })
 
       expect(response.statusCode).toBe(404)
-      expect(response.json().message).toEqual(
-        'Secret non-existing-secret-slug not found'
-      )
     })
 
     it('should not be able to roll back a secret it does not have access to', async () => {
@@ -1709,9 +529,6 @@
       })
 
       expect(response.statusCode).toBe(404)
-      expect(response.json().message).toEqual(
-        `Invalid rollback version: 2 for secret: ${secret1.slug}`
-      )
     })
 
     it('should not be able to roll back if the secret has no versions', async () => {
@@ -1730,9 +547,6 @@
       })
 
       expect(response.statusCode).toBe(404)
-      expect(response.json().message).toEqual(
-        `No versions found for environment: ${environment1.slug} for secret: ${secret1.slug}`
-      )
     })
 
     it('should not create a secret version entity if value-environmentSlug is not provided during creation', async () => {
@@ -1843,9 +657,6 @@
       })
 
       expect(response.statusCode).toBe(400)
-      expect(response.json().message).toEqual(
-        `Cannot decrypt secret values as the project does not store the private key`
-      )
     })
 
     it('should be able to fetch all secrets', async () => {
@@ -2034,9 +845,6 @@
       })
 
       expect(response.statusCode).toBe(400)
-      expect(response.json().message).toEqual(
-        `Cannot decrypt secret values as the project does not store the private key`
-      )
     })
 
     it('should not be able to fetch all secrets decrypted if somehow the project does not have a private key even though it stores it (hypothetical)', async () => {
@@ -2059,9 +867,6 @@
       })
 
       expect(response.statusCode).toBe(404)
-      expect(response.json().message).toEqual(
-        `Cannot decrypt secret values as the project does not have a private key`
-      )
 
       await prisma.project.update({
         where: {
@@ -2095,9 +900,6 @@
       })
 
       expect(response.statusCode).toBe(404)
-      expect(response.json().message).toEqual(
-        'Project non-existing-project-slug not found'
-      )
     })
   })
 
@@ -2112,9 +914,6 @@
       })
 
       expect(response.statusCode).toBe(404)
-      expect(response.json().message).toEqual(
-        'Secret non-existing-secret-slug not found'
-      )
     })
 
     it('should not be able to delete a secret it does not have access to', async () => {
@@ -2227,7 +1026,6 @@
       })
 
       expect(response.statusCode).toBe(404)
-      expect(response.json().message).toEqual(`Secret 9999 not found`)
     })
 
     it('should return error if environment does not exist', async () => {
@@ -2240,7 +1038,6 @@
       })
 
       expect(response.statusCode).toBe(404)
-      expect(response.json().message).toEqual(`Environment 9999 not found`)
     })
 
     it('returns error if secret is not accessible', async () => {
@@ -2361,5 +1158,4 @@
       expect(event.title).toBe('Secret rotated')
     })
   })
-})
->>>>>>> be887ff4
+})