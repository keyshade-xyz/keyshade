--- conflicted
+++ resolved
@@ -1,653 +1,650 @@
-import {
-  BadRequestException,
-  ConflictException,
-  Injectable,
-  Logger
-} from '@nestjs/common'
-import {
-  Authority,
-  Environment,
-  EventSource,
-  EventType,
-  Project
-} from '@prisma/client'
-import { CreateEnvironment } from './dto/create.environment/create.environment'
-import { UpdateEnvironment } from './dto/update.environment/update.environment'
-import { PrismaService } from '@/prisma/prisma.service'
-import { AuthorizationService } from '@/auth/service/authorization.service'
-import { paginate, PaginatedResponse } from '@/common/paginate'
-import { createEvent } from '@/common/event'
-import { constructErrorBody, limitMaxItemsPerPage } from '@/common/util'
-import { AuthenticatedUser } from '@/user/user.types'
-import { TierLimitService } from '@/common/tier-limit.service'
-import SlugGenerator from '@/common/slug-generator.service'
-<<<<<<< HEAD
-import { checkForDisabledWorkspace } from '@/common/workspace'
-=======
-import { HydratedEnvironment } from './environment.types'
-import { InclusionQuery } from '@/common/inclusion-query'
-import { HydrationService } from '@/common/hydration.service'
->>>>>>> e1ec5927
-
-@Injectable()
-export class EnvironmentService {
-  private readonly logger = new Logger(EnvironmentService.name)
-
-  constructor(
-    private readonly prisma: PrismaService,
-    private readonly authorizationService: AuthorizationService,
-    private readonly tierLimitService: TierLimitService,
-    private readonly slugGenerator: SlugGenerator,
-    private readonly hydrationService: HydrationService
-  ) {}
-
-  /**
-   * Creates a new environment in the given project.
-   *
-   * This endpoint requires the following authorities:
-   * - `CREATE_ENVIRONMENT` on the project
-   * - `READ_ENVIRONMENT` on the project
-   * - `READ_PROJECT` on the project
-   *
-   * If the user does not have the required authorities, a `ForbiddenException` is thrown.
-   *
-   * If an environment with the same name already exists in the project, a `ConflictException` is thrown.
-   *
-   * The created environment is returned, with the slug generated using the `name` and `ENVIRONMENT` as the entity type.
-   *
-   * An event of type `ENVIRONMENT_ADDED` is created, with the following metadata:
-   * - `environmentId`: The ID of the created environment
-   * - `name`: The name of the created environment
-   * - `projectId`: The ID of the project in which the environment was created
-   * - `projectName`: The name of the project in which the environment was created
-   *
-   * @param user The user that is creating the environment
-   * @param dto The data for the new environment
-   * @param projectSlug The slug of the project in which to create the environment
-   * @returns The created environment
-   */
-  async createEnvironment(
-    user: AuthenticatedUser,
-    dto: CreateEnvironment,
-    projectSlug: Project['slug']
-  ): Promise<HydratedEnvironment> {
-    this.logger.log(
-      `User ${user.id} attempted to create environment ${dto.name} in project ${projectSlug}`
-    )
-
-    // Check if the user has the required role to create an environment
-    const project =
-      await this.authorizationService.authorizeUserAccessToProject({
-        user,
-        slug: projectSlug,
-        authorities: [
-          Authority.CREATE_ENVIRONMENT,
-          Authority.READ_ENVIRONMENT,
-          Authority.READ_PROJECT
-        ]
-      })
-    const projectId = project.id
-
-    await checkForDisabledWorkspace(
-      project.workspaceId,
-      this.prisma,
-      `User ${user.id} attempted to create environment ${dto.name} in disabled workspace ${project.workspaceId}`
-    )
-
-    // Check if more environments can be created in the project
-    await this.tierLimitService.checkEnvironmentLimitReached(project)
-
-    // Check if an environment with the same name already exists
-    await this.environmentExists(dto.name, project)
-
-    // Create the environment
-    this.logger.log(
-      `Creating environment ${dto.name} in project ${project.name}`
-    )
-
-    const environmentSlug = await this.slugGenerator.generateEntitySlug(
-      dto.name,
-      'ENVIRONMENT'
-    )
-
-    const environment = await this.prisma.environment.create({
-      data: {
-        name: dto.name,
-        slug: environmentSlug,
-        description: dto.description,
-        project: {
-          connect: {
-            id: projectId
-          }
-        },
-        lastUpdatedBy: {
-          connect: {
-            id: user.id
-          }
-        }
-      },
-      include: InclusionQuery.Environment
-    })
-
-    await this.associateEnvironmentWithAdminRole(project, user, environmentSlug)
-
-    this.logger.log(
-      `Environment ${environment.name} (${environment.slug}) created in project ${project.name}`
-    )
-
-    await createEvent(
-      {
-        triggeredBy: user,
-        entity: environment,
-        type: EventType.ENVIRONMENT_ADDED,
-        source: EventSource.ENVIRONMENT,
-        title: `Environment created`,
-        metadata: {
-          environmentId: environment.id,
-          name: environment.name,
-          projectId,
-          projectName: project.name
-        },
-        workspaceId: project.workspaceId
-      },
-      this.prisma
-    )
-
-    const hydratedEnvironment = await this.hydrationService.hydrateEnvironment({
-      environment,
-      user
-    })
-    delete hydratedEnvironment.project
-    return hydratedEnvironment
-  }
-
-  /**
-   * Updates an environment in the given project.
-   *
-   * This endpoint requires the following authorities:
-   * - `UPDATE_ENVIRONMENT` on the environment
-   * - `READ_ENVIRONMENT` on the environment
-   * - `READ_PROJECT` on the project
-   *
-   * If the user does not have the required authorities, a `ForbiddenException` is thrown.
-   *
-   * If an environment with the same name already exists in the project, a `ConflictException` is thrown.
-   *
-   * The updated environment is returned, with the slug generated using the `name` and `ENVIRONMENT` as the entity type.
-   *
-   * An event of type `ENVIRONMENT_UPDATED` is created, with the following metadata:
-   * - `environmentId`: The ID of the updated environment
-   * - `name`: The name of the updated environment
-   * - `projectId`: The ID of the project in which the environment was updated
-   * - `projectName`: The name of the project in which the environment was updated
-   *
-   * @param user The user that is updating the environment
-   * @param dto The data for the updated environment
-   * @param environmentSlug The slug of the environment to update
-   * @returns The updated environment
-   */
-  async updateEnvironment(
-    user: AuthenticatedUser,
-    dto: UpdateEnvironment,
-    environmentSlug: Environment['slug']
-  ): Promise<HydratedEnvironment> {
-    this.logger.log(
-      `User ${user.id} attempted to update environment ${environmentSlug}`
-    )
-
-    const environment =
-      await this.authorizationService.authorizeUserAccessToEnvironment({
-        user,
-        slug: environmentSlug,
-        authorities: [
-          Authority.UPDATE_ENVIRONMENT,
-          Authority.READ_ENVIRONMENT,
-          Authority.READ_PROJECT
-        ]
-      })
-
-    // Check if an environment with the same name already exists
-    dto.name && (await this.environmentExists(dto.name, environment.project))
-
-    // Update the environment
-    this.logger.log(`Updating environment ${environment.slug}`)
-    const updatedEnvironment = await this.prisma.environment.update({
-      where: {
-        id: environment.id
-      },
-      data: {
-        name: dto.name,
-        slug: dto.name
-          ? await this.slugGenerator.generateEntitySlug(dto.name, 'ENVIRONMENT')
-          : environment.slug,
-        description: dto.description,
-        lastUpdatedById: user.id
-      },
-      include: InclusionQuery.Environment
-    })
-    this.logger.log(`Environment ${updatedEnvironment.slug} updated`)
-
-    const project = environment.project
-
-    await createEvent(
-      {
-        triggeredBy: user,
-        entity: updatedEnvironment,
-        type: EventType.ENVIRONMENT_UPDATED,
-        source: EventSource.ENVIRONMENT,
-        title: `Environment updated`,
-        metadata: {
-          environmentId: updatedEnvironment.id,
-          name: updatedEnvironment.name,
-          projectId: updatedEnvironment.projectId
-        },
-        workspaceId: project.workspaceId
-      },
-      this.prisma
-    )
-
-    const hydratedEnvironment = await this.hydrationService.hydrateEnvironment({
-      environment: updatedEnvironment,
-      user
-    })
-    delete hydratedEnvironment.project
-    return hydratedEnvironment
-  }
-
-  /**
-   * Gets an environment by its slug.
-   *
-   * This endpoint requires the `READ_ENVIRONMENT` authority on the environment.
-   *
-   * If the user does not have the required authority, a `ForbiddenException` is thrown.
-   *
-   * The returned environment object does not include the project property.
-   *
-   * @param user The user that is requesting the environment
-   * @param environmentSlug The slug of the environment to get
-   * @returns The environment
-   */
-  async getEnvironment(
-    user: AuthenticatedUser,
-    environmentSlug: Environment['slug']
-  ): Promise<HydratedEnvironment> {
-    this.logger.log(
-      `User ${user.id} attempted to fetch an environment ${environmentSlug}`
-    )
-
-    this.logger.log(`Fetching environment ${environmentSlug}`)
-    const environment =
-      await this.authorizationService.authorizeUserAccessToEnvironment({
-        user,
-        slug: environmentSlug,
-        authorities: [Authority.READ_ENVIRONMENT]
-      })
-    this.logger.log(`Environment ${environmentSlug} fetched`)
-
-    delete environment.project
-
-    return environment
-  }
-
-  /**
-   * Gets a list of all environments in the given project.
-   *
-   * This endpoint requires the `READ_ENVIRONMENT` authority on the project.
-   *
-   * If the user does not have the required authority, a `ForbiddenException` is thrown.
-   *
-   * The returned list of environments is paginated and sorted according to the provided parameters.
-   *
-   * The metadata object contains the following properties:
-   * - `href`: The URL to the current page
-   * - `next`: The URL to the next page (if it exists)
-   * - `prev`: The URL to the previous page (if it exists)
-   * - `totalPages`: The total number of pages
-   * - `totalItems`: The total number of items
-   * - `limit`: The maximum number of items per page
-   * - `page`: The current page number
-   * - `sort`: The sort field
-   * - `order`: The sort order
-   * - `search`: The search query
-   *
-   * @param user The user that is requesting the environments
-   * @param projectSlug The slug of the project in which to get the environments
-   * @param page The page number
-   * @param limit The maximum number of items per page
-   * @param sort The sort field
-   * @param order The sort order
-   * @param search The search query
-   * @returns An object with a list of environments and metadata
-   */
-  async getEnvironmentsOfProject(
-    user: AuthenticatedUser,
-    projectSlug: Project['slug'],
-    page: number,
-    limit: number,
-    sort: string,
-    order: string,
-    search: string
-  ): Promise<PaginatedResponse<HydratedEnvironment>> {
-    this.logger.log(
-      `User ${user.id} attempted to fetch environments of project ${projectSlug}`
-    )
-
-    this.logger.log(`Fetching project of environment ${projectSlug}`)
-    const project =
-      await this.authorizationService.authorizeUserAccessToProject({
-        user,
-        slug: projectSlug,
-        authorities: [Authority.READ_ENVIRONMENT]
-      })
-    this.logger.log(`Project ${projectSlug} fetched`)
-    const projectId = project.id
-
-    // Get the environments for the required page
-    this.logger.log(`Fetching environments of project ${projectSlug}`)
-    const environments = await this.prisma.environment.findMany({
-      where: {
-        projectId,
-        name: {
-          contains: search
-        }
-      },
-      select: {
-        slug: true
-      }
-    })
-    this.logger.log(
-      `Environments of project ${projectSlug} fetched. Count: ${environments.length}`
-    )
-
-    const hydratedEnvironments: HydratedEnvironment[] = []
-    for (const environment of environments) {
-      try {
-        const hydratedEnvironment =
-          await this.authorizationService.authorizeUserAccessToEnvironment({
-            user,
-            slug: environment.slug,
-            authorities: [Authority.READ_ENVIRONMENT]
-          })
-        delete hydratedEnvironment.project
-        hydratedEnvironments.push(hydratedEnvironment)
-      } catch (_ignored) {}
-    }
-    this.logger.log(
-      `Hydrated ${hydratedEnvironments.length} environments of project ${projectSlug}`
-    )
-
-    // Apply pagination on the environments
-    this.logger.log(
-      `Applying pagination to environments of project ${projectSlug}`
-    )
-    const paginatedEnvironments = hydratedEnvironments
-      .filter((environment) =>
-        search
-          ? environment.name.toLowerCase().includes(search.toLowerCase())
-          : true
-      )
-      .sort((a, b) => a.name.localeCompare(b.name))
-      .slice(page * limit, (page + 1) * limit)
-      .map((environment) => {
-        delete environment.project
-        return environment
-      })
-
-    // Parse the secret and variable counts for each environment
-    for (const environment of hydratedEnvironments) {
-      const secretCount = await this.getSecretCount(environment.id)
-      const variableCount = await this.getVariableCount(environment.id)
-      environment['secrets'] = secretCount
-      environment['variables'] = variableCount
-    }
-
-    // Calculate metadata for pagination
-    this.logger.log(
-      `Calculating metadata for environments of project ${projectSlug}`
-    )
-    const totalCount = hydratedEnvironments.length
-    const metadata = paginate(totalCount, `/environment/all/${projectSlug}`, {
-      page,
-      limit: limitMaxItemsPerPage(limit),
-      sort,
-      order,
-      search
-    })
-    this.logger.log(
-      `Metadata calculated for environments of project ${projectSlug}`
-    )
-
-    return { items: paginatedEnvironments, metadata }
-  }
-
-  /**
-   * Deletes an environment in a project.
-   *
-   * This endpoint requires the `DELETE_ENVIRONMENT` authority on the environment.
-   *
-   * If the user does not have the required authority, a `ForbiddenException` is thrown.
-   *
-   * If this is the only existing environment in the project, a `BadRequestException` is thrown.
-   *
-   * An event of type `ENVIRONMENT_DELETED` is created, with the following metadata:
-   * - `environmentId`: The ID of the deleted environment
-   * - `name`: The name of the deleted environment
-   * - `projectId`: The ID of the project in which the environment was deleted
-   *
-   * @param user The user that is deleting the environment
-   * @param environmentSlug The slug of the environment to delete
-   */
-  async deleteEnvironment(
-    user: AuthenticatedUser,
-    environmentSlug: Environment['slug']
-  ) {
-    this.logger.log(
-      `User ${user.id} attempted to delete environment ${environmentSlug}`
-    )
-
-    this.logger.log(`Fetching environment ${environmentSlug}`)
-    const environment =
-      await this.authorizationService.authorizeUserAccessToEnvironment({
-        user,
-        slug: environmentSlug,
-        authorities: [Authority.DELETE_ENVIRONMENT]
-      })
-    this.logger.log(`Environment ${environmentSlug} fetched`)
-
-    // Check if this is the only existing environment
-    this.logger.log(
-      `Checking if environment ${environmentSlug} is the last one`
-    )
-    const count = await this.prisma.environment.count({
-      where: {
-        projectId: environment.projectId
-      }
-    })
-
-    if (count === 1) {
-      const errorMessage = `Environment ${environmentSlug} is the only environment in the project`
-      this.logger.error(errorMessage)
-      throw new BadRequestException(
-        constructErrorBody('Last environment cannot be deleted', errorMessage)
-      )
-    } else {
-      this.logger.log(`Environment ${environmentSlug} is not the last one`)
-    }
-
-    // Delete the environment
-    this.logger.log(`Deleting environment ${environmentSlug}`)
-    await this.prisma.environment.delete({
-      where: {
-        id: environment.id
-      }
-    })
-    this.logger.log(`Environment ${environmentSlug} deleted`)
-
-    await createEvent(
-      {
-        triggeredBy: user,
-        type: EventType.ENVIRONMENT_DELETED,
-        source: EventSource.ENVIRONMENT,
-        entity: environment,
-        title: `Environment deleted`,
-        metadata: {
-          environmentId: environment.id,
-          name: environment.name,
-          projectId: environment.projectId
-        },
-        workspaceId: environment.project.workspaceId
-      },
-      this.prisma
-    )
-  }
-
-  /**
-   * Checks if an environment with the given name already exists in the given project.
-   * @throws ConflictException if an environment with the given name already exists
-   * @private
-   */
-  private async environmentExists(
-    name: Environment['name'],
-    project: {
-      id: Project['id']
-      slug: Project['slug']
-    }
-  ) {
-    this.logger.log(
-      `Checking if environment ${name} exists in project ${project.slug}`
-    )
-
-    const { id: projectId, slug } = project
-
-    if (
-      (await this.prisma.environment.findUnique({
-        where: {
-          projectId_name: {
-            projectId,
-            name
-          }
-        }
-      })) !== null
-    ) {
-      const errorMessage = `Environment with name ${name} already exists in project ${slug}`
-      this.logger.error(errorMessage)
-      throw new ConflictException(
-        constructErrorBody('Environment exists', errorMessage)
-      )
-    }
-
-    this.logger.log(`Environment ${name} does not exist in project ${slug}`)
-  }
-
-  /**
-   * Counts the number of unique secrets in an environment.
-   * @param environmentId The ID of the environment to count secrets for.
-   * @returns The number of unique secrets in the environment.
-   * @private
-   */
-  private async getSecretCount(
-    environmentId: Environment['id']
-  ): Promise<number> {
-    this.logger.log(`Counting secrets in environment ${environmentId}`)
-
-    const secrets = await this.prisma.secretVersion.findMany({
-      distinct: ['secretId'],
-      where: {
-        environmentId
-      }
-    })
-
-    const secretCount = secrets.length
-    this.logger.log(
-      `Found ${secretCount} secrets in environment ${environmentId}`
-    )
-    return secrets.length
-  }
-
-  /**
-   * Counts the number of unique variables in an environment.
-   * @param environmentId The ID of the environment to count variables for.
-   * @returns The number of unique variables in the environment.
-   * @private
-   */
-  private async getVariableCount(
-    environmentId: Environment['id']
-  ): Promise<number> {
-    this.logger.log(`Counting variables in environment ${environmentId}`)
-
-    const variables = await this.prisma.variableVersion.findMany({
-      distinct: ['variableId'],
-      where: {
-        environmentId
-      }
-    })
-
-    const variableCount = variables.length
-    this.logger.log(
-      `Found ${variableCount} variables in environment ${environmentId}`
-    )
-    return variableCount
-  }
-
-  private async associateEnvironmentWithAdminRole(
-    project: Partial<Project>,
-    user: AuthenticatedUser,
-    environmentSlug: Environment['slug']
-  ) {
-    this.logger.log(
-      `Associating environment ${environmentSlug} with admin role`
-    )
-
-    // Add the environment to the list of environment in the project of the admin role
-    const adminRole = await this.prisma.workspaceRole.findFirst({
-      where: {
-        workspaceId: project.workspaceId,
-        hasAdminAuthority: true
-      }
-    })
-
-    if (!adminRole) {
-      const errorMessage = `Admin role not found for workspace ${project.workspaceId}`
-      this.logger.error(
-        `User ${user.id} attempted to create a project without an admin role: ${errorMessage}`
-      )
-      throw new BadRequestException(
-        constructErrorBody('Admin role not found', errorMessage)
-      )
-    }
-
-    this.logger.log(
-      `Admin role for workspace ${project.workspaceId} is ${adminRole.slug}`
-    )
-
-    // Fetch the existing environments associated with the admin role
-    const { environments: existingEnvironments } =
-      await this.prisma.projectWorkspaceRoleAssociation.findUnique({
-        where: {
-          roleId_projectId: {
-            roleId: adminRole.id,
-            projectId: project.id
-          }
-        },
-        include: {
-          environments: true
-        }
-      })
-    const environmentSlugs = existingEnvironments.map((e) => e.slug)
-    environmentSlugs.push(environmentSlug)
-
-    await this.prisma.projectWorkspaceRoleAssociation.update({
-      where: {
-        roleId_projectId: {
-          roleId: adminRole.id,
-          projectId: project.id
-        }
-      },
-      data: {
-        environments: {
-          connect: environmentSlugs.map((slug) => ({ slug }))
-        }
-      }
-    })
-  }
-}
+import {
+  BadRequestException,
+  ConflictException,
+  Injectable,
+  Logger
+} from '@nestjs/common'
+import {
+  Authority,
+  Environment,
+  EventSource,
+  EventType,
+  Project
+} from '@prisma/client'
+import { CreateEnvironment } from './dto/create.environment/create.environment'
+import { UpdateEnvironment } from './dto/update.environment/update.environment'
+import { PrismaService } from '@/prisma/prisma.service'
+import { AuthorizationService } from '@/auth/service/authorization.service'
+import { paginate, PaginatedResponse } from '@/common/paginate'
+import { createEvent } from '@/common/event'
+import { constructErrorBody, limitMaxItemsPerPage } from '@/common/util'
+import { AuthenticatedUser } from '@/user/user.types'
+import { TierLimitService } from '@/common/tier-limit.service'
+import SlugGenerator from '@/common/slug-generator.service'
+import { checkForDisabledWorkspace } from '@/common/workspace'
+import { HydratedEnvironment } from './environment.types'
+import { InclusionQuery } from '@/common/inclusion-query'
+import { HydrationService } from '@/common/hydration.service'
+
+@Injectable()
+export class EnvironmentService {
+  private readonly logger = new Logger(EnvironmentService.name)
+
+  constructor(
+    private readonly prisma: PrismaService,
+    private readonly authorizationService: AuthorizationService,
+    private readonly tierLimitService: TierLimitService,
+    private readonly slugGenerator: SlugGenerator,
+    private readonly hydrationService: HydrationService
+  ) {}
+
+  /**
+   * Creates a new environment in the given project.
+   *
+   * This endpoint requires the following authorities:
+   * - `CREATE_ENVIRONMENT` on the project
+   * - `READ_ENVIRONMENT` on the project
+   * - `READ_PROJECT` on the project
+   *
+   * If the user does not have the required authorities, a `ForbiddenException` is thrown.
+   *
+   * If an environment with the same name already exists in the project, a `ConflictException` is thrown.
+   *
+   * The created environment is returned, with the slug generated using the `name` and `ENVIRONMENT` as the entity type.
+   *
+   * An event of type `ENVIRONMENT_ADDED` is created, with the following metadata:
+   * - `environmentId`: The ID of the created environment
+   * - `name`: The name of the created environment
+   * - `projectId`: The ID of the project in which the environment was created
+   * - `projectName`: The name of the project in which the environment was created
+   *
+   * @param user The user that is creating the environment
+   * @param dto The data for the new environment
+   * @param projectSlug The slug of the project in which to create the environment
+   * @returns The created environment
+   */
+  async createEnvironment(
+    user: AuthenticatedUser,
+    dto: CreateEnvironment,
+    projectSlug: Project['slug']
+  ): Promise<HydratedEnvironment> {
+    this.logger.log(
+      `User ${user.id} attempted to create environment ${dto.name} in project ${projectSlug}`
+    )
+
+    // Check if the user has the required role to create an environment
+    const project =
+      await this.authorizationService.authorizeUserAccessToProject({
+        user,
+        slug: projectSlug,
+        authorities: [
+          Authority.CREATE_ENVIRONMENT,
+          Authority.READ_ENVIRONMENT,
+          Authority.READ_PROJECT
+        ]
+      })
+    const projectId = project.id
+
+    await checkForDisabledWorkspace(
+      project.workspaceId,
+      this.prisma,
+      `User ${user.id} attempted to create environment ${dto.name} in disabled workspace ${project.workspaceId}`
+    )
+
+    // Check if more environments can be created in the project
+    await this.tierLimitService.checkEnvironmentLimitReached(project)
+
+    // Check if an environment with the same name already exists
+    await this.environmentExists(dto.name, project)
+
+    // Create the environment
+    this.logger.log(
+      `Creating environment ${dto.name} in project ${project.name}`
+    )
+
+    const environmentSlug = await this.slugGenerator.generateEntitySlug(
+      dto.name,
+      'ENVIRONMENT'
+    )
+
+    const environment = await this.prisma.environment.create({
+      data: {
+        name: dto.name,
+        slug: environmentSlug,
+        description: dto.description,
+        project: {
+          connect: {
+            id: projectId
+          }
+        },
+        lastUpdatedBy: {
+          connect: {
+            id: user.id
+          }
+        }
+      },
+      include: InclusionQuery.Environment
+    })
+
+    await this.associateEnvironmentWithAdminRole(project, user, environmentSlug)
+
+    this.logger.log(
+      `Environment ${environment.name} (${environment.slug}) created in project ${project.name}`
+    )
+
+    await createEvent(
+      {
+        triggeredBy: user,
+        entity: environment,
+        type: EventType.ENVIRONMENT_ADDED,
+        source: EventSource.ENVIRONMENT,
+        title: `Environment created`,
+        metadata: {
+          environmentId: environment.id,
+          name: environment.name,
+          projectId,
+          projectName: project.name
+        },
+        workspaceId: project.workspaceId
+      },
+      this.prisma
+    )
+
+    const hydratedEnvironment = await this.hydrationService.hydrateEnvironment({
+      environment,
+      user
+    })
+    delete hydratedEnvironment.project
+    return hydratedEnvironment
+  }
+
+  /**
+   * Updates an environment in the given project.
+   *
+   * This endpoint requires the following authorities:
+   * - `UPDATE_ENVIRONMENT` on the environment
+   * - `READ_ENVIRONMENT` on the environment
+   * - `READ_PROJECT` on the project
+   *
+   * If the user does not have the required authorities, a `ForbiddenException` is thrown.
+   *
+   * If an environment with the same name already exists in the project, a `ConflictException` is thrown.
+   *
+   * The updated environment is returned, with the slug generated using the `name` and `ENVIRONMENT` as the entity type.
+   *
+   * An event of type `ENVIRONMENT_UPDATED` is created, with the following metadata:
+   * - `environmentId`: The ID of the updated environment
+   * - `name`: The name of the updated environment
+   * - `projectId`: The ID of the project in which the environment was updated
+   * - `projectName`: The name of the project in which the environment was updated
+   *
+   * @param user The user that is updating the environment
+   * @param dto The data for the updated environment
+   * @param environmentSlug The slug of the environment to update
+   * @returns The updated environment
+   */
+  async updateEnvironment(
+    user: AuthenticatedUser,
+    dto: UpdateEnvironment,
+    environmentSlug: Environment['slug']
+  ): Promise<HydratedEnvironment> {
+    this.logger.log(
+      `User ${user.id} attempted to update environment ${environmentSlug}`
+    )
+
+    const environment =
+      await this.authorizationService.authorizeUserAccessToEnvironment({
+        user,
+        slug: environmentSlug,
+        authorities: [
+          Authority.UPDATE_ENVIRONMENT,
+          Authority.READ_ENVIRONMENT,
+          Authority.READ_PROJECT
+        ]
+      })
+
+    // Check if an environment with the same name already exists
+    dto.name && (await this.environmentExists(dto.name, environment.project))
+
+    // Update the environment
+    this.logger.log(`Updating environment ${environment.slug}`)
+    const updatedEnvironment = await this.prisma.environment.update({
+      where: {
+        id: environment.id
+      },
+      data: {
+        name: dto.name,
+        slug: dto.name
+          ? await this.slugGenerator.generateEntitySlug(dto.name, 'ENVIRONMENT')
+          : environment.slug,
+        description: dto.description,
+        lastUpdatedById: user.id
+      },
+      include: InclusionQuery.Environment
+    })
+    this.logger.log(`Environment ${updatedEnvironment.slug} updated`)
+
+    const project = environment.project
+
+    await createEvent(
+      {
+        triggeredBy: user,
+        entity: updatedEnvironment,
+        type: EventType.ENVIRONMENT_UPDATED,
+        source: EventSource.ENVIRONMENT,
+        title: `Environment updated`,
+        metadata: {
+          environmentId: updatedEnvironment.id,
+          name: updatedEnvironment.name,
+          projectId: updatedEnvironment.projectId
+        },
+        workspaceId: project.workspaceId
+      },
+      this.prisma
+    )
+
+    const hydratedEnvironment = await this.hydrationService.hydrateEnvironment({
+      environment: updatedEnvironment,
+      user
+    })
+    delete hydratedEnvironment.project
+    return hydratedEnvironment
+  }
+
+  /**
+   * Gets an environment by its slug.
+   *
+   * This endpoint requires the `READ_ENVIRONMENT` authority on the environment.
+   *
+   * If the user does not have the required authority, a `ForbiddenException` is thrown.
+   *
+   * The returned environment object does not include the project property.
+   *
+   * @param user The user that is requesting the environment
+   * @param environmentSlug The slug of the environment to get
+   * @returns The environment
+   */
+  async getEnvironment(
+    user: AuthenticatedUser,
+    environmentSlug: Environment['slug']
+  ): Promise<HydratedEnvironment> {
+    this.logger.log(
+      `User ${user.id} attempted to fetch an environment ${environmentSlug}`
+    )
+
+    this.logger.log(`Fetching environment ${environmentSlug}`)
+    const environment =
+      await this.authorizationService.authorizeUserAccessToEnvironment({
+        user,
+        slug: environmentSlug,
+        authorities: [Authority.READ_ENVIRONMENT]
+      })
+    this.logger.log(`Environment ${environmentSlug} fetched`)
+
+    delete environment.project
+
+    return environment
+  }
+
+  /**
+   * Gets a list of all environments in the given project.
+   *
+   * This endpoint requires the `READ_ENVIRONMENT` authority on the project.
+   *
+   * If the user does not have the required authority, a `ForbiddenException` is thrown.
+   *
+   * The returned list of environments is paginated and sorted according to the provided parameters.
+   *
+   * The metadata object contains the following properties:
+   * - `href`: The URL to the current page
+   * - `next`: The URL to the next page (if it exists)
+   * - `prev`: The URL to the previous page (if it exists)
+   * - `totalPages`: The total number of pages
+   * - `totalItems`: The total number of items
+   * - `limit`: The maximum number of items per page
+   * - `page`: The current page number
+   * - `sort`: The sort field
+   * - `order`: The sort order
+   * - `search`: The search query
+   *
+   * @param user The user that is requesting the environments
+   * @param projectSlug The slug of the project in which to get the environments
+   * @param page The page number
+   * @param limit The maximum number of items per page
+   * @param sort The sort field
+   * @param order The sort order
+   * @param search The search query
+   * @returns An object with a list of environments and metadata
+   */
+  async getEnvironmentsOfProject(
+    user: AuthenticatedUser,
+    projectSlug: Project['slug'],
+    page: number,
+    limit: number,
+    sort: string,
+    order: string,
+    search: string
+  ): Promise<PaginatedResponse<HydratedEnvironment>> {
+    this.logger.log(
+      `User ${user.id} attempted to fetch environments of project ${projectSlug}`
+    )
+
+    this.logger.log(`Fetching project of environment ${projectSlug}`)
+    const project =
+      await this.authorizationService.authorizeUserAccessToProject({
+        user,
+        slug: projectSlug,
+        authorities: [Authority.READ_ENVIRONMENT]
+      })
+    this.logger.log(`Project ${projectSlug} fetched`)
+    const projectId = project.id
+
+    // Get the environments for the required page
+    this.logger.log(`Fetching environments of project ${projectSlug}`)
+    const environments = await this.prisma.environment.findMany({
+      where: {
+        projectId,
+        name: {
+          contains: search
+        }
+      },
+      select: {
+        slug: true
+      }
+    })
+    this.logger.log(
+      `Environments of project ${projectSlug} fetched. Count: ${environments.length}`
+    )
+
+    const hydratedEnvironments: HydratedEnvironment[] = []
+    for (const environment of environments) {
+      try {
+        const hydratedEnvironment =
+          await this.authorizationService.authorizeUserAccessToEnvironment({
+            user,
+            slug: environment.slug,
+            authorities: [Authority.READ_ENVIRONMENT]
+          })
+        delete hydratedEnvironment.project
+        hydratedEnvironments.push(hydratedEnvironment)
+      } catch (_ignored) {}
+    }
+    this.logger.log(
+      `Hydrated ${hydratedEnvironments.length} environments of project ${projectSlug}`
+    )
+
+    // Apply pagination on the environments
+    this.logger.log(
+      `Applying pagination to environments of project ${projectSlug}`
+    )
+    const paginatedEnvironments = hydratedEnvironments
+      .filter((environment) =>
+        search
+          ? environment.name.toLowerCase().includes(search.toLowerCase())
+          : true
+      )
+      .sort((a, b) => a.name.localeCompare(b.name))
+      .slice(page * limit, (page + 1) * limit)
+      .map((environment) => {
+        delete environment.project
+        return environment
+      })
+
+    // Parse the secret and variable counts for each environment
+    for (const environment of hydratedEnvironments) {
+      const secretCount = await this.getSecretCount(environment.id)
+      const variableCount = await this.getVariableCount(environment.id)
+      environment['secrets'] = secretCount
+      environment['variables'] = variableCount
+    }
+
+    // Calculate metadata for pagination
+    this.logger.log(
+      `Calculating metadata for environments of project ${projectSlug}`
+    )
+    const totalCount = hydratedEnvironments.length
+    const metadata = paginate(totalCount, `/environment/all/${projectSlug}`, {
+      page,
+      limit: limitMaxItemsPerPage(limit),
+      sort,
+      order,
+      search
+    })
+    this.logger.log(
+      `Metadata calculated for environments of project ${projectSlug}`
+    )
+
+    return { items: paginatedEnvironments, metadata }
+  }
+
+  /**
+   * Deletes an environment in a project.
+   *
+   * This endpoint requires the `DELETE_ENVIRONMENT` authority on the environment.
+   *
+   * If the user does not have the required authority, a `ForbiddenException` is thrown.
+   *
+   * If this is the only existing environment in the project, a `BadRequestException` is thrown.
+   *
+   * An event of type `ENVIRONMENT_DELETED` is created, with the following metadata:
+   * - `environmentId`: The ID of the deleted environment
+   * - `name`: The name of the deleted environment
+   * - `projectId`: The ID of the project in which the environment was deleted
+   *
+   * @param user The user that is deleting the environment
+   * @param environmentSlug The slug of the environment to delete
+   */
+  async deleteEnvironment(
+    user: AuthenticatedUser,
+    environmentSlug: Environment['slug']
+  ) {
+    this.logger.log(
+      `User ${user.id} attempted to delete environment ${environmentSlug}`
+    )
+
+    this.logger.log(`Fetching environment ${environmentSlug}`)
+    const environment =
+      await this.authorizationService.authorizeUserAccessToEnvironment({
+        user,
+        slug: environmentSlug,
+        authorities: [Authority.DELETE_ENVIRONMENT]
+      })
+    this.logger.log(`Environment ${environmentSlug} fetched`)
+
+    // Check if this is the only existing environment
+    this.logger.log(
+      `Checking if environment ${environmentSlug} is the last one`
+    )
+    const count = await this.prisma.environment.count({
+      where: {
+        projectId: environment.projectId
+      }
+    })
+
+    if (count === 1) {
+      const errorMessage = `Environment ${environmentSlug} is the only environment in the project`
+      this.logger.error(errorMessage)
+      throw new BadRequestException(
+        constructErrorBody('Last environment cannot be deleted', errorMessage)
+      )
+    } else {
+      this.logger.log(`Environment ${environmentSlug} is not the last one`)
+    }
+
+    // Delete the environment
+    this.logger.log(`Deleting environment ${environmentSlug}`)
+    await this.prisma.environment.delete({
+      where: {
+        id: environment.id
+      }
+    })
+    this.logger.log(`Environment ${environmentSlug} deleted`)
+
+    await createEvent(
+      {
+        triggeredBy: user,
+        type: EventType.ENVIRONMENT_DELETED,
+        source: EventSource.ENVIRONMENT,
+        entity: environment,
+        title: `Environment deleted`,
+        metadata: {
+          environmentId: environment.id,
+          name: environment.name,
+          projectId: environment.projectId
+        },
+        workspaceId: environment.project.workspaceId
+      },
+      this.prisma
+    )
+  }
+
+  /**
+   * Checks if an environment with the given name already exists in the given project.
+   * @throws ConflictException if an environment with the given name already exists
+   * @private
+   */
+  private async environmentExists(
+    name: Environment['name'],
+    project: {
+      id: Project['id']
+      slug: Project['slug']
+    }
+  ) {
+    this.logger.log(
+      `Checking if environment ${name} exists in project ${project.slug}`
+    )
+
+    const { id: projectId, slug } = project
+
+    if (
+      (await this.prisma.environment.findUnique({
+        where: {
+          projectId_name: {
+            projectId,
+            name
+          }
+        }
+      })) !== null
+    ) {
+      const errorMessage = `Environment with name ${name} already exists in project ${slug}`
+      this.logger.error(errorMessage)
+      throw new ConflictException(
+        constructErrorBody('Environment exists', errorMessage)
+      )
+    }
+
+    this.logger.log(`Environment ${name} does not exist in project ${slug}`)
+  }
+
+  /**
+   * Counts the number of unique secrets in an environment.
+   * @param environmentId The ID of the environment to count secrets for.
+   * @returns The number of unique secrets in the environment.
+   * @private
+   */
+  private async getSecretCount(
+    environmentId: Environment['id']
+  ): Promise<number> {
+    this.logger.log(`Counting secrets in environment ${environmentId}`)
+
+    const secrets = await this.prisma.secretVersion.findMany({
+      distinct: ['secretId'],
+      where: {
+        environmentId
+      }
+    })
+
+    const secretCount = secrets.length
+    this.logger.log(
+      `Found ${secretCount} secrets in environment ${environmentId}`
+    )
+    return secrets.length
+  }
+
+  /**
+   * Counts the number of unique variables in an environment.
+   * @param environmentId The ID of the environment to count variables for.
+   * @returns The number of unique variables in the environment.
+   * @private
+   */
+  private async getVariableCount(
+    environmentId: Environment['id']
+  ): Promise<number> {
+    this.logger.log(`Counting variables in environment ${environmentId}`)
+
+    const variables = await this.prisma.variableVersion.findMany({
+      distinct: ['variableId'],
+      where: {
+        environmentId
+      }
+    })
+
+    const variableCount = variables.length
+    this.logger.log(
+      `Found ${variableCount} variables in environment ${environmentId}`
+    )
+    return variableCount
+  }
+
+  private async associateEnvironmentWithAdminRole(
+    project: Partial<Project>,
+    user: AuthenticatedUser,
+    environmentSlug: Environment['slug']
+  ) {
+    this.logger.log(
+      `Associating environment ${environmentSlug} with admin role`
+    )
+
+    // Add the environment to the list of environment in the project of the admin role
+    const adminRole = await this.prisma.workspaceRole.findFirst({
+      where: {
+        workspaceId: project.workspaceId,
+        hasAdminAuthority: true
+      }
+    })
+
+    if (!adminRole) {
+      const errorMessage = `Admin role not found for workspace ${project.workspaceId}`
+      this.logger.error(
+        `User ${user.id} attempted to create a project without an admin role: ${errorMessage}`
+      )
+      throw new BadRequestException(
+        constructErrorBody('Admin role not found', errorMessage)
+      )
+    }
+
+    this.logger.log(
+      `Admin role for workspace ${project.workspaceId} is ${adminRole.slug}`
+    )
+
+    // Fetch the existing environments associated with the admin role
+    const { environments: existingEnvironments } =
+      await this.prisma.projectWorkspaceRoleAssociation.findUnique({
+        where: {
+          roleId_projectId: {
+            roleId: adminRole.id,
+            projectId: project.id
+          }
+        },
+        include: {
+          environments: true
+        }
+      })
+    const environmentSlugs = existingEnvironments.map((e) => e.slug)
+    environmentSlugs.push(environmentSlug)
+
+    await this.prisma.projectWorkspaceRoleAssociation.update({
+      where: {
+        roleId_projectId: {
+          roleId: adminRole.id,
+          projectId: project.id
+        }
+      },
+      data: {
+        environments: {
+          connect: environmentSlugs.map((slug) => ({ slug }))
+        }
+      }
+    })
+  }
+}