--- conflicted
+++ resolved
@@ -18,22 +18,8 @@
     dto: CreateEnvironment,
     projectId: Project['id']
   ) {
-<<<<<<< HEAD
-    // Check if the project exists
-    const project = await this.projectRepository.getProjectByUserIdAndId(
-      user.id,
-      projectId
-    )
-    if (!project) {
-      throw new NotFoundException('Project not found')
-    }
-
-    // Check if the user can manage environments of the project
-    await this.projectPermissionService.isProjectMaintainer(user, projectId)
-=======
     // Check if the user has the required role to create an environment
     await this.getProjectWithRole(user.id, projectId, WorkspaceRole.MAINTAINER)
->>>>>>> 53913f54
 
     // Check if an environment with the same name already exists
     if (await this.environmentExists(dto.name, projectId)) {
@@ -73,20 +59,9 @@
   ) {
     const environment = await this.getEnvironmentWithRole(
       user.id,
-<<<<<<< HEAD
-      projectId
-    )
-    if (!project) {
-      throw new NotFoundException('Project not found')
-    }
-
-    // Check if the user can manage environments of the project
-    await this.projectPermissionService.isProjectMaintainer(user, projectId)
-=======
       environmentId,
       WorkspaceRole.MAINTAINER
     )
->>>>>>> 53913f54
 
     // Check if an environment with the same name already exists
     if (
@@ -124,20 +99,9 @@
   async getEnvironment(user: User, environmentId: Environment['id']) {
     const environment = await this.getEnvironmentWithRole(
       user.id,
-<<<<<<< HEAD
-      projectId
-    )
-    if (!project) {
-      throw new NotFoundException('Project not found')
-    }
-
-    // Check if the user can manage environments of the project
-    await this.projectPermissionService.isProjectMaintainer(user, projectId)
-=======
       environmentId,
       WorkspaceRole.VIEWER
     )
->>>>>>> 53913f54
 
     return environment
   }
@@ -151,18 +115,7 @@
     order: string,
     search: string
   ) {
-<<<<<<< HEAD
-    // Check if the project exists
-    const project = await this.projectRepository.getProjectByUserIdAndId(
-      user.id,
-      projectId
-    )
-    if (!project) {
-      throw new NotFoundException('Project not found')
-    }
-=======
     await this.getProjectWithRole(user.id, projectId, WorkspaceRole.VIEWER)
->>>>>>> 53913f54
 
     // Get the environments
     return await this.prisma.environment.findMany({
@@ -211,20 +164,9 @@
   async deleteEnvironment(user: User, environmentId: Environment['id']) {
     const environment = await this.getEnvironmentWithRole(
       user.id,
-<<<<<<< HEAD
-      projectId
-    )
-    if (!project) {
-      throw new NotFoundException('Project not found')
-    }
-
-    // Check if the user can manage environments of the project
-    await this.projectPermissionService.isProjectMaintainer(user, projectId)
-=======
       environmentId,
       WorkspaceRole.MAINTAINER
     )
->>>>>>> 53913f54
 
     const projectId = environment.projectId
 
