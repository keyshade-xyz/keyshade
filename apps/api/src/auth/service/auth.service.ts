import {
  BadRequestException,
  Inject,
  Injectable,
  Logger,
  LoggerService,
  UnauthorizedException
} from '@nestjs/common'
import { JwtService } from '@nestjs/jwt'
import { Cron, CronExpression } from '@nestjs/schedule'
import { UserAuthenticatedResponse } from '../auth.types'
import { IMailService, MAIL_SERVICE } from '@/mail/services/interface.service'
import { PrismaService } from '@/prisma/prisma.service'
import { AuthProvider } from '@prisma/client'
import { CacheService } from '@/cache/cache.service'
import { constructErrorBody, generateOtp } from '@/common/util'
import { createUser, getUserByEmailOrId } from '@/common/user'
import { UserWithWorkspace } from '@/user/user.types'
import { Response } from 'express'
import SlugGenerator from '@/common/slug-generator.service'
<<<<<<< HEAD
import { HydrationService } from '@/common/hydration.service'
=======
import { isIP } from 'class-validator'
import { UAParser } from 'ua-parser-js'
import { toSHA256 } from '@/common/cryptography'
>>>>>>> ca90d175

@Injectable()
export class AuthService {
  private readonly logger: LoggerService

  constructor(
    @Inject(MAIL_SERVICE) private readonly mailService: IMailService,
    private readonly prisma: PrismaService,
    private readonly jwt: JwtService,
    private readonly cache: CacheService,
    private readonly slugGenerator: SlugGenerator,
    private readonly hydrationService: HydrationService
  ) {
    this.logger = new Logger(AuthService.name)
  }

  // Static helper to normalize IPs
  private static normalizeIp(raw: string): string {
    if (!raw) return 'Unknown'
    let ip = raw.split(',')[0].trim()
    if (ip.startsWith('::ffff:')) ip = ip.replace('::ffff:', '')
    return ip
  }

  /**
   * Parses a login request to extract the user's IP address, device info, and location.
   * @param req The incoming HTTP request
   * @returns An object containing the IP, device fingerprint, and location string
   * @throws {Error} If the IP is invalid or cannot be parsed
   */
  public static async parseLoginRequest(req: Request): Promise<{
    ip: string
    device: string
    location: string
  }> {
    const rawIp = (
      (req.headers['x-forwarded-for'] as string)?.split(',')[0]?.trim() ||
      (req as any).socket?.remoteAddress ||
      ''
    ).trim()

    if (!isIP(rawIp)) {
      throw new Error(`Invalid IP address: ${rawIp}`)
    }

    const userAgent = req.headers['user-agent'] || 'Unknown'
    const parser = new UAParser(userAgent)

    const browser = parser.getBrowser().name || 'Unknown'
    const os = parser.getOS().name || 'Unknown'
    const device = `${browser} on ${os}`

    let location = 'Unknown'
    try {
      const controller = new AbortController()
      const timeoutId = setTimeout(() => controller.abort(), 3000)

      const url = new URL(`https://ipwho.is/${encodeURIComponent(rawIp)}`)
      const res = await fetch(url.toString(), {
        signal: controller.signal
      })
      clearTimeout(timeoutId)

      if (!res.ok) {
        throw new Error(`Geolocation API error: ${res.statusText}`)
      }

      const geo = await res.json()
      if (!geo.success) throw new Error(geo.message)

      location =
        [geo.city, geo.region, geo.country].filter(Boolean).join(', ') ||
        'Unknown'
    } catch (err) {
      const logger = new Logger(AuthService.name)
      if ((err as any).name === 'AbortError') {
        logger.warn(`Geolocation request timed out for IP: ${rawIp}`)
      } else {
        logger.warn(
          `Failed to fetch location for IP: ${rawIp} — ${err.message}`
        )
      }
      location = 'Unknown'
    }

    return { ip: rawIp, device, location }
  }

  /**
   * Sends a login code to the given email address
   * @throws {BadRequestException} If the email address is invalid
   * @param email The email address to send the login code to
   */
  async sendOtp(email: string): Promise<void> {
    this.logger.log(`Attempting to send login code to ${email}`)

    if (!email || !email.includes('@')) {
      this.logger.error(`Invalid email address: ${email}`)
      throw new BadRequestException(
        constructErrorBody(
          'Invalid email address',
          'Please enter a valid email address'
        )
      )
    }

    const user = await this.createUserIfNotExists(email, AuthProvider.EMAIL_OTP)
    const otp = await generateOtp(email, user.id, this.prisma)
    await this.mailService.sendOtp(email, otp.code)

    this.logger.log(`Login code sent to ${email}`)
  }

  /**
   * resend a login code to the given email address after resend otp button is pressed
   * @throws {BadRequestException} If the email address is invalid
   * @param email The email address to resend the login code to
   */
  async resendOtp(email: string): Promise<void> {
    this.logger.log(`Attempting to resend login code to ${email}`)

    if (!email || !email.includes('@')) {
      this.logger.error(`Invalid email address: ${email}`)
      throw new BadRequestException(
        constructErrorBody(
          'Invalid email address',
          'Please enter a valid email address'
        )
      )
    }

    const user = await getUserByEmailOrId(
      email,
      this.prisma,
      this.slugGenerator,
      this.hydrationService
    )
    const otp = await generateOtp(email, user.id, this.prisma)
    await this.mailService.sendOtp(email, otp.code)
  }

  /* istanbul ignore next */
  /**
   * Validates a one-time password (OTP) for a given email during login.
   * - Verifies that the OTP is valid and not expired.
   * - Deletes the OTP after successful validation.
   * - Extracts IP, device, and location from the incoming request.
   * - Sends a login notification email if the login is from a new environment.
   * - Caches the user session and returns a JWT token.
   * @param email - The email address the OTP was sent to.
   * @param otp - The OTP to validate.
   * @param req - The HTTP request object, used to extract IP/device info.
   * @throws {NotFoundException} If the user does not exist.
   * @throws {UnauthorizedException} If the OTP is invalid or expired.
   * @returns An object containing user info and a JWT token.
   */
  async validateOtp(
    email: string,
    otp: string,
    req: Request
  ): Promise<UserAuthenticatedResponse> {
    this.logger.log(`Validating login code for ${email}`)

    const user = await getUserByEmailOrId(
      email,
      this.prisma,
      this.slugGenerator,
      this.hydrationService
    )

    this.logger.log(`Checking if OTP is valid for ${email}`)
    const isOtpValid =
      (await this.prisma.otp.findUnique({
        where: {
          userCode: {
            code: otp,
            userId: user.id
          },
          expiresAt: {
            gt: new Date()
          }
        }
      })) !== null

    if (!isOtpValid) {
      this.logger.error(`Invalid login code for ${email}: ${otp}`)
      throw new UnauthorizedException(
        constructErrorBody(
          'Invalid OTP',
          'The OTP you entered is invalid or has expired. Please try again.'
        )
      )
    }

    this.logger.log(`OTP is valid for ${email}`)

    this.logger.log(`Deleting OTP for ${email}`)
    await this.prisma.otp.delete({
      where: {
        userCode: {
          code: otp,
          userId: user.id
        }
      }
    })
    this.logger.log(`OTP deleted for ${email}`)

    const { ip, device, location } = await AuthService.parseLoginRequest(req)

    await this.sendLoginNotification(email, { ip, device, location })

    this.cache.setUser(user)
    this.logger.log(`User logged in: ${email}`)

    const token = await this.generateToken(user.id)

    return {
      ...user,
      token
    }
  }

  /* istanbul ignore next */
  /**
   * Handles a login with an OAuth provider
   * @param email The email of the user
   * @param name The name of the user
   * @param profilePictureUrl The profile picture URL of the user
   * @param oauthProvider The OAuth provider used
   * @returns An object containing the user and a JWT token
   */
  async handleOAuthLogin(
    email: string,
    name: string,
    profilePictureUrl: string,
    oauthProvider: AuthProvider,
    metadata?: { ip: string; device: string; location?: string }
  ): Promise<UserAuthenticatedResponse> {
    this.logger.log(
      `Handling OAuth login. Email: ${email}, Name: ${name}, ProfilePictureUrl: ${profilePictureUrl}, OAuthProvider: ${oauthProvider}`
    )

    // We need to create the user if it doesn't exist yet
    const user = await this.createUserIfNotExists(
      email,
      oauthProvider,
      name,
      profilePictureUrl
    )

    const token = await this.generateToken(user.id)

    this.cache.setUser(user)
    this.logger.log(`User logged in: ${email}`)

    if (metadata) {
      await this.sendLoginNotification(email, metadata)
    }

    return {
      ...user,
      token
    }
  }

  /* istanbul ignore next */
  /**
   * Cleans up expired OTPs every hour
   * @throws {PrismaError} If there is an error deleting expired OTPs
   */
  @Cron(CronExpression.EVERY_HOUR)
  async cleanUpExpiredOtps() {
    this.logger.log('Cleaning up expired OTPs...')
    try {
      const timeNow = new Date()
      await this.prisma.otp.deleteMany({
        where: {
          expiresAt: {
            lte: new Date(timeNow.getTime())
          }
        }
      })
      this.logger.log('Expired OTPs cleaned up successfully.')
    } catch (error) {
      this.logger.error(`Error cleaning up expired OTPs: ${error.message}`)
    }
  }

  /**
   * Creates a user if it doesn't exist yet. If the user has signed up with a
   * different authentication provider, it throws an UnauthorizedException.
   * @param email The email address of the user
   * @param authProvider The AuthProvider used
   * @param name The name of the user
   * @param profilePictureUrl The profile picture URL of the user
   * @returns The user
   * @throws {UnauthorizedException} If the user has signed up with a different
   * authentication provider
   */
  private async createUserIfNotExists(
    email: string,
    authProvider: AuthProvider,
    name?: string,
    profilePictureUrl?: string
  ) {
    this.logger.log(
      `Creating user if not exists. Email: ${email}, AuthProvider: ${authProvider}, Name: ${name}, ProfilePictureUrl: ${profilePictureUrl}`
    )

    let user: UserWithWorkspace | null

    this.logger.log(`Checking if user exists with email: ${email}`)
    try {
      user = await getUserByEmailOrId(
        email,
        this.prisma,
        this.slugGenerator,
        this.hydrationService
      )
    } catch (ignored) {}

    // We need to create the user if it doesn't exist yet
    if (!user) {
      user = await createUser(
        {
          email,
          name,
          profilePictureUrl,
          authProvider
        },
        this.prisma,
        this.slugGenerator,
        this.hydrationService
      )
    }

    // If the user has used OAuth to log in, we need to check if the OAuth provider
    // used in the current login is different from the one stored in the database
    if (user.authProvider !== authProvider) {
      let formattedAuthProvider = ''

      switch (user.authProvider) {
        case AuthProvider.GOOGLE:
          formattedAuthProvider = 'Google'
          break
        case AuthProvider.GITHUB:
          formattedAuthProvider = 'GitHub'
          break
        case AuthProvider.EMAIL_OTP:
          formattedAuthProvider = 'Email and OTP'
          break
        case AuthProvider.GITLAB:
          formattedAuthProvider = 'GitLab'
          break
      }

      this.logger.error(
        `User ${email} has signed up with ${user.authProvider}, but attempted to log in with ${authProvider}`
      )
      throw new BadRequestException(
        constructErrorBody(
          'Error signing in',
          `You have already signed up with ${formattedAuthProvider}. Please use the same to sign in.`
        )
      )
    }

    return user
  }

  private async generateToken(id: string) {
    return await this.jwt.signAsync({ id })
  }

  async sendLoginNotification(
    email: string,
    data: {
      ip: string
      device: string
      location?: string
    }
  ) {
    const { ip, device, location } = data
    try {
      const user = await this.prisma.user.findUnique({
        where: { email },
        select: {
          id: true,
          email: true,
          emailPreference: true
        }
      })

      if (!user) {
        this.logger.warn(`Login notification skipped: user ${email} not found`)
        return
      }

      const normalizedIp = AuthService.normalizeIp(ip)
      const ipHash = toSHA256(normalizedIp)
      const deviceFingerprint = device || 'Unknown'

      const existingSession = await this.prisma.loginSession.findUnique({
        where: {
          userId_ipHash_browser: {
            userId: user.id,
            ipHash,
            browser: deviceFingerprint
          }
        }
      })

      const isNew = !existingSession

      if (isNew) {
        await this.mailService.sendLoginNotification(user.email, {
          ip: normalizedIp,
          device: deviceFingerprint,
          location
        })
        this.logger.log(`Login notification sent to ${email} (new env).`)
      } else {
        this.logger.log(
          `Login notification skipped for ${email} (existing env).`
        )
      }

      await this.prisma.loginSession.upsert({
        where: {
          userId_ipHash_browser: {
            userId: user.id,
            ipHash,
            browser: deviceFingerprint
          }
        },
        update: {
          geolocation: location,
          lastLoggedOnAt: new Date()
        },
        create: {
          userId: user.id,
          ipHash,
          browser: deviceFingerprint,
          geolocation: location,
          lastLoggedOnAt: new Date()
        }
      })
    } catch (err) {
      this.logger.error(
        `Failed login notification path for ${email}: ${err.message}`,
        err.stack
      )
    }
  }

  /**
   * Clears the token cookie on logout
   * @param res The response object
   */
  async logout(res: Response): Promise<void> {
    this.logger.log('Logging out user and clearing token cookie.')
    res.clearCookie('token', {
      domain: process.env.DOMAIN ?? 'localhost'
    })
    this.logger.log('User logged out and token cookie cleared.')
  }
}<|MERGE_RESOLUTION|>--- conflicted
+++ resolved
@@ -18,13 +18,10 @@
 import { UserWithWorkspace } from '@/user/user.types'
 import { Response } from 'express'
 import SlugGenerator from '@/common/slug-generator.service'
-<<<<<<< HEAD
 import { HydrationService } from '@/common/hydration.service'
-=======
 import { isIP } from 'class-validator'
 import { UAParser } from 'ua-parser-js'
 import { toSHA256 } from '@/common/cryptography'
->>>>>>> ca90d175
 
 @Injectable()
 export class AuthService {
