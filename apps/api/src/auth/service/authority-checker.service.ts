import { Authority, ProjectAccessLevel } from '@prisma/client'
import { HydratedVariable, RawVariable } from '@/variable/variable.types'
import {
  Injectable,
  InternalServerErrorException,
  Logger,
  NotFoundException,
  UnauthorizedException
} from '@nestjs/common'
import {
  HydratedEnvironment,
  RawEnvironment
} from '@/environment/environment.types'
import { HydratedSecret, RawSecret } from '@/secret/secret.types'
import {
  getCollectiveEnvironmentAuthorities,
  getCollectiveProjectAuthorities,
  getCollectiveWorkspaceAuthorities
} from '@/common/collective-authorities'
import {
  HydratedIntegration,
  RawIntegration
} from '@/integration/integration.types'
import { PrismaService } from '@/prisma/prisma.service'
import { constructErrorBody } from '@/common/util'
import { AuthorizationParams } from '../auth.types'
<<<<<<< HEAD
import { WorkspaceWithLastUpdatedByAndOwnerAndSubscription } from '@/workspace/workspace.types'
import { associateWorkspaceOwnerDetails } from '@/common/workspace'
=======
import { HydratedWorkspace, RawWorkspace } from '@/workspace/workspace.types'
import { InclusionQuery } from '@/common/inclusion-query'
import {
  HydratedWorkspaceRole,
  RawWorkspaceRole
} from '@/workspace-role/workspace-role.types'
import { HydratedProject, RawProject } from '@/project/project.types'
import { TierLimitService } from '@/common/tier-limit.service'
import { AuthorizationService } from './authorization.service'
import { HydrationService } from '@/common/hydration.service'
>>>>>>> e1ec5927

@Injectable()
export class AuthorityCheckerService {
  private readonly logger = new Logger(AuthorityCheckerService.name)

  constructor(
    private readonly prisma: PrismaService,
    private readonly hydrationService: HydrationService,
    private readonly tierLimitService: TierLimitService
  ) {}

  /**
   * Checks if the user has the required authorities to access the given workspace.
   *
   * @param params The input object containing the user, slug, authorities
   * @returns The workspace if the user has the required authorities
   * @throws InternalServerErrorException if there's an error when communicating with the database
   * @throws NotFoundException if the workspace is not found
   * @throws UnauthorizedException if the user does not have the required authorities
   */
  public async checkAuthorityOverWorkspace(
<<<<<<< HEAD
    params: AuthorizationParams
  ): Promise<WorkspaceWithLastUpdatedByAndOwnerAndSubscription> {
    const { user, entity, authorities } = params
=======
    params: AuthorizationParams,
    authorizationService: AuthorizationService
  ): Promise<HydratedWorkspace> {
    const { user, slug, authorities } = params
>>>>>>> e1ec5927
    this.logger.log(
      `Checking authority over workspace for user ${user.id}, slug ${JSON.stringify(slug)} and authorities ${authorities}`
    )

<<<<<<< HEAD
    let workspace

    try {
      if (entity.slug) {
        this.logger.log(`Fetching workspace by slug ${entity.slug}`)
        workspace = await this.prisma.workspace.findUnique({
          where: {
            slug: entity.slug
          },
          include: {
            lastUpdatedBy: {
              select: {
                id: true,
                name: true,
                profilePictureUrl: true
              }
            },
            subscription: {
              include: {
                user: {
                  select: {
                    id: true,
                    name: true,
                    profilePictureUrl: true
                  }
                }
              }
            }
          }
        })
      } else if (entity.name) {
        this.logger.log(`Fetching workspace by name ${entity.name}`)
        workspace = await this.prisma.workspace.findFirst({
          where: {
            name: entity.name,
            members: { some: { userId: user.id } }
          },
          include: {
            lastUpdatedBy: {
              select: {
                id: true,
                name: true,
                profilePictureUrl: true
              }
            },
            subscription: {
              include: {
                user: {
                  select: {
                    id: true,
                    name: true,
                    profilePictureUrl: true
                  }
                }
              }
            }
          }
        })
      }
=======
    let workspace: RawWorkspace

    try {
      this.logger.log(`Fetching workspace by slug ${slug}`)
      workspace = await this.prisma.workspace.findUnique({
        where: {
          slug: slug
        },
        include: InclusionQuery.Workspace
      })
>>>>>>> e1ec5927
    } catch (error) {
      this.logger.error(error)
      throw new InternalServerErrorException(error)
    }

    if (!workspace) {
      this.logger.warn(`Workspace ${slug} not found`)
      throw new NotFoundException(
        constructErrorBody('Workspace not found', `Workspace ${slug} not found`)
      )
    }

    const permittedAuthorities = await getCollectiveWorkspaceAuthorities(
      workspace.id,
      user.id,
      this.prisma
    )

    this.checkHasPermissionOverEntity(
      permittedAuthorities,
      authorities,
      user.id
    )

    this.logger.log(
      `User ${user.id} is cleared to access workspace ${workspace.slug} for authorities ${authorities}`
    )

<<<<<<< HEAD
    return {
      ...(await associateWorkspaceOwnerDetails(workspace, this.prisma)),
      subscription: workspace.subscription
    }
=======
    return await this.hydrationService.hydrateWorkspace({
      workspace,
      user,
      permittedAuthorities,
      authorizationService
    })
>>>>>>> e1ec5927
  }

  /**
   * Checks if the user has the required authorities to access the given project.
   *
   * @param params The input object containing the user, slug, authorities
   * @returns The project if the user has the required authorities
   * @throws InternalServerErrorException if there's an error when communicating with the database
   * @throws NotFoundException if the project is not found
   * @throws UnauthorizedException if the user does not have the required authorities
   */
  public async checkAuthorityOverProject(
    params: AuthorizationParams,
    authorizationService: AuthorizationService
  ): Promise<HydratedProject> {
    const { user, slug, authorities } = params
    this.logger.log(
      `Checking authority over project for user ${user.id}, slug ${JSON.stringify(slug)} and authorities ${authorities}`
    )

    let project: RawProject

    try {
      this.logger.log(`Fetching project by slug ${slug}`)
      project = await this.prisma.project.findUnique({
        where: {
          slug: slug
        },
        include: InclusionQuery.Project
      })
    } catch (error) {
      this.logger.error('Error while fetching project: ', error)
      throw new InternalServerErrorException(
        constructErrorBody(
          'Uh-oh, something went wrong',
          'Something went wrong on our end. If the problem persists, please contact us.'
        )
      )
    }

    if (!project) {
      this.logger.warn(`Project ${slug} not found`)
      throw new NotFoundException(
        constructErrorBody(
          'Project not found',
          `Project ${slug} does not exist`
        )
      )
    }

    const permittedAuthoritiesForProject: Set<Authority> =
      await getCollectiveProjectAuthorities(user.id, project, this.prisma)

    const permittedAuthoritiesForWorkspace: Set<Authority> =
      await getCollectiveWorkspaceAuthorities(
        project.workspaceId,
        user.id,
        this.prisma
      )

    const projectAccessLevel = project.accessLevel
    this.logger.log(
      `Project ${project.slug} has access level ${projectAccessLevel}`
    )
    switch (projectAccessLevel) {
      case ProjectAccessLevel.GLOBAL:
        if (
          authorities.length !== 1 ||
          !authorities.includes(Authority.READ_PROJECT)
        ) {
          this.checkHasPermissionOverEntity(
            permittedAuthoritiesForWorkspace,
            authorities,
            user.id
          )
        }
        break
      case ProjectAccessLevel.INTERNAL:
        this.checkHasPermissionOverEntity(
          permittedAuthoritiesForWorkspace,
          authorities,
          user.id
        )
        break
      case ProjectAccessLevel.PRIVATE:
        this.checkHasPermissionOverEntity(
          permittedAuthoritiesForProject,
          authorities,
          user.id
        )
        break
    }

    this.logger.log(
      `User ${user.id} is cleared to access project ${project.slug} for authorities ${authorities}`
    )

    return await this.hydrationService.hydrateProject({
      project,
      user,
      permittedAuthorities:
        projectAccessLevel === ProjectAccessLevel.PRIVATE
          ? permittedAuthoritiesForProject
          : permittedAuthoritiesForWorkspace,
      authorizationService
    })
  }

  /**
   * Checks if the user has the required authorities to access the given environment.
   *
   * @param params The input object containing the user, slug, authorities
   * @returns The environment if the user has the required authorities
   * @throws InternalServerErrorException if there's an error when communicating with the database
   * @throws NotFoundException if the environment is not found
   * @throws UnauthorizedException if the user does not have the required authorities
   */
  public async checkAuthorityOverEnvironment(
    params: AuthorizationParams
  ): Promise<HydratedEnvironment> {
    const { user, slug, authorities } = params
    this.logger.log(
      `Checking authority over environment for user ${user.id}, slug ${JSON.stringify(
        slug
      )} and authorities ${authorities}`
    )

    let environment: RawEnvironment

    try {
      this.logger.log(`Fetching environment by slug ${slug}`)
      environment = await this.prisma.environment.findUnique({
        where: {
          slug: slug
        },
        include: InclusionQuery.Environment
      })
    } catch (error) {
      this.logger.error(error)
      throw new InternalServerErrorException(error)
    }

    if (!environment) {
      this.logger.warn(`Environment ${slug} not found`)
      throw new NotFoundException(
        constructErrorBody(
          'Environment not found',
          `Environment ${slug} does not exist`
        )
      )
    }

    const permittedAuthorities = await getCollectiveEnvironmentAuthorities(
      user.id,
      environment,
      this.prisma
    )

    this.logger.log(
      `Checking if user ${user.id} has authorities ${authorities} for environment ${environment.slug}`
    )
    this.checkHasPermissionOverEntity(
      permittedAuthorities,
      authorities,
      user.id
    )

    this.logger.log(
      `User ${user.id} is cleared to access environment ${environment.slug} for authorities ${authorities}`
    )
    return await this.hydrationService.hydrateEnvironment({
      environment,
      user,
      permittedAuthorities
    })
  }

  /**
   * Checks if the user has the required authorities to access the given variable.
   *
   * @param params The input object containing the user, slug, authorities
   * @returns The variable if the user has the required authorities
   * @throws InternalServerErrorException if there's an error when communicating with the database
   * @throws NotFoundException if the variable is not found
   * @throws UnauthorizedException if the user does not have the required authorities
   */
  public async checkAuthorityOverVariable(
    params: AuthorizationParams,
    authorizationService: AuthorizationService
  ): Promise<HydratedVariable> {
    const { user, slug, authorities } = params
    this.logger.log(
      `Checking authority over variable for user ${user.id}, slug ${JSON.stringify(
        slug
      )} and authorities ${authorities}`
    )

    let variable: RawVariable

    try {
      this.logger.log(`Fetching variable by slug ${slug}`)
      variable = await this.prisma.variable.findUnique({
        where: {
          slug: slug
        },
        include: InclusionQuery.Variable
      })
    } catch (error) {
      this.logger.error(error)
      throw new InternalServerErrorException(error)
    }

    if (!variable) {
      this.logger.warn(`Variable ${slug} not found`)
      throw new NotFoundException(
        constructErrorBody(
          'Variable not found',
          `Variable ${slug} does not exist`
        )
      )
    }

    const permittedAuthorities = await getCollectiveProjectAuthorities(
      user.id,
      variable.project,
      this.prisma
    )

    this.logger.log(
      `Checking if user ${user.id} has authorities ${authorities} for variable ${variable.slug}`
    )
    this.checkHasPermissionOverEntity(
      permittedAuthorities,
      authorities,
      user.id
    )

    this.logger.log(
      `User ${user.id} is cleared to access variable ${variable.slug} for authorities ${authorities}`
    )

    return await this.hydrationService.hydrateVariable({
      authorizationService,
      user,
      permittedAuthorities,
      variable
    })
  }

  /**
   * Checks if the user has the required authorities to access the given secret.
   *
   * @param params The input object containing the user, slug, authorities
   * @returns The secret if the user has the required authorities
   * @throws InternalServerErrorException if there's an error when communicating with the database
   * @throws NotFoundException if the secret is not found
   * @throws UnauthorizedException if the user does not have the required authorities
   */
  public async checkAuthorityOverSecret(
    params: AuthorizationParams,
    authorizationService: AuthorizationService
  ): Promise<HydratedSecret> {
    const { user, slug, authorities } = params

    let secret: RawSecret

    this.logger.log(
      `Checking authority over secret for user ${user.id}, slug ${JSON.stringify(
        slug
      )} and authorities ${authorities}`
    )

    try {
      this.logger.log(`Fetching secret by slug ${slug}`)
      secret = await this.prisma.secret.findUnique({
        where: {
          slug: slug
        },
        include: InclusionQuery.Secret
      })
    } catch (error) {
      this.logger.error(error)
      throw new InternalServerErrorException(error)
    }

    if (!secret) {
      this.logger.warn(`Secret ${slug} not found`)
      throw new NotFoundException(
        constructErrorBody('Secret not found', `Secret ${slug} does not exist`)
      )
    }

    const permittedAuthorities = await getCollectiveProjectAuthorities(
      user.id,
      secret.project,
      this.prisma
    )

    this.logger.log(
      `Checking if user ${user.id} has authorities ${authorities} for secret ${secret.slug}`
    )
    this.checkHasPermissionOverEntity(
      permittedAuthorities,
      authorities,
      user.id
    )

    this.logger.log(
      `User ${user.id} is cleared to access secret ${secret.slug} for authorities ${authorities}`
    )

    return await this.hydrationService.hydrateSecret({
      secret,
      authorizationService,
      user,
      permittedAuthorities
    })
  }

  /**
   * Checks if the user has the required authorities to access the given integration.
   *
   * @param params The input object containing the user, slug, authorities
   * @returns The integration if the user has the required authorities
   * @throws InternalServerErrorException if there's an error when communicating with the database
   * @throws NotFoundException if the integration is not found
   * @throws UnauthorizedException if the user does not have the required authorities
   */
  public async checkAuthorityOverIntegration(
    params: AuthorizationParams
  ): Promise<HydratedIntegration> {
    const { user, slug, authorities } = params
    this.logger.log(
      `Checking authority over integration for user ${user.id}, slug ${JSON.stringify(slug)} and authorities ${authorities}`
    )

    let integration: RawIntegration

    try {
      this.logger.log(`Fetching integration by slug ${slug}`)
      integration = await this.prisma.integration.findUnique({
        where: {
          slug: slug
        },
        include: InclusionQuery.Integration
      })
    } catch (error) {
      this.logger.error(error)
      throw new InternalServerErrorException(error)
    }

    if (!integration) {
      this.logger.warn(`Integration ${slug} not found`)
      throw new NotFoundException(
        constructErrorBody(
          'Integration not found',
          `Integration ${slug} does not exist`
        )
      )
    }

    const permittedAuthorities = await getCollectiveWorkspaceAuthorities(
      integration.workspaceId,
      user.id,
      this.prisma
    )

    this.logger.log(
      `Checking if user ${user.id} has authorities ${authorities} for integration ${integration.slug}`
    )
    this.checkHasPermissionOverEntity(
      permittedAuthorities,
      authorities,
      user.id
    )

    if (integration.projectId) {
      this.logger.log(`Fetching project by ID ${integration.projectId}`)
      const project = await this.prisma.project.findUnique({
        where: {
          id: integration.projectId
        }
      })

      if (!project) {
        this.logger.warn(`Project with ID ${integration.projectId} not found`)
        throw new NotFoundException(
          `Project with ID ${integration.projectId} not found`
        )
      }

      const projectAuthorities = await getCollectiveProjectAuthorities(
        user.id,
        project,
        this.prisma
      )

      this.logger.log(
        `Checking if user ${user.id} has authorities ${authorities} for project ${project.id}`
      )
      this.checkHasPermissionOverEntity(
        projectAuthorities,
        authorities,
        user.id
      )
    }

    this.logger.log(
      `User ${user.id} is cleared to access integration ${integration.slug} for authorities ${authorities}`
    )

    return await this.hydrationService.hydrateIntegration({
      integration,
      user,
      permittedAuthorities
    })
  }

  public async checkAuthorityOverWorkspaceRole(
    params: AuthorizationParams
  ): Promise<HydratedWorkspaceRole> {
    const { user, slug, authorities } = params
    this.logger.log(
      `Checking authority over workspace role for user ${user.id}, slug ${JSON.stringify(slug)} and authorities ${authorities}`
    )

    let workspaceRole: RawWorkspaceRole

    try {
      this.logger.log(`Fetching workspace role by slug ${slug}`)
      workspaceRole = await this.prisma.workspaceRole.findUnique({
        where: {
          slug: slug
        },
        include: InclusionQuery.WorkspaceRole
      })
    } catch (error) {
      this.logger.error(error)
      throw new InternalServerErrorException(error)
    }

    if (!workspaceRole) {
      this.logger.warn(`Workspace role ${slug} not found`)
      throw new NotFoundException(
        constructErrorBody(
          'Workspace role not found',
          `Workspace role ${slug} does not exist`
        )
      )
    }

    const permittedAuthorities = await getCollectiveWorkspaceAuthorities(
      workspaceRole.workspaceId,
      user.id,
      this.prisma
    )

    this.logger.log(
      `Checking if user ${user.id} has authorities ${authorities} for workspace role ${workspaceRole.slug}`
    )
    this.checkHasPermissionOverEntity(
      permittedAuthorities,
      authorities,
      user.id
    )

    this.logger.log(
      `User ${user.id} is cleared to access workspace role ${workspaceRole.slug} for authorities ${authorities}`
    )

    return await this.hydrationService.hydrateWorkspaceRole({
      workspaceRole,
      user,
      permittedAuthorities
    })
  }

  /**
   * Checks if the user has all the required authorities to perform an action.
   * Throws UnauthorizedException if the user does not have all the required authorities.
   *
   * @param permittedAuthorities The set of authorities that the user has
   * @param authorities The set of authorities required to perform the action
   * @param userId The slug of the user
   * @returns void
   * @throws UnauthorizedException if the user does not have all the required authorities
   */
  private checkHasPermissionOverEntity(
    permittedAuthorities: Set<Authority>,
    authorities: Authority[],
    userId: string
  ): void {
    this.logger.log(
      `Checking if user ${userId} has all the required authorities: ${authorities}`
    )

    // We commence the check if WORKSPACE_ADMIN isn't in the list of permitted authorities
    if (!permittedAuthorities.has(Authority.WORKSPACE_ADMIN)) {
      this.logger.log(
        `User ${userId} does not have the WORKSPACE_ADMIN authority`
      )

      // Check if the authority object passed is completely contained within the permitted authorities
      const hasRequiredAuthority = authorities.every((auth) =>
        permittedAuthorities.has(auth)
      )

      this.logger.log(`Required authorities for user ${userId}: ${authorities}`)
      this.logger.log(
        `Permitted authorities for user ${userId}: ${Array.from(
          permittedAuthorities
        )}`
      )

      if (!hasRequiredAuthority) {
        this.logger.log(
          `User ${userId} does not have all the required authorities`
        )
        throw new UnauthorizedException(
          constructErrorBody(
            'Insufficient permissions',
            `You do not have any of the required authorities to perform the action`
          )
        )
      } else {
        this.logger.log(`User ${userId} has all the required authorities`)
      }
    } else {
      this.logger.log(`User ${userId} has the WORKSPACE_ADMIN authority`)
    }
  }
}<|MERGE_RESOLUTION|>--- conflicted
+++ resolved
@@ -24,10 +24,6 @@
 import { PrismaService } from '@/prisma/prisma.service'
 import { constructErrorBody } from '@/common/util'
 import { AuthorizationParams } from '../auth.types'
-<<<<<<< HEAD
-import { WorkspaceWithLastUpdatedByAndOwnerAndSubscription } from '@/workspace/workspace.types'
-import { associateWorkspaceOwnerDetails } from '@/common/workspace'
-=======
 import { HydratedWorkspace, RawWorkspace } from '@/workspace/workspace.types'
 import { InclusionQuery } from '@/common/inclusion-query'
 import {
@@ -38,7 +34,6 @@
 import { TierLimitService } from '@/common/tier-limit.service'
 import { AuthorizationService } from './authorization.service'
 import { HydrationService } from '@/common/hydration.service'
->>>>>>> e1ec5927
 
 @Injectable()
 export class AuthorityCheckerService {
@@ -60,81 +55,14 @@
    * @throws UnauthorizedException if the user does not have the required authorities
    */
   public async checkAuthorityOverWorkspace(
-<<<<<<< HEAD
-    params: AuthorizationParams
-  ): Promise<WorkspaceWithLastUpdatedByAndOwnerAndSubscription> {
-    const { user, entity, authorities } = params
-=======
     params: AuthorizationParams,
     authorizationService: AuthorizationService
   ): Promise<HydratedWorkspace> {
     const { user, slug, authorities } = params
->>>>>>> e1ec5927
     this.logger.log(
       `Checking authority over workspace for user ${user.id}, slug ${JSON.stringify(slug)} and authorities ${authorities}`
     )
 
-<<<<<<< HEAD
-    let workspace
-
-    try {
-      if (entity.slug) {
-        this.logger.log(`Fetching workspace by slug ${entity.slug}`)
-        workspace = await this.prisma.workspace.findUnique({
-          where: {
-            slug: entity.slug
-          },
-          include: {
-            lastUpdatedBy: {
-              select: {
-                id: true,
-                name: true,
-                profilePictureUrl: true
-              }
-            },
-            subscription: {
-              include: {
-                user: {
-                  select: {
-                    id: true,
-                    name: true,
-                    profilePictureUrl: true
-                  }
-                }
-              }
-            }
-          }
-        })
-      } else if (entity.name) {
-        this.logger.log(`Fetching workspace by name ${entity.name}`)
-        workspace = await this.prisma.workspace.findFirst({
-          where: {
-            name: entity.name,
-            members: { some: { userId: user.id } }
-          },
-          include: {
-            lastUpdatedBy: {
-              select: {
-                id: true,
-                name: true,
-                profilePictureUrl: true
-              }
-            },
-            subscription: {
-              include: {
-                user: {
-                  select: {
-                    id: true,
-                    name: true,
-                    profilePictureUrl: true
-                  }
-                }
-              }
-            }
-          }
-        })
-      }
-=======
     let workspace: RawWorkspace
 
     try {
@@ -145,7 +73,6 @@
         },
         include: InclusionQuery.Workspace
       })
->>>>>>> e1ec5927
     } catch (error) {
       this.logger.error(error)
       throw new InternalServerErrorException(error)
@@ -174,19 +101,12 @@
       `User ${user.id} is cleared to access workspace ${workspace.slug} for authorities ${authorities}`
     )
 
-<<<<<<< HEAD
-    return {
-      ...(await associateWorkspaceOwnerDetails(workspace, this.prisma)),
-      subscription: workspace.subscription
-    }
-=======
     return await this.hydrationService.hydrateWorkspace({
       workspace,
       user,
       permittedAuthorities,
       authorizationService
     })
->>>>>>> e1ec5927
   }
 
   /**
