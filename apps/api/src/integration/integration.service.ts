import {
  BadRequestException,
  ConflictException,
  Injectable,
  Logger
} from '@nestjs/common'
import { PrismaService } from '@/prisma/prisma.service'
import {
  Authority,
  Environment,
  EventSource,
  EventType,
  Integration,
  Project,
  Workspace
} from '@prisma/client'
import { CreateIntegration } from './dto/create.integration/create.integration'
import { UpdateIntegration } from './dto/update.integration/update.integration'
import { AuthorizationService } from '@/auth/service/authorization.service'
import IntegrationFactory from './plugins/integration.factory'
import { paginate } from '@/common/paginate'
import { createEvent } from '@/common/event'
import {
  constructErrorBody,
  decryptMetadata,
  encryptMetadata,
  limitMaxItemsPerPage
} from '@/common/util'
import { AuthenticatedUser } from '@/user/user.types'
import SlugGenerator from '@/common/slug-generator.service'

@Injectable()
export class IntegrationService {
  private readonly logger = new Logger(IntegrationService.name)

  constructor(
    private readonly prisma: PrismaService,
    private readonly authorizationService: AuthorizationService,
    private readonly slugGenerator: SlugGenerator
  ) {}

  /**
   * Creates a new integration in the given workspace. The user needs to have
   * `CREATE_INTEGRATION` and `READ_WORKSPACE` authority in the workspace.
   *
   * If the integration is of type `PROJECT`, the user needs to have `READ_PROJECT`
   * authority in the project specified by `projectSlug`.
   *
   * If the integration is of type `ENVIRONMENT`, the user needs to have `READ_ENVIRONMENT`
   * authority in the environment specified by `environmentSlug`.
   *
   * If the integration is of type `PROJECT` and `environmentSlug` is provided,
   * the user needs to have `READ_ENVIRONMENT` authority in the environment specified
   * by `environmentSlug`.
   *
   * The integration is created with the given name, slug, type, metadata and
   * notifyOn events. The slug is generated using the `name` and a unique
   * identifier.
   *
   * @param user The user creating the integration
   * @param dto The integration data
   * @param workspaceSlug The slug of the workspace the integration is being
   * created in
   * @returns The created integration
   */
  async createIntegration(
    user: AuthenticatedUser,
    dto: CreateIntegration,
    workspaceSlug: Workspace['slug']
  ) {
    this.logger.log(
      `User ${user.id} attempted to create integration ${dto.name} in workspace ${workspaceSlug}`
    )

    // Check if the user is permitted to create integrations in the workspace
    this.logger.log(`Checking user access to workspace ${workspaceSlug}`)
    const workspace =
      await this.authorizationService.authorizeUserAccessToWorkspace({
        user,
        entity: { slug: workspaceSlug },
        authorities: [Authority.CREATE_INTEGRATION, Authority.READ_WORKSPACE]
      })
    const workspaceId = workspace.id

    // Check if integration with the same name already exists
    await this.existsByNameAndWorkspaceId(dto.name, workspace)

    // Create the integration object
    this.logger.log(`Creating integration object of type ${dto.type}`)
    let integrationObject = IntegrationFactory.createIntegrationWithType(
      dto.type,
      this.prisma
    )

    let project: Project | null = null
    let privateKey: string | null = null
    const environments: Array<Environment> | null = []

    // Check if the user has READ authority over the project
    if (dto.projectSlug) {
      this.logger.log(`Checking user access to project ${dto.projectSlug}`)
      project = await this.authorizationService.authorizeUserAccessToProject({
        user,
        entity: { slug: dto.projectSlug },
        authorities: [Authority.READ_PROJECT]
      })

      privateKey =
        project.storePrivateKey && project.privateKey
          ? project.privateKey
          : dto.privateKey

      if (!privateKey && integrationObject.isPrivateKeyRequired()) {
        this.logger.error(
          `Can not create integration ${dto.type} without private key. Project slug: ${dto.projectSlug}`
        )
        throw new BadRequestException(
          constructErrorBody(
            'Can not create integration without private key',
            'Private key is required for this integration type'
          )
        )
      }
    } else if (integrationObject.isProjectRequired()) {
      this.logger.error(
        `Can not create integration ${dto.type} without project. Project slug: ${dto.projectSlug}`
      )
      throw new BadRequestException(
        constructErrorBody(
          'Can not create integration without project',
          'Project is required for this integration type'
        )
      )
    }

    // Check if only environments are provided
    if (
      dto.environmentSlugs &&
      dto.environmentSlugs.length > 0 &&
      !dto.projectSlug
    ) {
      this.logger.error(
        `Can not provide environment without project. Project slug: ${dto.projectSlug}. Environment slugs: ${dto.environmentSlugs}`
      )
      throw new BadRequestException(
        constructErrorBody(
          'Can not provide environment without project',
          'Environment can only be provided if project is also provided'
        )
      )
    }

    // Check if the user has READ authority over the environments
    if (dto.environmentSlugs) {
      for (const environmentSlug of dto.environmentSlugs) {
        this.logger.log(
          `Checking user access to environment ${environmentSlug}`
        )

        const environment =
          await this.authorizationService.authorizeUserAccessToEnvironment({
            user,
            entity: { slug: environmentSlug },
            authorities: [Authority.READ_ENVIRONMENT]
          })
        environments.push(environment)
      }
    } else if (integrationObject.areEnvironmentsRequired()) {
      this.logger.error(
        `Can not create integration ${dto.type} without environment. Environment slugs: ${dto.environmentSlugs}`
      )
      throw new BadRequestException(
        constructErrorBody(
          'Can not create integration without environments',
          'Environment is required for this integration type'
        )
      )
    }

    // Check for permitted events
    this.logger.log(`Checking for permitted events: ${dto.notifyOn}`)
    integrationObject.validatePermittedEvents(dto.notifyOn)

    // Check for authentication parameters
    this.logger.log(`Checking for metadata parameters: ${dto.metadata}`)
    integrationObject.validateMetadataParameters(dto.metadata)

    // Create the integration
    this.logger.log(`Creating integration: ${dto.name}`)
    const integration = await this.prisma.integration.create({
      data: {
        name: dto.name,
        slug: await this.slugGenerator.generateEntitySlug(
          dto.name,
          'INTEGRATION'
        ),
        type: dto.type,
        metadata: encryptMetadata(dto.metadata),
        notifyOn: dto.notifyOn,
        environments: {
          connect: environments
        },
        projectId: project?.id,
        workspaceId,
        lastUpdatedById: user.id
      },
      include: {
        lastUpdatedBy: {
          select: {
            id: true,
            name: true,
            profilePictureUrl: true
          }
        },
        environments: {
          select: {
            id: true,
            name: true,
            slug: true
          }
        }
      }
    })
    this.logger.log(
      `Integration ${integration.id} created by user ${user.id} in workspace ${workspaceId}`
    )

    const event = await createEvent(
      {
        triggeredBy: user,
        entity: integration,
        type: EventType.INTEGRATION_ADDED,
        source: EventSource.INTEGRATION,
        title: `Integration ${integration.name} created`,
        metadata: {
          integration: {
            id: integration.id,
            name: integration.name,
            type: integration.type
          }
        },
        workspaceId: workspaceId
      },
      this.prisma
    )

    // Initialize the integration
    this.logger.log(`Initializing integration: ${integration.id}`)
    integrationObject = IntegrationFactory.createIntegration(
      integration,
      this.prisma
    )
    integrationObject.init(privateKey, event.id)

    // integration.metadata = decryptMetadata(integration.metadata)
    delete integration.environments
    return integration
  }

  /**
   * Updates an integration. The user needs to have `UPDATE_INTEGRATION` authority
   * over the integration.
   *
   * If the integration is of type `PROJECT`, the user needs to have `READ_PROJECT`
   * authority in the project specified by `projectSlug`.
   *
   * If the integration is of type `ENVIRONMENT`, the user needs to have `READ_ENVIRONMENT`
   * authority in the environment specified by `environmentSlug`.
   *
   * If the integration is of type `PROJECT` and `environmentSlug` is provided,
   * the user needs to have `READ_ENVIRONMENT` authority in the environment specified
   * by `environmentSlug`.
   *
   * The integration is updated with the given name, slug, metadata and
   * notifyOn events.
   *
   * @param user The user updating the integration
   * @param dto The integration data
   * @param integrationSlug The slug of the integration to update
   * @returns The updated integration
   */
  async updateIntegration(
    user: AuthenticatedUser,
    dto: UpdateIntegration,
    integrationSlug: Integration['slug']
  ) {
    this.logger.log(
      `User ${user.id} attempted to update integration ${integrationSlug}`
    )

    this.logger.log(`Checking user access to integration ${integrationSlug}`)
    const integration =
      await this.authorizationService.authorizeUserAccessToIntegration({
        user,
        entity: { slug: integrationSlug },
        authorities: [Authority.UPDATE_INTEGRATION]
      })
    const integrationId = integration.id

    // Create the integration object
    this.logger.log(`Creating integration object of type ${integration.type}`)
    const integrationObject = IntegrationFactory.createIntegrationWithType(
      integration.type,
      this.prisma
    )

    // Check for permitted events
    dto.notifyOn && integrationObject.validatePermittedEvents(dto.notifyOn)

    // Check for authentication parameters
    dto.metadata &&
      integrationObject.validateMetadataParameters(dto.metadata, true)

    // Check if the name of the integration is being changed, and if so, check if the new name is unique
    if (dto.name) {
      await this.existsByNameAndWorkspaceId(dto.name, integration.workspace)
    }

    let environments: Array<Environment> | null = null

<<<<<<< HEAD
    // If the project is being changed, check if the user has READ authority over the new project
    if (dto.projectSlug) {
      this.logger.log(`Checking user access to project ${dto.projectSlug}`)
      project = await this.authorizationService.authorizeUserAccessToProject({
        user,
        entity: { slug: dto.projectSlug },
        authorities: [Authority.READ_PROJECT]
      })
    }

    // Check if only environments are provided, or if the integration has no project associated from prior
    if (
      dto.environmentSlugs &&
      dto.environmentSlugs.length > 0 &&
      !integration.projectId &&
      !dto.projectSlug
    ) {
      this.logger.error(
        `Can not provide environment without project. Project slug: ${dto.projectSlug}. Environment slug: ${dto.environmentSlugs}`
      )
      throw new BadRequestException(
        constructErrorBody(
          'Can not provide environment without project',
          'Environment can only be provided if project is also provided'
=======
    if (dto.environmentSlugs) {
      // Check if only environments are provided and the integration has no project associated from prior
      if (!integration.projectId) {
        this.logger.error(
          `Can not provide environment without project. Environment slug: ${dto.environmentSlugs}`
>>>>>>> afcdf85e
        )
        throw new BadRequestException(
          constructErrorBody(
            'Can not provide environment without project',
            'Environment can only be provided if project is also provided'
          )
        )
      }

      // If the environment is being changed, check if the user has READ authority over the new environment
      this.logger.log(
        `Checking user access to environments ${dto.environmentSlugs.join(', ')}`
      )
      environments = await Promise.all(
        dto.environmentSlugs.map((environmentSlug) =>
          this.authorizationService.authorizeUserAccessToEnvironment({
            user,
            entity: { slug: environmentSlug },
            authorities: [Authority.READ_ENVIRONMENT]
          })
        )
      )
    }

    // Update the integration
    this.logger.log(`Updating integration: ${integration.id}`)
    const updatedIntegration = await this.prisma.integration.update({
      where: { id: integrationId },
      data: {
        name: dto.name,
        slug: dto.name
          ? await this.slugGenerator.generateEntitySlug(dto.name, 'INTEGRATION')
          : integration.slug,
        metadata: encryptMetadata(dto.metadata),
        notifyOn: dto.notifyOn,
        environments:
          environments && environments.length > 0
            ? {
                set: environments.map((environment) => ({ id: environment.id }))
              }
            : undefined,
        lastUpdatedById: user.id
      },
      include: {
        environments: {
          select: {
            id: true,
            name: true,
            slug: true
          }
        }
      }
    })

    this.logger.log(
      `Integration ${integrationId} updated by user ${user.id} in workspace ${integration.workspaceId}`
    )

    await createEvent(
      {
        triggeredBy: user,
        entity: updatedIntegration,
        type: EventType.INTEGRATION_UPDATED,
        source: EventSource.INTEGRATION,
        title: `Integration ${updatedIntegration.name} updated`,
        metadata: {
          integrationId: updatedIntegration.id
        },
        workspaceId: integration.workspaceId
      },
      this.prisma
    )

    // @ts-expect-error -- We expect the metadata to be in JSON format
    updatedIntegration.metadata = decryptMetadata(updatedIntegration.metadata)
    return updatedIntegration
  }

  /**
   * Retrieves an integration by its slug. The user needs to have `READ_INTEGRATION`
   * authority over the integration.
   *
   * @param user The user retrieving the integration
   * @param integrationSlug The slug of the integration to retrieve
   * @returns The integration with the given slug
   */
  async getIntegration(
    user: AuthenticatedUser,
    integrationSlug: Integration['slug']
  ) {
    this.logger.log(
      `User ${user.id} attempted to retrieve integration ${integrationSlug}`
    )
    const integration =
      await this.authorizationService.authorizeUserAccessToIntegration({
        user,
        entity: { slug: integrationSlug },
        authorities: [Authority.READ_INTEGRATION]
      })

    // @ts-expect-error -- We expect the metadata to be in JSON format
    integration.metadata = decryptMetadata(integration.metadata)
    return integration
  }

  /* istanbul ignore next */
  // The e2e tests are not working, but the API calls work as expected
  /**
   * Retrieves all integrations in a workspace that the user has READ authority over.
   *
   * The user needs to have `READ_INTEGRATION` authority over the workspace.
   *
   * The results are paginated and can be sorted by name ascending or descending.
   *
   * @param user The user retrieving the integrations
   * @param workspaceSlug The slug of the workspace to retrieve integrations from
   * @param page The page number of the results
   * @param limit The number of items per page
   * @param sort The property to sort the results by (default: name)
   * @param order The order to sort the results by (default: ascending)
   * @param search The string to search for in the integration names
   * @returns A paginated list of integrations in the workspace
   */
  async getAllIntegrationsOfWorkspace(
    user: AuthenticatedUser,
    workspaceSlug: Workspace['slug'],
    page: number,
    limit: number,
    sort: string,
    order: string,
    search: string
  ) {
    this.logger.log(
      `User ${user.id} attempted to retrieve all integrations in workspace ${workspaceSlug}`
    )

    this.logger.log(`Checking user access to workspace ${workspaceSlug}`)
    // Check if the user has READ authority over the workspace
    const workspace =
      await this.authorizationService.authorizeUserAccessToWorkspace({
        user,
        entity: { slug: workspaceSlug },
        authorities: [Authority.READ_INTEGRATION]
      })
    const workspaceId = workspace.id

    // We need to return only those integrations that have the following properties:
    // - belong to the workspace
    // - does not belong to any project
    // - does not belong to any project where the user does not have READ authority

    // Get the projects the user has READ authority over
    const membership = await this.prisma.workspaceMember.findUnique({
      where: {
        workspaceId_userId: {
          userId: user.id,
          workspaceId
        }
      }
    })
    const workspaceRoles = await this.prisma.workspaceRole.findMany({
      where: {
        workspaceId,
        workspaceMembers: {
          some: {
            workspaceMemberId: membership.id
          }
        }
      },
      include: {
        projects: {
          include: {
            project: true
          }
        }
      }
    })
    const projectIds =
      workspaceRoles
        .map((role) => role.projects.map((p) => p.projectId))
        .flat() || []

    // Get all integrations in the workspace
    const integrations = await this.prisma.integration.findMany({
      where: {
        name: {
          contains: search
        },
        workspaceId,
        OR: [
          {
            projectId: null
          },
          {
            projectId: {
              in: projectIds
            }
          }
        ]
      },
      omit: {
        projectId: true
      },
      skip: page * limit,
      take: limitMaxItemsPerPage(limit),

      orderBy: {
        [sort]: order
      },

      include: {
        project: {
          select: {
            id: true,
            slug: true,
            name: true
          }
        },
        environments: {
          select: {
            id: true,
            slug: true,
            name: true
          }
        }
      }
    })

    // Calculate metadata for pagination
    const totalCount = await this.prisma.integration.count({
      where: {
        name: {
          contains: search
        },
        workspaceId,
        OR: [
          {
            projectId: null
          },
          {
            projectId: {
              in: projectIds
            }
          }
        ]
      }
    })
    const metadata = paginate(totalCount, `/integration/all/${workspaceSlug}`, {
      page,
      limit: limitMaxItemsPerPage(limit),
      sort,
      order,
      search
    })

    // Decrypt the metadata
    for (const integration of integrations) {
      // @ts-expect-error -- We expect the metadata to be in JSON format
      integration.metadata = decryptMetadata(integration.metadata)
    }

    return { items: integrations, metadata }
  }

  /**
   * Deletes an integration by its slug. The user needs to have `DELETE_INTEGRATION`
   * authority over the integration.
   *
   * @param user The user deleting the integration
   * @param integrationSlug The slug of the integration to delete
   * @returns Nothing
   */
  async deleteIntegration(
    user: AuthenticatedUser,
    integrationSlug: Integration['slug']
  ) {
    this.logger.log(
      `User ${user.id} attempted to delete integration ${integrationSlug}`
    )

    const integration =
      await this.authorizationService.authorizeUserAccessToIntegration({
        user,
        entity: { slug: integrationSlug },
        authorities: [Authority.DELETE_INTEGRATION]
      })
    const integrationId = integration.id

    await this.prisma.integration.delete({
      where: { id: integrationId }
    })

    this.logger.log(
      `Integration ${integrationId} deleted by user ${user.id} in workspace ${integration.workspaceId}`
    )

    await createEvent(
      {
        triggeredBy: user,
        entity: integration,
        type: EventType.INTEGRATION_DELETED,
        source: EventSource.INTEGRATION,
        title: `Integration ${integration.name} deleted`,
        metadata: {
          integrationId: integration.id
        },
        workspaceId: integration.workspaceId
      },
      this.prisma
    )
  }

  async getAllRunsOfIntegration(
    user: AuthenticatedUser,
    integrationSlug: Integration['slug'],
    page: number,
    limit: number
  ) {
    this.logger.log(
      `User ${user.id} attempted to retrieve all runs of integration ${integrationSlug}`
    )

    // Check if the user has READ authority over the integration
    this.logger.log(`Checking user access to integration ${integrationSlug}`)
    const integration =
      await this.authorizationService.authorizeUserAccessToIntegration({
        user,
        entity: { slug: integrationSlug },
        authorities: [Authority.READ_INTEGRATION]
      })

    const integrationId = integration.id

    // Fetch all runs of the integration
    this.logger.log(`Fetching all runs of integration ${integrationId}`)
    const runs = await this.prisma.integrationRun.findMany({
      where: {
        integrationId
      },
      include: {
        event: true
      },
      skip: page * limit,
      take: limitMaxItemsPerPage(limit),
      orderBy: {
        triggeredAt: 'desc'
      }
    })

    // Calculate metadata for pagination
    const totalCount = await this.prisma.integrationRun.count({
      where: {
        integrationId
      }
    })
    const metadata = paginate(
      totalCount,
      `/integration/${integrationSlug}/run`,
      {
        page,
        limit: limitMaxItemsPerPage(limit)
      }
    )

    return { items: runs, metadata }
  }

  /**
   * Checks if an integration with the same name already exists in the workspace.
   * Throws a ConflictException if the integration already exists.
   *
   * @param name The name of the integration to check
   * @param workspace The workspace to check in
   */
  private async existsByNameAndWorkspaceId(
    name: Integration['name'],
    workspace: Workspace
  ) {
    this.logger.log(
      `Checking if integration with name ${name} exists in workspace ${workspace.slug}`
    )
    const workspaceId = workspace.id

    if (
      (await this.prisma.integration.findUnique({
        where: {
          workspaceId_name: {
            workspaceId,
            name
          }
        }
      })) !== null
    ) {
      const errorMessage = `Integration with name ${name} already exists in workspace ${workspace.slug}`
      this.logger.error(errorMessage)
      throw new ConflictException(
        constructErrorBody('Integration already exists', errorMessage)
      )
    } else {
      this.logger.log(
        `Integration with name ${name} does not exist in workspace ${workspace.slug}`
      )
    }
  }
}
<|MERGE_RESOLUTION|>--- conflicted
+++ resolved
@@ -1,757 +1,729 @@
-import {
-  BadRequestException,
-  ConflictException,
-  Injectable,
-  Logger
-} from '@nestjs/common'
-import { PrismaService } from '@/prisma/prisma.service'
-import {
-  Authority,
-  Environment,
-  EventSource,
-  EventType,
-  Integration,
-  Project,
-  Workspace
-} from '@prisma/client'
-import { CreateIntegration } from './dto/create.integration/create.integration'
-import { UpdateIntegration } from './dto/update.integration/update.integration'
-import { AuthorizationService } from '@/auth/service/authorization.service'
-import IntegrationFactory from './plugins/integration.factory'
-import { paginate } from '@/common/paginate'
-import { createEvent } from '@/common/event'
-import {
-  constructErrorBody,
-  decryptMetadata,
-  encryptMetadata,
-  limitMaxItemsPerPage
-} from '@/common/util'
-import { AuthenticatedUser } from '@/user/user.types'
-import SlugGenerator from '@/common/slug-generator.service'
-
-@Injectable()
-export class IntegrationService {
-  private readonly logger = new Logger(IntegrationService.name)
-
-  constructor(
-    private readonly prisma: PrismaService,
-    private readonly authorizationService: AuthorizationService,
-    private readonly slugGenerator: SlugGenerator
-  ) {}
-
-  /**
-   * Creates a new integration in the given workspace. The user needs to have
-   * `CREATE_INTEGRATION` and `READ_WORKSPACE` authority in the workspace.
-   *
-   * If the integration is of type `PROJECT`, the user needs to have `READ_PROJECT`
-   * authority in the project specified by `projectSlug`.
-   *
-   * If the integration is of type `ENVIRONMENT`, the user needs to have `READ_ENVIRONMENT`
-   * authority in the environment specified by `environmentSlug`.
-   *
-   * If the integration is of type `PROJECT` and `environmentSlug` is provided,
-   * the user needs to have `READ_ENVIRONMENT` authority in the environment specified
-   * by `environmentSlug`.
-   *
-   * The integration is created with the given name, slug, type, metadata and
-   * notifyOn events. The slug is generated using the `name` and a unique
-   * identifier.
-   *
-   * @param user The user creating the integration
-   * @param dto The integration data
-   * @param workspaceSlug The slug of the workspace the integration is being
-   * created in
-   * @returns The created integration
-   */
-  async createIntegration(
-    user: AuthenticatedUser,
-    dto: CreateIntegration,
-    workspaceSlug: Workspace['slug']
-  ) {
-    this.logger.log(
-      `User ${user.id} attempted to create integration ${dto.name} in workspace ${workspaceSlug}`
-    )
-
-    // Check if the user is permitted to create integrations in the workspace
-    this.logger.log(`Checking user access to workspace ${workspaceSlug}`)
-    const workspace =
-      await this.authorizationService.authorizeUserAccessToWorkspace({
-        user,
-        entity: { slug: workspaceSlug },
-        authorities: [Authority.CREATE_INTEGRATION, Authority.READ_WORKSPACE]
-      })
-    const workspaceId = workspace.id
-
-    // Check if integration with the same name already exists
-    await this.existsByNameAndWorkspaceId(dto.name, workspace)
-
-    // Create the integration object
-    this.logger.log(`Creating integration object of type ${dto.type}`)
-    let integrationObject = IntegrationFactory.createIntegrationWithType(
-      dto.type,
-      this.prisma
-    )
-
-    let project: Project | null = null
-    let privateKey: string | null = null
-    const environments: Array<Environment> | null = []
-
-    // Check if the user has READ authority over the project
-    if (dto.projectSlug) {
-      this.logger.log(`Checking user access to project ${dto.projectSlug}`)
-      project = await this.authorizationService.authorizeUserAccessToProject({
-        user,
-        entity: { slug: dto.projectSlug },
-        authorities: [Authority.READ_PROJECT]
-      })
-
-      privateKey =
-        project.storePrivateKey && project.privateKey
-          ? project.privateKey
-          : dto.privateKey
-
-      if (!privateKey && integrationObject.isPrivateKeyRequired()) {
-        this.logger.error(
-          `Can not create integration ${dto.type} without private key. Project slug: ${dto.projectSlug}`
-        )
-        throw new BadRequestException(
-          constructErrorBody(
-            'Can not create integration without private key',
-            'Private key is required for this integration type'
-          )
-        )
-      }
-    } else if (integrationObject.isProjectRequired()) {
-      this.logger.error(
-        `Can not create integration ${dto.type} without project. Project slug: ${dto.projectSlug}`
-      )
-      throw new BadRequestException(
-        constructErrorBody(
-          'Can not create integration without project',
-          'Project is required for this integration type'
-        )
-      )
-    }
-
-    // Check if only environments are provided
-    if (
-      dto.environmentSlugs &&
-      dto.environmentSlugs.length > 0 &&
-      !dto.projectSlug
-    ) {
-      this.logger.error(
-        `Can not provide environment without project. Project slug: ${dto.projectSlug}. Environment slugs: ${dto.environmentSlugs}`
-      )
-      throw new BadRequestException(
-        constructErrorBody(
-          'Can not provide environment without project',
-          'Environment can only be provided if project is also provided'
-        )
-      )
-    }
-
-    // Check if the user has READ authority over the environments
-    if (dto.environmentSlugs) {
-      for (const environmentSlug of dto.environmentSlugs) {
-        this.logger.log(
-          `Checking user access to environment ${environmentSlug}`
-        )
-
-        const environment =
-          await this.authorizationService.authorizeUserAccessToEnvironment({
-            user,
-            entity: { slug: environmentSlug },
-            authorities: [Authority.READ_ENVIRONMENT]
-          })
-        environments.push(environment)
-      }
-    } else if (integrationObject.areEnvironmentsRequired()) {
-      this.logger.error(
-        `Can not create integration ${dto.type} without environment. Environment slugs: ${dto.environmentSlugs}`
-      )
-      throw new BadRequestException(
-        constructErrorBody(
-          'Can not create integration without environments',
-          'Environment is required for this integration type'
-        )
-      )
-    }
-
-    // Check for permitted events
-    this.logger.log(`Checking for permitted events: ${dto.notifyOn}`)
-    integrationObject.validatePermittedEvents(dto.notifyOn)
-
-    // Check for authentication parameters
-    this.logger.log(`Checking for metadata parameters: ${dto.metadata}`)
-    integrationObject.validateMetadataParameters(dto.metadata)
-
-    // Create the integration
-    this.logger.log(`Creating integration: ${dto.name}`)
-    const integration = await this.prisma.integration.create({
-      data: {
-        name: dto.name,
-        slug: await this.slugGenerator.generateEntitySlug(
-          dto.name,
-          'INTEGRATION'
-        ),
-        type: dto.type,
-        metadata: encryptMetadata(dto.metadata),
-        notifyOn: dto.notifyOn,
-        environments: {
-          connect: environments
-        },
-        projectId: project?.id,
-        workspaceId,
-        lastUpdatedById: user.id
-      },
-      include: {
-        lastUpdatedBy: {
-          select: {
-            id: true,
-            name: true,
-            profilePictureUrl: true
-          }
-        },
-        environments: {
-          select: {
-            id: true,
-            name: true,
-            slug: true
-          }
-        }
-      }
-    })
-    this.logger.log(
-      `Integration ${integration.id} created by user ${user.id} in workspace ${workspaceId}`
-    )
-
-    const event = await createEvent(
-      {
-        triggeredBy: user,
-        entity: integration,
-        type: EventType.INTEGRATION_ADDED,
-        source: EventSource.INTEGRATION,
-        title: `Integration ${integration.name} created`,
-        metadata: {
-          integration: {
-            id: integration.id,
-            name: integration.name,
-            type: integration.type
-          }
-        },
-        workspaceId: workspaceId
-      },
-      this.prisma
-    )
-
-    // Initialize the integration
-    this.logger.log(`Initializing integration: ${integration.id}`)
-    integrationObject = IntegrationFactory.createIntegration(
-      integration,
-      this.prisma
-    )
-    integrationObject.init(privateKey, event.id)
-
-    // integration.metadata = decryptMetadata(integration.metadata)
-    delete integration.environments
-    return integration
-  }
-
-  /**
-   * Updates an integration. The user needs to have `UPDATE_INTEGRATION` authority
-   * over the integration.
-   *
-   * If the integration is of type `PROJECT`, the user needs to have `READ_PROJECT`
-   * authority in the project specified by `projectSlug`.
-   *
-   * If the integration is of type `ENVIRONMENT`, the user needs to have `READ_ENVIRONMENT`
-   * authority in the environment specified by `environmentSlug`.
-   *
-   * If the integration is of type `PROJECT` and `environmentSlug` is provided,
-   * the user needs to have `READ_ENVIRONMENT` authority in the environment specified
-   * by `environmentSlug`.
-   *
-   * The integration is updated with the given name, slug, metadata and
-   * notifyOn events.
-   *
-   * @param user The user updating the integration
-   * @param dto The integration data
-   * @param integrationSlug The slug of the integration to update
-   * @returns The updated integration
-   */
-  async updateIntegration(
-    user: AuthenticatedUser,
-    dto: UpdateIntegration,
-    integrationSlug: Integration['slug']
-  ) {
-    this.logger.log(
-      `User ${user.id} attempted to update integration ${integrationSlug}`
-    )
-
-    this.logger.log(`Checking user access to integration ${integrationSlug}`)
-    const integration =
-      await this.authorizationService.authorizeUserAccessToIntegration({
-        user,
-        entity: { slug: integrationSlug },
-        authorities: [Authority.UPDATE_INTEGRATION]
-      })
-    const integrationId = integration.id
-
-    // Create the integration object
-    this.logger.log(`Creating integration object of type ${integration.type}`)
-    const integrationObject = IntegrationFactory.createIntegrationWithType(
-      integration.type,
-      this.prisma
-    )
-
-    // Check for permitted events
-    dto.notifyOn && integrationObject.validatePermittedEvents(dto.notifyOn)
-
-    // Check for authentication parameters
-    dto.metadata &&
-      integrationObject.validateMetadataParameters(dto.metadata, true)
-
-    // Check if the name of the integration is being changed, and if so, check if the new name is unique
-    if (dto.name) {
-      await this.existsByNameAndWorkspaceId(dto.name, integration.workspace)
-    }
-
-    let environments: Array<Environment> | null = null
-
-<<<<<<< HEAD
-    // If the project is being changed, check if the user has READ authority over the new project
-    if (dto.projectSlug) {
-      this.logger.log(`Checking user access to project ${dto.projectSlug}`)
-      project = await this.authorizationService.authorizeUserAccessToProject({
-        user,
-        entity: { slug: dto.projectSlug },
-        authorities: [Authority.READ_PROJECT]
-      })
-    }
-
-    // Check if only environments are provided, or if the integration has no project associated from prior
-    if (
-      dto.environmentSlugs &&
-      dto.environmentSlugs.length > 0 &&
-      !integration.projectId &&
-      !dto.projectSlug
-    ) {
-      this.logger.error(
-        `Can not provide environment without project. Project slug: ${dto.projectSlug}. Environment slug: ${dto.environmentSlugs}`
-      )
-      throw new BadRequestException(
-        constructErrorBody(
-          'Can not provide environment without project',
-          'Environment can only be provided if project is also provided'
-=======
-    if (dto.environmentSlugs) {
-      // Check if only environments are provided and the integration has no project associated from prior
-      if (!integration.projectId) {
-        this.logger.error(
-          `Can not provide environment without project. Environment slug: ${dto.environmentSlugs}`
->>>>>>> afcdf85e
-        )
-        throw new BadRequestException(
-          constructErrorBody(
-            'Can not provide environment without project',
-            'Environment can only be provided if project is also provided'
-          )
-        )
-      }
-
-      // If the environment is being changed, check if the user has READ authority over the new environment
-      this.logger.log(
-        `Checking user access to environments ${dto.environmentSlugs.join(', ')}`
-      )
-      environments = await Promise.all(
-        dto.environmentSlugs.map((environmentSlug) =>
-          this.authorizationService.authorizeUserAccessToEnvironment({
-            user,
-            entity: { slug: environmentSlug },
-            authorities: [Authority.READ_ENVIRONMENT]
-          })
-        )
-      )
-    }
-
-    // Update the integration
-    this.logger.log(`Updating integration: ${integration.id}`)
-    const updatedIntegration = await this.prisma.integration.update({
-      where: { id: integrationId },
-      data: {
-        name: dto.name,
-        slug: dto.name
-          ? await this.slugGenerator.generateEntitySlug(dto.name, 'INTEGRATION')
-          : integration.slug,
-        metadata: encryptMetadata(dto.metadata),
-        notifyOn: dto.notifyOn,
-        environments:
-          environments && environments.length > 0
-            ? {
-                set: environments.map((environment) => ({ id: environment.id }))
-              }
-            : undefined,
-        lastUpdatedById: user.id
-      },
-      include: {
-        environments: {
-          select: {
-            id: true,
-            name: true,
-            slug: true
-          }
-        }
-      }
-    })
-
-    this.logger.log(
-      `Integration ${integrationId} updated by user ${user.id} in workspace ${integration.workspaceId}`
-    )
-
-    await createEvent(
-      {
-        triggeredBy: user,
-        entity: updatedIntegration,
-        type: EventType.INTEGRATION_UPDATED,
-        source: EventSource.INTEGRATION,
-        title: `Integration ${updatedIntegration.name} updated`,
-        metadata: {
-          integrationId: updatedIntegration.id
-        },
-        workspaceId: integration.workspaceId
-      },
-      this.prisma
-    )
-
-    // @ts-expect-error -- We expect the metadata to be in JSON format
-    updatedIntegration.metadata = decryptMetadata(updatedIntegration.metadata)
-    return updatedIntegration
-  }
-
-  /**
-   * Retrieves an integration by its slug. The user needs to have `READ_INTEGRATION`
-   * authority over the integration.
-   *
-   * @param user The user retrieving the integration
-   * @param integrationSlug The slug of the integration to retrieve
-   * @returns The integration with the given slug
-   */
-  async getIntegration(
-    user: AuthenticatedUser,
-    integrationSlug: Integration['slug']
-  ) {
-    this.logger.log(
-      `User ${user.id} attempted to retrieve integration ${integrationSlug}`
-    )
-    const integration =
-      await this.authorizationService.authorizeUserAccessToIntegration({
-        user,
-        entity: { slug: integrationSlug },
-        authorities: [Authority.READ_INTEGRATION]
-      })
-
-    // @ts-expect-error -- We expect the metadata to be in JSON format
-    integration.metadata = decryptMetadata(integration.metadata)
-    return integration
-  }
-
-  /* istanbul ignore next */
-  // The e2e tests are not working, but the API calls work as expected
-  /**
-   * Retrieves all integrations in a workspace that the user has READ authority over.
-   *
-   * The user needs to have `READ_INTEGRATION` authority over the workspace.
-   *
-   * The results are paginated and can be sorted by name ascending or descending.
-   *
-   * @param user The user retrieving the integrations
-   * @param workspaceSlug The slug of the workspace to retrieve integrations from
-   * @param page The page number of the results
-   * @param limit The number of items per page
-   * @param sort The property to sort the results by (default: name)
-   * @param order The order to sort the results by (default: ascending)
-   * @param search The string to search for in the integration names
-   * @returns A paginated list of integrations in the workspace
-   */
-  async getAllIntegrationsOfWorkspace(
-    user: AuthenticatedUser,
-    workspaceSlug: Workspace['slug'],
-    page: number,
-    limit: number,
-    sort: string,
-    order: string,
-    search: string
-  ) {
-    this.logger.log(
-      `User ${user.id} attempted to retrieve all integrations in workspace ${workspaceSlug}`
-    )
-
-    this.logger.log(`Checking user access to workspace ${workspaceSlug}`)
-    // Check if the user has READ authority over the workspace
-    const workspace =
-      await this.authorizationService.authorizeUserAccessToWorkspace({
-        user,
-        entity: { slug: workspaceSlug },
-        authorities: [Authority.READ_INTEGRATION]
-      })
-    const workspaceId = workspace.id
-
-    // We need to return only those integrations that have the following properties:
-    // - belong to the workspace
-    // - does not belong to any project
-    // - does not belong to any project where the user does not have READ authority
-
-    // Get the projects the user has READ authority over
-    const membership = await this.prisma.workspaceMember.findUnique({
-      where: {
-        workspaceId_userId: {
-          userId: user.id,
-          workspaceId
-        }
-      }
-    })
-    const workspaceRoles = await this.prisma.workspaceRole.findMany({
-      where: {
-        workspaceId,
-        workspaceMembers: {
-          some: {
-            workspaceMemberId: membership.id
-          }
-        }
-      },
-      include: {
-        projects: {
-          include: {
-            project: true
-          }
-        }
-      }
-    })
-    const projectIds =
-      workspaceRoles
-        .map((role) => role.projects.map((p) => p.projectId))
-        .flat() || []
-
-    // Get all integrations in the workspace
-    const integrations = await this.prisma.integration.findMany({
-      where: {
-        name: {
-          contains: search
-        },
-        workspaceId,
-        OR: [
-          {
-            projectId: null
-          },
-          {
-            projectId: {
-              in: projectIds
-            }
-          }
-        ]
-      },
-      omit: {
-        projectId: true
-      },
-      skip: page * limit,
-      take: limitMaxItemsPerPage(limit),
-
-      orderBy: {
-        [sort]: order
-      },
-
-      include: {
-        project: {
-          select: {
-            id: true,
-            slug: true,
-            name: true
-          }
-        },
-        environments: {
-          select: {
-            id: true,
-            slug: true,
-            name: true
-          }
-        }
-      }
-    })
-
-    // Calculate metadata for pagination
-    const totalCount = await this.prisma.integration.count({
-      where: {
-        name: {
-          contains: search
-        },
-        workspaceId,
-        OR: [
-          {
-            projectId: null
-          },
-          {
-            projectId: {
-              in: projectIds
-            }
-          }
-        ]
-      }
-    })
-    const metadata = paginate(totalCount, `/integration/all/${workspaceSlug}`, {
-      page,
-      limit: limitMaxItemsPerPage(limit),
-      sort,
-      order,
-      search
-    })
-
-    // Decrypt the metadata
-    for (const integration of integrations) {
-      // @ts-expect-error -- We expect the metadata to be in JSON format
-      integration.metadata = decryptMetadata(integration.metadata)
-    }
-
-    return { items: integrations, metadata }
-  }
-
-  /**
-   * Deletes an integration by its slug. The user needs to have `DELETE_INTEGRATION`
-   * authority over the integration.
-   *
-   * @param user The user deleting the integration
-   * @param integrationSlug The slug of the integration to delete
-   * @returns Nothing
-   */
-  async deleteIntegration(
-    user: AuthenticatedUser,
-    integrationSlug: Integration['slug']
-  ) {
-    this.logger.log(
-      `User ${user.id} attempted to delete integration ${integrationSlug}`
-    )
-
-    const integration =
-      await this.authorizationService.authorizeUserAccessToIntegration({
-        user,
-        entity: { slug: integrationSlug },
-        authorities: [Authority.DELETE_INTEGRATION]
-      })
-    const integrationId = integration.id
-
-    await this.prisma.integration.delete({
-      where: { id: integrationId }
-    })
-
-    this.logger.log(
-      `Integration ${integrationId} deleted by user ${user.id} in workspace ${integration.workspaceId}`
-    )
-
-    await createEvent(
-      {
-        triggeredBy: user,
-        entity: integration,
-        type: EventType.INTEGRATION_DELETED,
-        source: EventSource.INTEGRATION,
-        title: `Integration ${integration.name} deleted`,
-        metadata: {
-          integrationId: integration.id
-        },
-        workspaceId: integration.workspaceId
-      },
-      this.prisma
-    )
-  }
-
-  async getAllRunsOfIntegration(
-    user: AuthenticatedUser,
-    integrationSlug: Integration['slug'],
-    page: number,
-    limit: number
-  ) {
-    this.logger.log(
-      `User ${user.id} attempted to retrieve all runs of integration ${integrationSlug}`
-    )
-
-    // Check if the user has READ authority over the integration
-    this.logger.log(`Checking user access to integration ${integrationSlug}`)
-    const integration =
-      await this.authorizationService.authorizeUserAccessToIntegration({
-        user,
-        entity: { slug: integrationSlug },
-        authorities: [Authority.READ_INTEGRATION]
-      })
-
-    const integrationId = integration.id
-
-    // Fetch all runs of the integration
-    this.logger.log(`Fetching all runs of integration ${integrationId}`)
-    const runs = await this.prisma.integrationRun.findMany({
-      where: {
-        integrationId
-      },
-      include: {
-        event: true
-      },
-      skip: page * limit,
-      take: limitMaxItemsPerPage(limit),
-      orderBy: {
-        triggeredAt: 'desc'
-      }
-    })
-
-    // Calculate metadata for pagination
-    const totalCount = await this.prisma.integrationRun.count({
-      where: {
-        integrationId
-      }
-    })
-    const metadata = paginate(
-      totalCount,
-      `/integration/${integrationSlug}/run`,
-      {
-        page,
-        limit: limitMaxItemsPerPage(limit)
-      }
-    )
-
-    return { items: runs, metadata }
-  }
-
-  /**
-   * Checks if an integration with the same name already exists in the workspace.
-   * Throws a ConflictException if the integration already exists.
-   *
-   * @param name The name of the integration to check
-   * @param workspace The workspace to check in
-   */
-  private async existsByNameAndWorkspaceId(
-    name: Integration['name'],
-    workspace: Workspace
-  ) {
-    this.logger.log(
-      `Checking if integration with name ${name} exists in workspace ${workspace.slug}`
-    )
-    const workspaceId = workspace.id
-
-    if (
-      (await this.prisma.integration.findUnique({
-        where: {
-          workspaceId_name: {
-            workspaceId,
-            name
-          }
-        }
-      })) !== null
-    ) {
-      const errorMessage = `Integration with name ${name} already exists in workspace ${workspace.slug}`
-      this.logger.error(errorMessage)
-      throw new ConflictException(
-        constructErrorBody('Integration already exists', errorMessage)
-      )
-    } else {
-      this.logger.log(
-        `Integration with name ${name} does not exist in workspace ${workspace.slug}`
-      )
-    }
-  }
-}
+import {
+  BadRequestException,
+  ConflictException,
+  Injectable,
+  Logger
+} from '@nestjs/common'
+import { PrismaService } from '@/prisma/prisma.service'
+import {
+  Authority,
+  Environment,
+  EventSource,
+  EventType,
+  Integration,
+  Project,
+  Workspace
+} from '@prisma/client'
+import { CreateIntegration } from './dto/create.integration/create.integration'
+import { UpdateIntegration } from './dto/update.integration/update.integration'
+import { AuthorizationService } from '@/auth/service/authorization.service'
+import IntegrationFactory from './plugins/integration.factory'
+import { paginate } from '@/common/paginate'
+import { createEvent } from '@/common/event'
+import {
+  constructErrorBody,
+  decryptMetadata,
+  encryptMetadata,
+  limitMaxItemsPerPage
+} from '@/common/util'
+import { AuthenticatedUser } from '@/user/user.types'
+import SlugGenerator from '@/common/slug-generator.service'
+
+@Injectable()
+export class IntegrationService {
+  private readonly logger = new Logger(IntegrationService.name)
+
+  constructor(
+    private readonly prisma: PrismaService,
+    private readonly authorizationService: AuthorizationService,
+    private readonly slugGenerator: SlugGenerator
+  ) {}
+
+  /**
+   * Creates a new integration in the given workspace. The user needs to have
+   * `CREATE_INTEGRATION` and `READ_WORKSPACE` authority in the workspace.
+   *
+   * If the integration is of type `PROJECT`, the user needs to have `READ_PROJECT`
+   * authority in the project specified by `projectSlug`.
+   *
+   * If the integration is of type `ENVIRONMENT`, the user needs to have `READ_ENVIRONMENT`
+   * authority in the environment specified by `environmentSlug`.
+   *
+   * If the integration is of type `PROJECT` and `environmentSlug` is provided,
+   * the user needs to have `READ_ENVIRONMENT` authority in the environment specified
+   * by `environmentSlug`.
+   *
+   * The integration is created with the given name, slug, type, metadata and
+   * notifyOn events. The slug is generated using the `name` and a unique
+   * identifier.
+   *
+   * @param user The user creating the integration
+   * @param dto The integration data
+   * @param workspaceSlug The slug of the workspace the integration is being
+   * created in
+   * @returns The created integration
+   */
+  async createIntegration(
+    user: AuthenticatedUser,
+    dto: CreateIntegration,
+    workspaceSlug: Workspace['slug']
+  ) {
+    this.logger.log(
+      `User ${user.id} attempted to create integration ${dto.name} in workspace ${workspaceSlug}`
+    )
+
+    // Check if the user is permitted to create integrations in the workspace
+    this.logger.log(`Checking user access to workspace ${workspaceSlug}`)
+    const workspace =
+      await this.authorizationService.authorizeUserAccessToWorkspace({
+        user,
+        entity: { slug: workspaceSlug },
+        authorities: [Authority.CREATE_INTEGRATION, Authority.READ_WORKSPACE]
+      })
+    const workspaceId = workspace.id
+
+    // Check if integration with the same name already exists
+    await this.existsByNameAndWorkspaceId(dto.name, workspace)
+
+    // Create the integration object
+    this.logger.log(`Creating integration object of type ${dto.type}`)
+    let integrationObject = IntegrationFactory.createIntegrationWithType(
+      dto.type,
+      this.prisma
+    )
+
+    let project: Project | null = null
+    let privateKey: string | null = null
+    const environments: Array<Environment> | null = []
+
+    // Check if the user has READ authority over the project
+    if (dto.projectSlug) {
+      this.logger.log(`Checking user access to project ${dto.projectSlug}`)
+      project = await this.authorizationService.authorizeUserAccessToProject({
+        user,
+        entity: { slug: dto.projectSlug },
+        authorities: [Authority.READ_PROJECT]
+      })
+
+      privateKey =
+        project.storePrivateKey && project.privateKey
+          ? project.privateKey
+          : dto.privateKey
+
+      if (!privateKey && integrationObject.isPrivateKeyRequired()) {
+        this.logger.error(
+          `Can not create integration ${dto.type} without private key. Project slug: ${dto.projectSlug}`
+        )
+        throw new BadRequestException(
+          constructErrorBody(
+            'Can not create integration without private key',
+            'Private key is required for this integration type'
+          )
+        )
+      }
+    } else if (integrationObject.isProjectRequired()) {
+      this.logger.error(
+        `Can not create integration ${dto.type} without project. Project slug: ${dto.projectSlug}`
+      )
+      throw new BadRequestException(
+        constructErrorBody(
+          'Can not create integration without project',
+          'Project is required for this integration type'
+        )
+      )
+    }
+
+    // Check if only environments are provided
+    if (
+      dto.environmentSlugs &&
+      dto.environmentSlugs.length > 0 &&
+      !dto.projectSlug
+    ) {
+      this.logger.error(
+        `Can not provide environment without project. Project slug: ${dto.projectSlug}. Environment slugs: ${dto.environmentSlugs}`
+      )
+      throw new BadRequestException(
+        constructErrorBody(
+          'Can not provide environment without project',
+          'Environment can only be provided if project is also provided'
+        )
+      )
+    }
+
+    // Check if the user has READ authority over the environments
+    if (dto.environmentSlugs) {
+      for (const environmentSlug of dto.environmentSlugs) {
+        this.logger.log(
+          `Checking user access to environment ${environmentSlug}`
+        )
+
+        const environment =
+          await this.authorizationService.authorizeUserAccessToEnvironment({
+            user,
+            entity: { slug: environmentSlug },
+            authorities: [Authority.READ_ENVIRONMENT]
+          })
+        environments.push(environment)
+      }
+    } else if (integrationObject.areEnvironmentsRequired()) {
+      this.logger.error(
+        `Can not create integration ${dto.type} without environment. Environment slugs: ${dto.environmentSlugs}`
+      )
+      throw new BadRequestException(
+        constructErrorBody(
+          'Can not create integration without environments',
+          'Environment is required for this integration type'
+        )
+      )
+    }
+
+    // Check for permitted events
+    this.logger.log(`Checking for permitted events: ${dto.notifyOn}`)
+    integrationObject.validatePermittedEvents(dto.notifyOn)
+
+    // Check for authentication parameters
+    this.logger.log(`Checking for metadata parameters: ${dto.metadata}`)
+    integrationObject.validateMetadataParameters(dto.metadata)
+
+    // Create the integration
+    this.logger.log(`Creating integration: ${dto.name}`)
+    const integration = await this.prisma.integration.create({
+      data: {
+        name: dto.name,
+        slug: await this.slugGenerator.generateEntitySlug(
+          dto.name,
+          'INTEGRATION'
+        ),
+        type: dto.type,
+        metadata: encryptMetadata(dto.metadata),
+        notifyOn: dto.notifyOn,
+        environments: {
+          connect: environments
+        },
+        projectId: project?.id,
+        workspaceId,
+        lastUpdatedById: user.id
+      },
+      include: {
+        lastUpdatedBy: {
+          select: {
+            id: true,
+            name: true,
+            profilePictureUrl: true
+          }
+        },
+        environments: {
+          select: {
+            id: true,
+            name: true,
+            slug: true
+          }
+        }
+      }
+    })
+    this.logger.log(
+      `Integration ${integration.id} created by user ${user.id} in workspace ${workspaceId}`
+    )
+
+    const event = await createEvent(
+      {
+        triggeredBy: user,
+        entity: integration,
+        type: EventType.INTEGRATION_ADDED,
+        source: EventSource.INTEGRATION,
+        title: `Integration ${integration.name} created`,
+        metadata: {
+          integration: {
+            id: integration.id,
+            name: integration.name,
+            type: integration.type
+          }
+        },
+        workspaceId: workspaceId
+      },
+      this.prisma
+    )
+
+    // Initialize the integration
+    this.logger.log(`Initializing integration: ${integration.id}`)
+    integrationObject = IntegrationFactory.createIntegration(
+      integration,
+      this.prisma
+    )
+    integrationObject.init(privateKey, event.id)
+
+    // integration.metadata = decryptMetadata(integration.metadata)
+    delete integration.environments
+    return integration
+  }
+
+  /**
+   * Updates an integration. The user needs to have `UPDATE_INTEGRATION` authority
+   * over the integration.
+   *
+   * If the integration is of type `PROJECT`, the user needs to have `READ_PROJECT`
+   * authority in the project specified by `projectSlug`.
+   *
+   * If the integration is of type `ENVIRONMENT`, the user needs to have `READ_ENVIRONMENT`
+   * authority in the environment specified by `environmentSlug`.
+   *
+   * If the integration is of type `PROJECT` and `environmentSlug` is provided,
+   * the user needs to have `READ_ENVIRONMENT` authority in the environment specified
+   * by `environmentSlug`.
+   *
+   * The integration is updated with the given name, slug, metadata and
+   * notifyOn events.
+   *
+   * @param user The user updating the integration
+   * @param dto The integration data
+   * @param integrationSlug The slug of the integration to update
+   * @returns The updated integration
+   */
+  async updateIntegration(
+    user: AuthenticatedUser,
+    dto: UpdateIntegration,
+    integrationSlug: Integration['slug']
+  ) {
+    this.logger.log(
+      `User ${user.id} attempted to update integration ${integrationSlug}`
+    )
+
+    this.logger.log(`Checking user access to integration ${integrationSlug}`)
+    const integration =
+      await this.authorizationService.authorizeUserAccessToIntegration({
+        user,
+        entity: { slug: integrationSlug },
+        authorities: [Authority.UPDATE_INTEGRATION]
+      })
+    const integrationId = integration.id
+
+    // Create the integration object
+    this.logger.log(`Creating integration object of type ${integration.type}`)
+    const integrationObject = IntegrationFactory.createIntegrationWithType(
+      integration.type,
+      this.prisma
+    )
+
+    // Check for permitted events
+    dto.notifyOn && integrationObject.validatePermittedEvents(dto.notifyOn)
+
+    // Check for authentication parameters
+    dto.metadata &&
+      integrationObject.validateMetadataParameters(dto.metadata, true)
+
+    // Check if the name of the integration is being changed, and if so, check if the new name is unique
+    if (dto.name) {
+      await this.existsByNameAndWorkspaceId(dto.name, integration.workspace)
+    }
+
+    let environments: Array<Environment> | null = null
+    if (dto.environmentSlugs) {
+      // Check if only environments are provided and the integration has no project associated from prior
+      if (!integration.projectId) {
+        this.logger.error(
+          `Can not provide environment without project. Environment slug: ${dto.environmentSlugs}`
+        )
+        throw new BadRequestException(
+          constructErrorBody(
+            'Can not provide environment without project',
+            'Environment can only be provided if project is also provided'
+          )
+        )
+      }
+
+      // If the environment is being changed, check if the user has READ authority over the new environment
+      this.logger.log(
+        `Checking user access to environments ${dto.environmentSlugs.join(', ')}`
+      )
+      environments = await Promise.all(
+        dto.environmentSlugs.map((environmentSlug) =>
+          this.authorizationService.authorizeUserAccessToEnvironment({
+            user,
+            entity: { slug: environmentSlug },
+            authorities: [Authority.READ_ENVIRONMENT]
+          })
+        )
+      )
+    }
+
+    // Update the integration
+    this.logger.log(`Updating integration: ${integration.id}`)
+    const updatedIntegration = await this.prisma.integration.update({
+      where: { id: integrationId },
+      data: {
+        name: dto.name,
+        slug: dto.name
+          ? await this.slugGenerator.generateEntitySlug(dto.name, 'INTEGRATION')
+          : integration.slug,
+        metadata: encryptMetadata(dto.metadata),
+        notifyOn: dto.notifyOn,
+        environments:
+          environments && environments.length > 0
+            ? {
+                set: environments.map((environment) => ({ id: environment.id }))
+              }
+            : undefined,
+        lastUpdatedById: user.id
+      },
+      include: {
+        environments: {
+          select: {
+            id: true,
+            name: true,
+            slug: true
+          }
+        }
+      }
+    })
+
+    this.logger.log(
+      `Integration ${integrationId} updated by user ${user.id} in workspace ${integration.workspaceId}`
+    )
+
+    await createEvent(
+      {
+        triggeredBy: user,
+        entity: updatedIntegration,
+        type: EventType.INTEGRATION_UPDATED,
+        source: EventSource.INTEGRATION,
+        title: `Integration ${updatedIntegration.name} updated`,
+        metadata: {
+          integrationId: updatedIntegration.id
+        },
+        workspaceId: integration.workspaceId
+      },
+      this.prisma
+    )
+
+    // @ts-expect-error -- We expect the metadata to be in JSON format
+    updatedIntegration.metadata = decryptMetadata(updatedIntegration.metadata)
+    return updatedIntegration
+  }
+
+  /**
+   * Retrieves an integration by its slug. The user needs to have `READ_INTEGRATION`
+   * authority over the integration.
+   *
+   * @param user The user retrieving the integration
+   * @param integrationSlug The slug of the integration to retrieve
+   * @returns The integration with the given slug
+   */
+  async getIntegration(
+    user: AuthenticatedUser,
+    integrationSlug: Integration['slug']
+  ) {
+    this.logger.log(
+      `User ${user.id} attempted to retrieve integration ${integrationSlug}`
+    )
+    const integration =
+      await this.authorizationService.authorizeUserAccessToIntegration({
+        user,
+        entity: { slug: integrationSlug },
+        authorities: [Authority.READ_INTEGRATION]
+      })
+
+    // @ts-expect-error -- We expect the metadata to be in JSON format
+    integration.metadata = decryptMetadata(integration.metadata)
+    return integration
+  }
+
+  /* istanbul ignore next */
+  // The e2e tests are not working, but the API calls work as expected
+  /**
+   * Retrieves all integrations in a workspace that the user has READ authority over.
+   *
+   * The user needs to have `READ_INTEGRATION` authority over the workspace.
+   *
+   * The results are paginated and can be sorted by name ascending or descending.
+   *
+   * @param user The user retrieving the integrations
+   * @param workspaceSlug The slug of the workspace to retrieve integrations from
+   * @param page The page number of the results
+   * @param limit The number of items per page
+   * @param sort The property to sort the results by (default: name)
+   * @param order The order to sort the results by (default: ascending)
+   * @param search The string to search for in the integration names
+   * @returns A paginated list of integrations in the workspace
+   */
+  async getAllIntegrationsOfWorkspace(
+    user: AuthenticatedUser,
+    workspaceSlug: Workspace['slug'],
+    page: number,
+    limit: number,
+    sort: string,
+    order: string,
+    search: string
+  ) {
+    this.logger.log(
+      `User ${user.id} attempted to retrieve all integrations in workspace ${workspaceSlug}`
+    )
+
+    this.logger.log(`Checking user access to workspace ${workspaceSlug}`)
+    // Check if the user has READ authority over the workspace
+    const workspace =
+      await this.authorizationService.authorizeUserAccessToWorkspace({
+        user,
+        entity: { slug: workspaceSlug },
+        authorities: [Authority.READ_INTEGRATION]
+      })
+    const workspaceId = workspace.id
+
+    // We need to return only those integrations that have the following properties:
+    // - belong to the workspace
+    // - does not belong to any project
+    // - does not belong to any project where the user does not have READ authority
+
+    // Get the projects the user has READ authority over
+    const membership = await this.prisma.workspaceMember.findUnique({
+      where: {
+        workspaceId_userId: {
+          userId: user.id,
+          workspaceId
+        }
+      }
+    })
+    const workspaceRoles = await this.prisma.workspaceRole.findMany({
+      where: {
+        workspaceId,
+        workspaceMembers: {
+          some: {
+            workspaceMemberId: membership.id
+          }
+        }
+      },
+      include: {
+        projects: {
+          include: {
+            project: true
+          }
+        }
+      }
+    })
+    const projectIds =
+      workspaceRoles
+        .map((role) => role.projects.map((p) => p.projectId))
+        .flat() || []
+
+    // Get all integrations in the workspace
+    const integrations = await this.prisma.integration.findMany({
+      where: {
+        name: {
+          contains: search
+        },
+        workspaceId,
+        OR: [
+          {
+            projectId: null
+          },
+          {
+            projectId: {
+              in: projectIds
+            }
+          }
+        ]
+      },
+      omit: {
+        projectId: true
+      },
+      skip: page * limit,
+      take: limitMaxItemsPerPage(limit),
+
+      orderBy: {
+        [sort]: order
+      },
+
+      include: {
+        project: {
+          select: {
+            id: true,
+            slug: true,
+            name: true
+          }
+        },
+        environments: {
+          select: {
+            id: true,
+            slug: true,
+            name: true
+          }
+        }
+      }
+    })
+
+    // Calculate metadata for pagination
+    const totalCount = await this.prisma.integration.count({
+      where: {
+        name: {
+          contains: search
+        },
+        workspaceId,
+        OR: [
+          {
+            projectId: null
+          },
+          {
+            projectId: {
+              in: projectIds
+            }
+          }
+        ]
+      }
+    })
+    const metadata = paginate(totalCount, `/integration/all/${workspaceSlug}`, {
+      page,
+      limit: limitMaxItemsPerPage(limit),
+      sort,
+      order,
+      search
+    })
+
+    // Decrypt the metadata
+    for (const integration of integrations) {
+      // @ts-expect-error -- We expect the metadata to be in JSON format
+      integration.metadata = decryptMetadata(integration.metadata)
+    }
+
+    return { items: integrations, metadata }
+  }
+
+  /**
+   * Deletes an integration by its slug. The user needs to have `DELETE_INTEGRATION`
+   * authority over the integration.
+   *
+   * @param user The user deleting the integration
+   * @param integrationSlug The slug of the integration to delete
+   * @returns Nothing
+   */
+  async deleteIntegration(
+    user: AuthenticatedUser,
+    integrationSlug: Integration['slug']
+  ) {
+    this.logger.log(
+      `User ${user.id} attempted to delete integration ${integrationSlug}`
+    )
+
+    const integration =
+      await this.authorizationService.authorizeUserAccessToIntegration({
+        user,
+        entity: { slug: integrationSlug },
+        authorities: [Authority.DELETE_INTEGRATION]
+      })
+    const integrationId = integration.id
+
+    await this.prisma.integration.delete({
+      where: { id: integrationId }
+    })
+
+    this.logger.log(
+      `Integration ${integrationId} deleted by user ${user.id} in workspace ${integration.workspaceId}`
+    )
+
+    await createEvent(
+      {
+        triggeredBy: user,
+        entity: integration,
+        type: EventType.INTEGRATION_DELETED,
+        source: EventSource.INTEGRATION,
+        title: `Integration ${integration.name} deleted`,
+        metadata: {
+          integrationId: integration.id
+        },
+        workspaceId: integration.workspaceId
+      },
+      this.prisma
+    )
+  }
+
+  async getAllRunsOfIntegration(
+    user: AuthenticatedUser,
+    integrationSlug: Integration['slug'],
+    page: number,
+    limit: number
+  ) {
+    this.logger.log(
+      `User ${user.id} attempted to retrieve all runs of integration ${integrationSlug}`
+    )
+
+    // Check if the user has READ authority over the integration
+    this.logger.log(`Checking user access to integration ${integrationSlug}`)
+    const integration =
+      await this.authorizationService.authorizeUserAccessToIntegration({
+        user,
+        entity: { slug: integrationSlug },
+        authorities: [Authority.READ_INTEGRATION]
+      })
+
+    const integrationId = integration.id
+
+    // Fetch all runs of the integration
+    this.logger.log(`Fetching all runs of integration ${integrationId}`)
+    const runs = await this.prisma.integrationRun.findMany({
+      where: {
+        integrationId
+      },
+      include: {
+        event: true
+      },
+      skip: page * limit,
+      take: limitMaxItemsPerPage(limit),
+      orderBy: {
+        triggeredAt: 'desc'
+      }
+    })
+
+    // Calculate metadata for pagination
+    const totalCount = await this.prisma.integrationRun.count({
+      where: {
+        integrationId
+      }
+    })
+    const metadata = paginate(
+      totalCount,
+      `/integration/${integrationSlug}/run`,
+      {
+        page,
+        limit: limitMaxItemsPerPage(limit)
+      }
+    )
+
+    return { items: runs, metadata }
+  }
+
+  /**
+   * Checks if an integration with the same name already exists in the workspace.
+   * Throws a ConflictException if the integration already exists.
+   *
+   * @param name The name of the integration to check
+   * @param workspace The workspace to check in
+   */
+  private async existsByNameAndWorkspaceId(
+    name: Integration['name'],
+    workspace: Workspace
+  ) {
+    this.logger.log(
+      `Checking if integration with name ${name} exists in workspace ${workspace.slug}`
+    )
+    const workspaceId = workspace.id
+
+    if (
+      (await this.prisma.integration.findUnique({
+        where: {
+          workspaceId_name: {
+            workspaceId,
+            name
+          }
+        }
+      })) !== null
+    ) {
+      const errorMessage = `Integration with name ${name} already exists in workspace ${workspace.slug}`
+      this.logger.error(errorMessage)
+      throw new ConflictException(
+        constructErrorBody('Integration already exists', errorMessage)
+      )
+    } else {
+      this.logger.log(
+        `Integration with name ${name} does not exist in workspace ${workspace.slug}`
+      )
+    }
+  }
+}