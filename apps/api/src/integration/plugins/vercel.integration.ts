--- conflicted
+++ resolved
@@ -662,7 +662,6 @@
     return this.vercel
   }
 
-<<<<<<< HEAD
   public async getVercelEnvironments(
     dto: GetVercelEnvironments
   ): Promise<VercelIntegrationMetadata['environments']> {
@@ -700,13 +699,11 @@
     }
   }
 
-  private async triggerRedeploy(eventId: Event['id']): Promise<void> {
-=======
   private async triggerRedeploy(
     eventId: Event['id'],
     environmentTarget: string
   ): Promise<void> {
->>>>>>> 3e0efe9f
+
     const integration = this.getIntegration<VercelIntegrationMetadata>()
     const projectId: string = integration.metadata.projectId
 
