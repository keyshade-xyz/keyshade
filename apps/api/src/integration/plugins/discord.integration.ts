--- conflicted
+++ resolved
@@ -89,7 +89,6 @@
     return new Set(['webhookUrl'])
   }
 
-<<<<<<< HEAD
   public async init(
     privateKey: Project['privateKey'],
     eventId: Event['id']
@@ -158,19 +157,14 @@
         )
       )
     }
-=======
+  }
+
   public destroy(eventId: Event['id']): Promise<void> {
     // TODO: Delete webhook URL
     this.logger.log(
       `CLEANING UP DISCORD INTEGRATION: ${this.integration} EVENTID: ${eventId}`
     )
     return
-  }
-
-  public init(): Promise<void> {
-    // TODO: Send a text message to the discord channel confirming keyshade was added
-    return Promise.resolve()
->>>>>>> eb71cd32
   }
 
   async emitEvent(data: IntegrationEventData): Promise<void> {
