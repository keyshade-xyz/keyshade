--- conflicted
+++ resolved
@@ -6,12 +6,8 @@
 
 async function main() {
   const logger = new Logger('DB Seeder')
-<<<<<<< HEAD
-  if ((process.env.NODE_ENV as string) === 'dev') {
-=======
   // @ts-expect-error -- false alarm
   if (process.env.NODE_ENV === 'dev') {
->>>>>>> 88809ea6
     logger.log('Database seeding started')
 
     const userEmail = process.env.FEEDBACK_FORWARD_EMAIL
