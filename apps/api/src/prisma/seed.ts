--- conflicted
+++ resolved
@@ -1,11 +1,8 @@
 import { PrismaClient, ProjectAccessLevel, AuthProvider } from '@prisma/client'
 import { faker } from '@faker-js/faker'
 import { Logger } from '@nestjs/common'
-<<<<<<< HEAD
 import { sEncrypt } from '@/common/cryptography'
-=======
 import { generateReferralCode } from '@/common/util'
->>>>>>> f97a9aef
 
 const prisma = new PrismaClient()
 
