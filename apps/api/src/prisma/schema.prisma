generator client {
  provider      = "prisma-client-js"
  binaryTargets = ["native", "linux-musl"]
}

datasource db {
  provider = "postgresql"
  url      = env("DATABASE_URL")
}

enum EventSource {
  SECRET
  VARIABLE
  ENVIRONMENT
  PROJECT
  WORKSPACE
  WORKSPACE_ROLE
  INTEGRATION
}

enum EventTriggerer {
  USER
  SYSTEM
}

enum EventSeverity {
  INFO
  WARN
  ERROR
}

enum EventType {
  INVITED_TO_WORKSPACE
  REMOVED_FROM_WORKSPACE
  ACCEPTED_INVITATION
  DECLINED_INVITATION
  CANCELLED_INVITATION
  LEFT_WORKSPACE
  WORKSPACE_MEMBERSHIP_UPDATED
  WORKSPACE_UPDATED
  WORKSPACE_CREATED
  WORKSPACE_ROLE_CREATED
  WORKSPACE_ROLE_UPDATED
  WORKSPACE_ROLE_DELETED
  PROJECT_CREATED
  PROJECT_UPDATED
  PROJECT_DELETED
  SECRET_UPDATED
  SECRET_DELETED
  SECRET_ADDED
  VARIABLE_UPDATED
  VARIABLE_DELETED
  VARIABLE_ADDED
  ENVIRONMENT_UPDATED
  ENVIRONMENT_DELETED
  ENVIRONMENT_ADDED
  INTEGRATION_ADDED
  INTEGRATION_UPDATED
  INTEGRATION_DELETED
}

enum Authority {
  // Workspace authorities
  CREATE_PROJECT
  READ_USERS
  ADD_USER
  REMOVE_USER
  UPDATE_USER_ROLE
  READ_WORKSPACE
  UPDATE_WORKSPACE
  DELETE_WORKSPACE
  CREATE_WORKSPACE_ROLE
  READ_WORKSPACE_ROLE
  UPDATE_WORKSPACE_ROLE
  DELETE_WORKSPACE_ROLE
  WORKSPACE_ADMIN

  // Project authorities
  READ_PROJECT
  UPDATE_PROJECT
  DELETE_PROJECT
  CREATE_SECRET
  READ_SECRET
  UPDATE_SECRET
  DELETE_SECRET
  CREATE_ENVIRONMENT
  READ_ENVIRONMENT
  UPDATE_ENVIRONMENT
  DELETE_ENVIRONMENT
  CREATE_VARIABLE
  READ_VARIABLE
  UPDATE_VARIABLE
  DELETE_VARIABLE
  CREATE_INTEGRATION
  READ_INTEGRATION
  UPDATE_INTEGRATION
  DELETE_INTEGRATION

  // User authorities
  CREATE_WORKSPACE
  CREATE_API_KEY
  READ_API_KEY
  UPDATE_API_KEY
  DELETE_API_KEY
  UPDATE_PROFILE
  READ_SELF
  UPDATE_SELF
  READ_EVENT

  // Master authority
  ADMIN
}

enum NotificationType {
  INVITED_TO_PROJECT
  REMOVED_FROM_PROJECT
  PROJECT_UPDATED
  PROJECT_DELETED
  SECRET_UPDATED
  SECRET_DELETED
  SECRET_ADDED
  API_KEY_UPDATED
  API_KEY_DELETED
  API_KEY_ADDED
  ENVIRONMENT_UPDATED
  ENVIRONMENT_DELETED
  ENVIRONMENT_ADDED
  VARIABLE_UPDATED
  VARIABLE_DELETED
  VARIABLE_ADDED
}

enum IntegrationType {
  DISCORD
  SLACK
  GITHUB
  GITLAB
  VERCEL
  AWS_LAMBDA
}

enum AuthProvider {
  GOOGLE
  GITHUB
  GITLAB
  EMAIL_OTP
}

enum ProjectAccessLevel {
  GLOBAL
  INTERNAL
  PRIVATE
}

enum IntegrationRunStatus {
  RUNNING
  SUCCESS
  FAILED
}

model Event {
  id          String         @id @default(cuid())
  source      EventSource
  triggerer   EventTriggerer
  severity    EventSeverity
  type        EventType
  timestamp   DateTime       @default(now())
  metadata    String
  title       String
  description String?
  itemId      String?

  user        User?      @relation(fields: [userId], references: [id], onDelete: SetNull, onUpdate: Cascade)
  userId      String?
  workspace   Workspace? @relation(fields: [workspaceId], references: [id], onDelete: SetNull, onUpdate: Cascade)
  workspaceId String?

  integrationTrigger IntegrationRun[]
}

model IntegrationRun {
  id          String               @id @default(cuid())
  title       String
  duration    Int
  triggeredAt DateTime
  logs        String?
  status      IntegrationRunStatus

  event   Event  @relation(fields: [eventId], references: [id], onDelete: Cascade, onUpdate: Cascade)
  eventId String

  integration   Integration @relation(fields: [integrationId], references: [id], onDelete: Cascade, onUpdate: Cascade)
  integrationId String
}

model Notification {
  id        String           @id @default(cuid())
  createdAt DateTime         @default(now())
  readAt    DateTime?
  type      NotificationType
  message   String
  link      String?
  user      User             @relation(fields: [userId], references: [id], onDelete: Cascade, onUpdate: Cascade)
  userId    String
}

model LoginSession {
  id             String   @id @default(cuid())
  userId         String
  ipHash         String
  browser        String
  geolocation    String?
  createdAt      DateTime @default(now())
  lastLoggedOnAt DateTime @default(now())

  user User @relation(fields: [userId], references: [id], onDelete: Cascade)

  @@unique([userId, ipHash, browser])
  @@index([userId])
}

model User {
<<<<<<< HEAD
  id                   String        @id @default(cuid())
  email                String        @unique
  name                 String?
  profilePictureUrl    String?
  isActive             Boolean       @default(true)
  isOnboardingFinished Boolean       @default(false)
  isAdmin              Boolean       @default(false)
  authProvider         AuthProvider?
  subscription         Subscription?
  joinedOn             DateTime      @default(now())
  referralCode         String        @unique

=======
  id                         String        @id @default(cuid())
  email                      String        @unique
  name                       String?
  profilePictureUrl          String?
  isActive                   Boolean       @default(true)
  isOnboardingFinished       Boolean       @default(false)
  isAdmin                    Boolean       @default(false)
  authProvider               AuthProvider?
  subscription               Subscription?
  joinedOn                   DateTime      @default(now())
  timesRemindedForOnboarding Int           @default(0) 
  referralCode               String        @unique
  
>>>>>>> 14bcc3d6
  workspaceMembers  WorkspaceMember[]
  workspaces        Workspace[]
  apiKeys           ApiKey[]
  otp               Otp?
  notifications     Notification[]
  secrets           Secret[] // Stores the secrets the user updated
  variables         Variable[] // Stores the variables the user updated
  projects          Project[] // Stores the projects the user updated
  environments      Environment[] // Stores the environments the user updated
  secretVersion     SecretVersion[]
  variableVersion   VariableVersion[]
  events            Event[]
  integrations      Integration[] // Stores the integrations the user updated
  emailPreference   EmailPreference?
  loginSessions     LoginSession[]
  onboardingAnswers OnboardingAnswers?

  referredById  String?
  referredBy    User?   @relation("UserReferrals", fields: [referredById], references: [id])
  referredUsers User[]  @relation("UserReferrals")

  @@index([email], name: "email")
}

model OnboardingAnswers {
  id           String  @id @default(cuid())
  role         String?
  industry     String?
  teamSize     String?
  productStage String?
  useCase      String?
  heardFrom    String?

  user   User   @relation(fields: [userId], references: [id], onDelete: Cascade, onUpdate: Cascade)
  userId String @unique
}

model Subscription {
  id       String  @id @default(cuid())
  plan     String
  isActive Boolean @default(true)

  user   User   @relation(fields: [userId], references: [id], onDelete: Cascade, onUpdate: Cascade)
  userId String @unique
}

model Integration {
  id        String          @id @default(cuid())
  name      String
  slug      String          @unique
  metadata  String
  createdAt DateTime        @default(now())
  updatedAt DateTime        @updatedAt
  type      IntegrationType
  notifyOn  EventType[]

  lastUpdatedBy   User?   @relation(fields: [lastUpdatedById], references: [id], onUpdate: Cascade, onDelete: SetNull)
  lastUpdatedById String?

  // An integration will always be tied to a workspace
  workspace   Workspace @relation(fields: [workspaceId], references: [id], onDelete: Cascade, onUpdate: Cascade)
  workspaceId String

  // An integration may or may not have relations with projects
  project   Project? @relation(fields: [projectId], references: [id], onDelete: Cascade, onUpdate: Cascade)
  projectId String?

  // An integration may or may not have relations with environments of the project
  environments Environment[]

  integrationTrigger IntegrationRun[]

  @@unique([workspaceId, name])
}

model Environment {
  id          String   @id @default(cuid())
  name        String
  slug        String   @unique
  description String?
  createdAt   DateTime @default(now())
  updatedAt   DateTime @updatedAt

  lastUpdatedBy   User?   @relation(fields: [lastUpdatedById], references: [id], onUpdate: Cascade, onDelete: SetNull)
  lastUpdatedById String?

  secretVersions   SecretVersion[]
  variableVersions VariableVersion[]
  integrations     Integration[]

  project   Project @relation(fields: [projectId], references: [id], onDelete: Cascade, onUpdate: Cascade)
  projectId String

  projectWorkspaceRoleAssociations ProjectWorkspaceRoleAssociation[]
  disabledEnvironmentOfSecret      DisabledEnvironmentOfSecret[]
  disabledEnvironmentOfVariable    DisabledEnvironmentOfVariable[]

  @@unique([projectId, name])
  @@index([name])
}

model Project {
  id              String             @id @default(cuid())
  name            String
  slug            String             @unique
  description     String?
  createdAt       DateTime           @default(now())
  updatedAt       DateTime           @updatedAt
  publicKey       String
  privateKey      String? // We store this only if the user wants us to do so! 
  storePrivateKey Boolean            @default(false)
  isDisabled      Boolean            @default(false) // This is set to true when the user stops his subscription and still has premium features in use
  accessLevel     ProjectAccessLevel @default(PRIVATE)
  isForked        Boolean            @default(false)

  lastUpdatedBy   User?   @relation(fields: [lastUpdatedById], references: [id], onUpdate: Cascade, onDelete: SetNull)
  lastUpdatedById String?

  workspaceId    String
  workspace      Workspace                         @relation(fields: [workspaceId], references: [id], onDelete: Cascade, onUpdate: Cascade)
  secrets        Secret[]
  variables      Variable[]
  environments   Environment[]
  workspaceRoles ProjectWorkspaceRoleAssociation[]
  integrations   Integration[]
  forks          Project[]                         @relation("Fork")

  forkedFromId String?
  forkedFrom   Project? @relation("Fork", fields: [forkedFromId], references: [id], onDelete: SetNull, onUpdate: Cascade)
}

model ProjectWorkspaceRoleAssociation {
  id String @id @default(cuid())

  role   WorkspaceRole @relation(fields: [roleId], references: [id], onDelete: Cascade, onUpdate: Cascade)
  roleId String

  project   Project @relation(fields: [projectId], references: [id], onDelete: Cascade, onUpdate: Cascade)
  projectId String

  environments Environment[]

  @@unique([roleId, projectId])
}

model WorkspaceRole {
  id                String   @id @default(cuid())
  name              String
  slug              String   @unique
  description       String?
  colorCode         String?
  hasAdminAuthority Boolean  @default(false)
  createdAt         DateTime @default(now())
  updatedAt         DateTime @updatedAt

  authorities      Authority[]
  workspaceMembers WorkspaceMemberRoleAssociation[]
  projects         ProjectWorkspaceRoleAssociation[]

  workspaceId String
  workspace   Workspace @relation(fields: [workspaceId], references: [id], onDelete: Cascade, onUpdate: Cascade)

  @@unique([workspaceId, name])
}

model WorkspaceMemberRoleAssociation {
  id String @id @default(cuid())

  role   WorkspaceRole @relation(fields: [roleId], references: [id], onDelete: Cascade, onUpdate: Cascade)
  roleId String

  workspaceMember   WorkspaceMember @relation(fields: [workspaceMemberId], references: [id], onDelete: Cascade, onUpdate: Cascade)
  workspaceMemberId String

  @@unique([roleId, workspaceMemberId])
}

// This model stores the membership of a workspace-user and their roles.
model WorkspaceMember {
  id                 String                           @id @default(cuid())
  user               User                             @relation(fields: [userId], references: [id], onDelete: Cascade, onUpdate: Cascade)
  userId             String
  workspace          Workspace                        @relation(fields: [workspaceId], references: [id], onDelete: Cascade, onUpdate: Cascade)
  workspaceId        String
  invitationAccepted Boolean                          @default(false)
  roles              WorkspaceMemberRoleAssociation[]
  createdOn          DateTime                         @default(now())

  @@unique([workspaceId, userId])
}

model SecretVersion {
  id      String @id @default(cuid())
  value   String
  version Int    @default(1)

  secretId String
  secret   Secret @relation(fields: [secretId], references: [id], onDelete: Cascade, onUpdate: Cascade)

  createdOn   DateTime @default(now())
  createdBy   User?    @relation(fields: [createdById], references: [id], onUpdate: Cascade, onDelete: SetNull)
  createdById String?

  environmentId String
  environment   Environment @relation(fields: [environmentId], references: [id], onDelete: Cascade, onUpdate: Cascade)

  @@index([secretId, environmentId])
}

model DisabledEnvironmentOfSecret {
  secretId      String
  environmentId String

  secret      Secret      @relation(fields: [secretId], references: [id])
  environment Environment @relation(fields: [environmentId], references: [id])

  @@unique([secretId, environmentId])
}

model Secret {
  id          String          @id @default(cuid())
  name        String
  slug        String          @unique
  versions    SecretVersion[] // Stores the versions of the secret
  createdAt   DateTime        @default(now())
  updatedAt   DateTime        @updatedAt
  rotateAt    DateTime?
  rotateAfter Int?
  note        String?

  lastUpdatedBy   User?   @relation(fields: [lastUpdatedById], references: [id], onUpdate: Cascade, onDelete: SetNull)
  lastUpdatedById String?

  projectId                   String
  project                     Project                       @relation(fields: [projectId], references: [id], onDelete: Cascade, onUpdate: Cascade)
  disabledEnvironmentOfSecret DisabledEnvironmentOfSecret[]

  @@unique([projectId, name])
}

model VariableVersion {
  id      String @id @default(cuid())
  value   String
  version Int    @default(1)

  variableId String
  variable   Variable @relation(fields: [variableId], references: [id], onDelete: Cascade, onUpdate: Cascade)

  createdOn   DateTime @default(now())
  createdBy   User?    @relation(fields: [createdById], references: [id], onUpdate: Cascade, onDelete: SetNull)
  createdById String?

  environmentId String
  environment   Environment @relation(fields: [environmentId], references: [id], onDelete: Cascade, onUpdate: Cascade)

  @@index([variableId, environmentId])
}

model DisabledEnvironmentOfVariable {
  variableId    String
  environmentId String

  variable    Variable    @relation(fields: [variableId], references: [id])
  environment Environment @relation(fields: [environmentId], references: [id])

  @@unique([variableId, environmentId])
}

model Variable {
  id        String            @id @default(cuid())
  name      String
  slug      String            @unique
  versions  VariableVersion[] // Stores the versions of the variable
  createdAt DateTime          @default(now())
  updatedAt DateTime          @updatedAt
  note      String?

  lastUpdatedBy   User?   @relation(fields: [lastUpdatedById], references: [id], onUpdate: Cascade, onDelete: SetNull)
  lastUpdatedById String?

  projectId                     String
  project                       Project                         @relation(fields: [projectId], references: [id], onDelete: Cascade, onUpdate: Cascade)
  disabledEnvironmentOfVariable DisabledEnvironmentOfVariable[]

  @@unique([projectId, name])
}

model ApiKey {
  id          String      @id @default(cuid())
  name        String
  preview     String      @default("ks_******")
  slug        String      @unique
  value       String      @unique
  expiresAt   DateTime?
  createdAt   DateTime    @default(now())
  updatedAt   DateTime    @updatedAt
  authorities Authority[]

  user   User   @relation(fields: [userId], references: [id], onDelete: Cascade, onUpdate: Cascade)
  userId String

  @@unique([userId, name])
}

model Otp {
  id          String           @id @default(cuid())
  code        String           @unique
  user        User             @relation(fields: [userId], references: [id], onDelete: Cascade, onUpdate: Cascade)
  userId      String           @unique
  createdAt   DateTime         @default(now())
  expiresAt   DateTime
  emailChange UserEmailChange?

  @@unique([userId, code], name: "userCode")
  @@index([expiresAt], name: "expiresAt")
}

model Workspace {
  id                     String   @id @default(cuid())
  name                   String
  slug                   String   @unique
  isFreeTier             Boolean  @default(true)
  createdAt              DateTime @default(now())
  updatedAt              DateTime @updatedAt
  ownerId                String
  isDefault              Boolean  @default(false)
  icon                   String?
  blacklistedIpAddresses String[]

  lastUpdatedBy   User?   @relation(fields: [lastUpdatedById], references: [id], onUpdate: Cascade, onDelete: SetNull)
  lastUpdatedById String?

  projects     Project[]
  members      WorkspaceMember[]
  roles        WorkspaceRole[]
  events       Event[]
  integrations Integration[]

  @@unique([name, ownerId])
}

model ChangeNotificationSocketMap {
  id            String @id @default(cuid())
  socketId      String
  environmentId String

  @@index([environmentId, socketId])
}

model UserEmailChange {
  id       String @id @default(cuid())
  otp      Otp    @relation(fields: [otpId], references: [id], onDelete: Cascade, onUpdate: Cascade)
  otpId    String @unique
  newEmail String
}

model EmailPreference {
  id        String  @id @default(uuid())
  userId    String  @unique
  marketing Boolean @default(true)
  activity  Boolean @default(true)
  critical  Boolean @default(true)

  createdAt DateTime @default(now())
  updatedAt DateTime @updatedAt

  user User @relation(fields: [userId], references: [id], onDelete: Cascade, onUpdate: Cascade)

  @@index([userId, id], name: "userEmailPreference")
}

model Share {
  id                  String   @id @default(cuid())
  hash                String   @unique
  secret              String
  expiresAt           DateTime
  isPasswordProtected Boolean
  viewLimit           Int
  timesViewed         Int      @default(0)
  recepientEmails     String[] @default([])
  createdAt           DateTime @default(now())
  updatedAt           DateTime @updatedAt
}<|MERGE_RESOLUTION|>--- conflicted
+++ resolved
@@ -220,20 +220,6 @@
 }
 
 model User {
-<<<<<<< HEAD
-  id                   String        @id @default(cuid())
-  email                String        @unique
-  name                 String?
-  profilePictureUrl    String?
-  isActive             Boolean       @default(true)
-  isOnboardingFinished Boolean       @default(false)
-  isAdmin              Boolean       @default(false)
-  authProvider         AuthProvider?
-  subscription         Subscription?
-  joinedOn             DateTime      @default(now())
-  referralCode         String        @unique
-
-=======
   id                         String        @id @default(cuid())
   email                      String        @unique
   name                       String?
@@ -246,8 +232,6 @@
   joinedOn                   DateTime      @default(now())
   timesRemindedForOnboarding Int           @default(0) 
   referralCode               String        @unique
-  
->>>>>>> 14bcc3d6
   workspaceMembers  WorkspaceMember[]
   workspaces        Workspace[]
   apiKeys           ApiKey[]
