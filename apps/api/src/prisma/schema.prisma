--- conflicted
+++ resolved
@@ -226,11 +226,8 @@
   secretVersion    SecretVersion[]
   variableVersion  VariableVersion[]
   events           Event[]
-<<<<<<< HEAD
   integrations     Integration[] // Stores the integrations the user updated
-=======
   emailPreference  EmailPreference?
->>>>>>> 291b22d8
 
   @@index([email], name: "email")
 }
