--- conflicted
+++ resolved
@@ -235,19 +235,6 @@
 }
 
 model User {
-<<<<<<< HEAD
-  id                   String        @id @default(cuid())
-  email                String        @unique
-  name                 String?
-  profilePictureUrl    String?
-  isActive             Boolean       @default(true)
-  isOnboardingFinished Boolean       @default(false)
-  isAdmin              Boolean       @default(false)
-  authProvider         AuthProvider?
-  joinedOn             DateTime      @default(now())
-  referralCode         String        @unique
-
-=======
   id                         String        @id @default(cuid())
   email                      String        @unique
   name                       String?
@@ -256,12 +243,10 @@
   isOnboardingFinished       Boolean       @default(false)
   isAdmin                    Boolean       @default(false)
   authProvider               AuthProvider?
-  subscription               Subscription?
   joinedOn                   DateTime      @default(now())
   timesRemindedForOnboarding Int           @default(0) 
   referralCode               String        @unique
   
->>>>>>> e1ec5927
   workspaceMembers  WorkspaceMember[]
   workspaces        Workspace[]
   apiKeys           ApiKey[]
@@ -276,10 +261,7 @@
   events            Event[]
   integrations      Integration[] // Stores the integrations the user updated
   emailPreference   EmailPreference?
-<<<<<<< HEAD
-=======
   loginSessions    LoginSession[] 
->>>>>>> e1ec5927
   onboardingAnswers OnboardingAnswers?
   subscriptions     Subscription[]
 
