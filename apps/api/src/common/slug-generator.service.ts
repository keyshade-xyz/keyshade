import { PrismaService } from '@/prisma/prisma.service'
import {
  Inject,
  Injectable,
  InternalServerErrorException,
  Logger
} from '@nestjs/common'
import { PrismaClient } from '@prisma/client'
import slugify from 'slugify'
import { constructErrorBody } from './util'
import { REDIS_CLIENT } from '@/provider/redis.provider'
import { RedisClientType } from 'redis'

@Injectable()
export default class SlugGenerator {
<<<<<<< HEAD
  /**
   * Temporary debug method to demonstrate slug generation with console output.
   * This method shows the generateUniqueSlug function in action with detailed logging.
   * Remove this method before production deployment.
   */
  async debugSlugGeneration(name: string, model: keyof PrismaClient): Promise<string> {
    console.log('\n=== SLUG GENERATION DEBUG START ===')
    console.log(`Input: name="${name}", model="${model.toString()}"`)
    
    const result = await this.generateUniqueSlug(name, model)
    
    console.log(`Final result: "${result}"`)
    console.log('=== SLUG GENERATION DEBUG END ===\n')
    
    return result
  }

  private readonly logger: Logger = new Logger(SlugGenerator.name)
=======
>>>>>>> f627d676
  private static readonly MAX_ITERATIONS: number = 10
  private readonly logger: Logger = new Logger(SlugGenerator.name)

  constructor(
    private readonly prisma: PrismaService,
    @Inject(REDIS_CLIENT) private redisClient: { publisher: RedisClientType }
  ) {}

  /**
   * Generates a unique slug for the given entity type.
   * @param name The name of the entity to generate a slug for
   * @param entityType The type of the entity to generate a slug for
   * @returns The generated slug
   */
  async generateEntitySlug(
    name: string | null | undefined,
    entityType:
      | 'WORKSPACE_ROLE'
      | 'WORKSPACE'
      | 'PROJECT'
      | 'VARIABLE'
      | 'SECRET'
      | 'INTEGRATION'
      | 'ENVIRONMENT'
      | 'API_KEY'
  ): Promise<string> {
    if (!name) return undefined

    switch (entityType) {
      case 'WORKSPACE_ROLE':
        return this.generateUniqueSlug(name, 'workspaceRole')
      case 'WORKSPACE':
        return this.generateUniqueSlug(name, 'workspace')
      case 'PROJECT':
        return this.generateUniqueSlug(name, 'project')
      case 'VARIABLE':
        return this.generateUniqueSlug(name, 'variable')
      case 'SECRET':
        return this.generateUniqueSlug(name, 'secret')
      case 'INTEGRATION':
        return this.generateUniqueSlug(name, 'integration')
      case 'ENVIRONMENT':
        return this.generateUniqueSlug(name, 'environment')
    }
  }

  /**
   * Constructs a cache key for storing or retrieving a slug.
   *
   * @param baseSlug The base slug string.
   * @param model The model name as a key of PrismaClient.
   * @returns The constructed cache key as a string.
   */
  private getSlugKey(baseSlug: string, model: keyof PrismaClient): string {
    return `slug-${model.toString()}-${baseSlug}`
  }

  /**
   * Retrieves the latest created slug for a given base slug and model from the cache.
   *
   * @param baseSlug The base slug string.
   * @param model The model name as a key of PrismaClient.
   * @returns The latest created slug as a string or null if not found.
   */
  private async fetchLatestCreatedSlug(
    baseSlug: string,
    model: keyof PrismaClient
  ): Promise<number | null> {
    this.logger.log(
      `Fetching latest created slug for base slug ${baseSlug} and model ${model.toString()} from cache...`
    )
    const cachedSlugNumericPart = await this.redisClient.publisher.get(
      this.getSlugKey(baseSlug, model)
    )

    if (cachedSlugNumericPart) {
      this.logger.log(
        `Found cached slug's numeric part: ${cachedSlugNumericPart}`
      )
      return parseInt(cachedSlugNumericPart, 10)
    } else {
      this.logger.log(
        `No cached slug found for base slug ${baseSlug} and model ${model.toString()}.`
      )
      return null
    }
  }

  /**
   * Caches a slug in Redis for a given base slug and model.
   *
   * @param baseSlug The base slug string.
   * @param model The model name as a key of PrismaClient.
   * @param numericPart The numeric part of the slug to cache.
   *
   * @remarks
   * The slug is cached for a day.
   */
  private async cacheSlug(
    baseSlug: string,
    model: keyof PrismaClient,
    numericPart: number
  ): Promise<void> {
    this.logger.log(
      `Caching numeric part ${numericPart} for base slug ${baseSlug} and model ${model.toString()}....`
    )
    await this.redisClient.publisher.set(
      this.getSlugKey(baseSlug, model),
      numericPart.toString(),
      {
        EX: 60 * 60 * 24 // Cache for 1 day
      }
    )
    this.logger.log(
      `Cached numeric part ${numericPart} for base slug ${baseSlug} and model ${model.toString()}`
    )
  }

  /**
   * Generates a unique slug for a given name and model.
   *
   * @param name The name to generate a slug from.
   * @param model The model name as a key of PrismaClient.
   * @param iterationCount The number of iterations attempted to generate a unique slug.
   * @returns A unique slug for the given name in the given model.
   *
   * @remarks
   * This function will throw an InternalServerErrorException if the iteration count exceeds the limit (10).
   * The function will check the cache first to see if the slug already exists. If it does, it will use the cached slug.
   * If the slug does not exist in the cache, it will get all slugs that match the base slug with a numeric part
   * and find the maximum value. It will then generate a new slug by incrementing the maximum value by 1.
   * If the new slug already exists, the function will call itself recursively to generate a new slug.
   * The function will store the new slug in the cache.
   */
  private async generateUniqueSlug(
    name: string,
    model: keyof PrismaClient,
    iterationCount: number = 0
  ): Promise<string> {
    // Check if the iteration count exceeds the limit
    if (iterationCount > SlugGenerator.MAX_ITERATIONS) {
      throw new InternalServerErrorException(
        constructErrorBody(
          'Too many iterations while generating slug',
          `Failed to generate unique slug for ${name} in ${model.toString()} after ${SlugGenerator.MAX_ITERATIONS} attempts.`
        )
      )
    }

    this.logger.log(
      `Generating unique slug for ${name} in ${model.toString()}...`
    )
    console.log(`🔄 Generating unique slug for "${name}" in model "${model.toString()}" (iteration: ${iterationCount})`)

    const baseSlug = slugify(name, { lower: true, strict: true })
    this.logger.log(`Generated base slug for ${name}: ${baseSlug}`)
    console.log(`📝 Base slug generated: "${baseSlug}"`)

    let max: number = 0
    let newSlug: string

    // Check if the slug already exists in the cache
    const cachedSlugNumericPart = await this.fetchLatestCreatedSlug(
      baseSlug,
      model
    )
    if (cachedSlugNumericPart) {
      this.logger.log(
        `Found cached slug's numeric part: ${cachedSlugNumericPart}`
      )
      console.log(`💾 Cache hit! Found numeric part: ${cachedSlugNumericPart}`)
      max = cachedSlugNumericPart
    } else {
      console.log(`🔍 No cache found, querying database for existing slugs...`)
      // Get all slugs that match baseSlug-N
      const prismaModel = this.prisma[model as string] as any
      const existingSlugs = await prismaModel.findMany({
        where: {
          slug: {
            startsWith: baseSlug
          }
        },
        select: {
          slug: true
        }
      })
      this.logger.log(`Existing slugs for ${name}: ${existingSlugs.length}`)
      console.log(`📊 Found ${existingSlugs.length} existing slugs starting with "${baseSlug}"`)

      if (existingSlugs.length === 0) {
        newSlug = `${baseSlug}-0`
        console.log(`✨ No existing slugs found, using: "${newSlug}"`)
      } else {
        console.log(`🔢 Analyzing existing slugs to find max numeric part...`)
        for (const existingSlug of existingSlugs) {
          const numericPart = existingSlug.slug.split('-').pop()
          if (numericPart && !isNaN(parseInt(numericPart, 10))) {
            const currentMax = parseInt(numericPart, 10)
            console.log(`  📋 Slug "${existingSlug.slug}" has numeric part: ${currentMax}`)
            max = Math.max(max, currentMax)
          }
        }
        console.log(`🏆 Maximum numeric part found: ${max}`)
      }
    }

    // Add randomization to reduce collision probability
    if (!newSlug) {
      // Increment the max value by 1
      max += 1
      newSlug = `${baseSlug}-${max}`
      // Add a short random string to the slug for extra uniqueness
      const randomSuffix = Math.random().toString(36).substring(2, 6)
      newSlug = `${baseSlug}-${max}-${randomSuffix}`
      this.logger.log(`Generated new slug for ${name}: ${newSlug}`)
      console.log(`🎲 Generated new slug: "${newSlug}" (max: ${max}, random: ${randomSuffix})`)

      // Check if the new slug already exists
      this.logger.log(
        `Checking if slug already exists in ${model.toString()}...`
      )
      const prismaModel = this.prisma[model as string] as any
      const slugExists = await prismaModel.findFirst({
        where: {
          slug: newSlug
        }
      })

      if (slugExists) {
        this.logger.log(
          `Slug ${newSlug} already exists in ${model.toString()}. Retrying with incremented iteration.`
        )
        console.log(`❌ Collision detected! Slug "${newSlug}" already exists. Retrying...`)
        return await this.generateUniqueSlug(name, model, iterationCount + 1)
      }
    }

    this.logger.log(
      `Slug ${newSlug} is unique in ${model.toString()}. Iteration count: ${iterationCount}`
    )
    console.log(`✅ Success! Final unique slug: "${newSlug}" (iterations: ${iterationCount})`)

    // Store the new slug in the cache
    await this.cacheSlug(baseSlug, model, max)
    console.log(`💾 Cached slug data for future use`)

    return newSlug!
  }
}<|MERGE_RESOLUTION|>--- conflicted
+++ resolved
@@ -13,72 +13,27 @@
 
 @Injectable()
 export default class SlugGenerator {
-<<<<<<< HEAD
   /**
    * Temporary debug method to demonstrate slug generation with console output.
    * This method shows the generateUniqueSlug function in action with detailed logging.
    * Remove this method before production deployment.
    */
-  async debugSlugGeneration(name: string, model: keyof PrismaClient): Promise<string> {
-    console.log('\n=== SLUG GENERATION DEBUG START ===')
-    console.log(`Input: name="${name}", model="${model.toString()}"`)
-    
-    const result = await this.generateUniqueSlug(name, model)
-    
-    console.log(`Final result: "${result}"`)
-    console.log('=== SLUG GENERATION DEBUG END ===\n')
-    
-    return result
+  async debugSlugGeneration(
+    name: string,
+    model: keyof PrismaClient
+  ): Promise<string> {
+@Injectable()
+export default class SlugGenerator {
+  private readonly logger: Logger = new Logger(SlugGenerator.name)    return result
   }
 
   private readonly logger: Logger = new Logger(SlugGenerator.name)
-=======
->>>>>>> f627d676
   private static readonly MAX_ITERATIONS: number = 10
-  private readonly logger: Logger = new Logger(SlugGenerator.name)
 
   constructor(
     private readonly prisma: PrismaService,
     @Inject(REDIS_CLIENT) private redisClient: { publisher: RedisClientType }
   ) {}
-
-  /**
-   * Generates a unique slug for the given entity type.
-   * @param name The name of the entity to generate a slug for
-   * @param entityType The type of the entity to generate a slug for
-   * @returns The generated slug
-   */
-  async generateEntitySlug(
-    name: string | null | undefined,
-    entityType:
-      | 'WORKSPACE_ROLE'
-      | 'WORKSPACE'
-      | 'PROJECT'
-      | 'VARIABLE'
-      | 'SECRET'
-      | 'INTEGRATION'
-      | 'ENVIRONMENT'
-      | 'API_KEY'
-  ): Promise<string> {
-    if (!name) return undefined
-
-    switch (entityType) {
-      case 'WORKSPACE_ROLE':
-        return this.generateUniqueSlug(name, 'workspaceRole')
-      case 'WORKSPACE':
-        return this.generateUniqueSlug(name, 'workspace')
-      case 'PROJECT':
-        return this.generateUniqueSlug(name, 'project')
-      case 'VARIABLE':
-        return this.generateUniqueSlug(name, 'variable')
-      case 'SECRET':
-        return this.generateUniqueSlug(name, 'secret')
-      case 'INTEGRATION':
-        return this.generateUniqueSlug(name, 'integration')
-      case 'ENVIRONMENT':
-        return this.generateUniqueSlug(name, 'environment')
-    }
-  }
 
   /**
    * Constructs a cache key for storing or retrieving a slug.
@@ -186,7 +141,9 @@
     this.logger.log(
       `Generating unique slug for ${name} in ${model.toString()}...`
     )
-    console.log(`🔄 Generating unique slug for "${name}" in model "${model.toString()}" (iteration: ${iterationCount})`)
+    console.log(
+      `🔄 Generating unique slug for "${name}" in model "${model.toString()}" (iteration: ${iterationCount})`
+    )
 
     const baseSlug = slugify(name, { lower: true, strict: true })
     this.logger.log(`Generated base slug for ${name}: ${baseSlug}`)
@@ -221,7 +178,9 @@
         }
       })
       this.logger.log(`Existing slugs for ${name}: ${existingSlugs.length}`)
-      console.log(`📊 Found ${existingSlugs.length} existing slugs starting with "${baseSlug}"`)
+      console.log(
+        `📊 Found ${existingSlugs.length} existing slugs starting with "${baseSlug}"`
+      )
 
       if (existingSlugs.length === 0) {
         newSlug = `${baseSlug}-0`
@@ -232,7 +191,9 @@
           const numericPart = existingSlug.slug.split('-').pop()
           if (numericPart && !isNaN(parseInt(numericPart, 10))) {
             const currentMax = parseInt(numericPart, 10)
-            console.log(`  📋 Slug "${existingSlug.slug}" has numeric part: ${currentMax}`)
+            console.log(
+              `  📋 Slug "${existingSlug.slug}" has numeric part: ${currentMax}`
+            )
             max = Math.max(max, currentMax)
           }
         }
@@ -249,7 +210,9 @@
       const randomSuffix = Math.random().toString(36).substring(2, 6)
       newSlug = `${baseSlug}-${max}-${randomSuffix}`
       this.logger.log(`Generated new slug for ${name}: ${newSlug}`)
-      console.log(`🎲 Generated new slug: "${newSlug}" (max: ${max}, random: ${randomSuffix})`)
+      console.log(
+        `🎲 Generated new slug: "${newSlug}" (max: ${max}, random: ${randomSuffix})`
+      )
 
       // Check if the new slug already exists
       this.logger.log(
@@ -266,7 +229,9 @@
         this.logger.log(
           `Slug ${newSlug} already exists in ${model.toString()}. Retrying with incremented iteration.`
         )
-        console.log(`❌ Collision detected! Slug "${newSlug}" already exists. Retrying...`)
+        console.log(
+          `❌ Collision detected! Slug "${newSlug}" already exists. Retrying...`
+        )
         return await this.generateUniqueSlug(name, model, iterationCount + 1)
       }
     }
@@ -274,7 +239,9 @@
     this.logger.log(
       `Slug ${newSlug} is unique in ${model.toString()}. Iteration count: ${iterationCount}`
     )
-    console.log(`✅ Success! Final unique slug: "${newSlug}" (iterations: ${iterationCount})`)
+    console.log(
+      `✅ Success! Final unique slug: "${newSlug}" (iterations: ${iterationCount})`
+    )
 
     // Store the new slug in the cache
     await this.cacheSlug(baseSlug, model, max)
@@ -282,4 +249,44 @@
 
     return newSlug!
   }
+
+  /**
+   * Generates a unique slug for the given entity type.
+   * @param name The name of the entity to generate a slug for
+   * @param entityType The type of the entity to generate a slug for
+   * @returns The generated slug
+   */
+  async generateEntitySlug(
+    name: string | null | undefined,
+    entityType:
+      | 'WORKSPACE_ROLE'
+      | 'WORKSPACE'
+      | 'PROJECT'
+      | 'VARIABLE'
+      | 'SECRET'
+      | 'INTEGRATION'
+      | 'ENVIRONMENT'
+      | 'API_KEY'
+  ): Promise<string> {
+    if (!name) return undefined
+
+    switch (entityType) {
+      case 'WORKSPACE_ROLE':
+        return this.generateUniqueSlug(name, 'workspaceRole')
+      case 'WORKSPACE':
+        return this.generateUniqueSlug(name, 'workspace')
+      case 'PROJECT':
+        return this.generateUniqueSlug(name, 'project')
+      case 'VARIABLE':
+        return this.generateUniqueSlug(name, 'variable')
+      case 'SECRET':
+        return this.generateUniqueSlug(name, 'secret')
+      case 'INTEGRATION':
+        return this.generateUniqueSlug(name, 'integration')
+      case 'ENVIRONMENT':
+        return this.generateUniqueSlug(name, 'environment')
+      case 'API_KEY':
+        return this.generateUniqueSlug(name, 'apiKey')
+    }
+  }
 }