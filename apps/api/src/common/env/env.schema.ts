import { z } from 'zod'

/* 

Apparently zod validates empty strings. 

https://github.com/colinhacks/zod/issues/2466

So if you have your variable in the .env set to empty, zod turns a blind eye to it since it parses to 

VARIABLE = ''

To over come this you need to set a min length (.min()) if you want zod to throw an error

Zod only throws errors if a variable is missing completely from .env

Use the .optional() property if you are okay with a variable being omitted from .env file

*/

const e2eEnvSchema = z.object({
  NODE_ENV: z.literal('e2e'),
  DATABASE_URL: z.string(),
  REDIS_URL: z.string(),
  JWT_SECRET: z.string()
})

const generalSchema = z.object({
  NODE_ENV: z.literal('dev'),
  DATABASE_URL: z.string(),
  ADMIN_EMAIL: z.string(),

  REDIS_URL: z.string(),
  REDIS_PASSWORD: z.string().optional(),

  GITHUB_CLIENT_ID: z.string().optional(),
  GITHUB_CLIENT_SECRET: z.string().optional(),
  GITHUB_CALLBACK_URL: z.string().optional(),

  API_PORT: z.string().optional(),

  GOOGLE_CLIENT_ID: z.string().optional(),
  GOOGLE_CLIENT_SECRET: z.string().optional(),
  GOOGLE_CALLBACK_URL: z.string().optional(),

  GITLAB_CLIENT_ID: z.string().optional(),
  GITLAB_CLIENT_SECRET: z.string().optional(),
  GITLAB_CALLBACK_URL: z.string().optional(),

  SENTRY_DSN: z.string().optional(),
  SENTRY_ORG: z.string().optional(),
  SENTRY_PROJECT: z.string().optional(),
  SENTRY_TRACES_SAMPLE_RATE: z.string().optional(),
  SENTRY_PROFILES_SAMPLE_RATE: z.string().optional(),
  SENTRY_ENV: z.string().optional(),

  SMTP_HOST: z.string(),
  SMTP_PORT: z.string(),
  SMTP_EMAIL_ADDRESS: z.string(),
  SMTP_PASSWORD: z.string(),
  // TODO: add regex check for FORM_EMAIL value as represented in .env.example (your-name <your-name@email.com>)
  FROM_EMAIL: z.string(),

  JWT_SECRET: z.string(),

  WEB_FRONTEND_URL: z.string().url(),
  PLATFORM_FRONTEND_URL: z.string().url(),
  PLATFORM_OAUTH_SUCCESS_REDIRECT_PATH: z.string(),
  PLATFORM_OAUTH_FAILURE_REDIRECT_PATH: z.string(),

<<<<<<< HEAD
  MINIO_ENDPOINT: z.string().optional(),
  MINIO_PORT: z.string().optional(),
  MINIO_ACCESS_KEY: z.string().optional(),
  MINIO_SECRET_KEY: z.string().optional(),
  MINIO_BUCKET_NAME: z.string().optional(),
  MINIO_USE_SSL: z.string().optional()
=======
  FEEDBACK_FORWARD_EMAIL: z.string()
>>>>>>> 204c9d13
})

export type EnvSchemaType = z.infer<typeof generalSchema>

export const EnvSchema = z.discriminatedUnion('NODE_ENV', [
  e2eEnvSchema,
  generalSchema
])<|MERGE_RESOLUTION|>--- conflicted
+++ resolved
@@ -68,16 +68,15 @@
   PLATFORM_OAUTH_SUCCESS_REDIRECT_PATH: z.string(),
   PLATFORM_OAUTH_FAILURE_REDIRECT_PATH: z.string(),
 
-<<<<<<< HEAD
   MINIO_ENDPOINT: z.string().optional(),
   MINIO_PORT: z.string().optional(),
   MINIO_ACCESS_KEY: z.string().optional(),
   MINIO_SECRET_KEY: z.string().optional(),
   MINIO_BUCKET_NAME: z.string().optional(),
-  MINIO_USE_SSL: z.string().optional()
-=======
+  MINIO_USE_SSL: z.string().optional(),
+  
   FEEDBACK_FORWARD_EMAIL: z.string()
->>>>>>> 204c9d13
+
 })
 
 export type EnvSchemaType = z.infer<typeof generalSchema>
