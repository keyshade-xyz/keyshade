import {
  ConflictException,
  forwardRef,
  Inject,
  Injectable,
  Logger,
  NotFoundException
} from '@nestjs/common'
import { PrismaService } from '@/prisma/prisma.service'
import {
  Authority,
  Environment,
  EventSource,
  EventType,
  Project,
  Variable,
  VariableVersion
} from '@prisma/client'
import { CreateVariable } from './dto/create.variable/create.variable'
import { UpdateVariable } from './dto/update.variable/update.variable'
import { RedisClientType } from 'redis'
import { REDIS_CLIENT } from '@/provider/redis.provider'
import { CHANGE_NOTIFIER_RSC } from '@/socket/change-notifier.socket'
import { AuthorizationService } from '@/auth/service/authorization.service'
import { Configuration, ChangeNotificationEvent } from '@/socket/socket.types'
import { paginate, PaginatedResponse } from '@/common/paginate'
import { getEnvironmentIdToSlugMap } from '@/common/environment'
import { createEvent } from '@/common/event'
import {
  constructErrorBody,
  limitMaxItemsPerPage,
  mapEntriesToEventMetadata
} from '@/common/util'
import { AuthenticatedUser } from '@/user/user.types'
import { HydratedVariable, VariableRevision } from './variable.types'
import { TierLimitService } from '@/common/tier-limit.service'
import SlugGenerator from '@/common/slug-generator.service'
import {
  ConfigurationAddedEventMetadata,
  ConfigurationDeletedEventMetadata,
  ConfigurationUpdatedEventMetadata
} from '@/event/event.types'
import { SecretService } from '@/secret/secret.service'
<<<<<<< HEAD
import { checkForDisabledWorkspace } from '@/common/workspace'
=======
import { HydrationService } from '@/common/hydration.service'
import { InclusionQuery } from '@/common/inclusion-query'
>>>>>>> e1ec5927

@Injectable()
export class VariableService {
  private readonly logger = new Logger(VariableService.name)
  private readonly redis: RedisClientType

  constructor(
    private readonly prisma: PrismaService,
    private readonly authorizationService: AuthorizationService,
    private readonly tierLimitService: TierLimitService,
    private readonly slugGenerator: SlugGenerator,
    private readonly hydrationService: HydrationService,
    @Inject(forwardRef(() => SecretService))
    private readonly secretService: SecretService,
    @Inject(REDIS_CLIENT)
    readonly redisClient: {
      publisher: RedisClientType
    }
  ) {
    this.redis = redisClient.publisher
  }

  /**
   * Creates a new variable in a project
   * @param user the user performing the action
   * @param dto the variable to create
   * @param projectSlug the slug of the project to create the variable in
   * @returns the newly created variable
   */
  async createVariable(
    user: AuthenticatedUser,
    dto: CreateVariable,
    projectSlug: Project['slug']
  ): Promise<HydratedVariable> {
    this.logger.log(
      `User ${user.id} attempted to create variable ${dto.name} in project ${projectSlug}`
    )

    // Fetch the project
    this.logger.log(
      `Checking if user ${user.id} has access to create variable in project ${projectSlug}`
    )
    const project =
      await this.authorizationService.authorizeUserAccessToProject({
        user,
        slug: projectSlug,
        authorities: [Authority.CREATE_VARIABLE]
      })
    const projectId = project.id

    await checkForDisabledWorkspace(
      project.workspaceId,
      this.prisma,
      `User ${user.id} attempted to create variable ${dto.name} in disabled workspace ${project.workspaceId}`
    )

    // Check if more variables are allowed in the project
    await this.tierLimitService.checkVariableLimitReached(project)

    // Check if a variable with the same name already exists in the project
    await this.variableExists(dto.name, project.id)

    // Check if a secret with the same name already exists in the project
    await this.secretService.secretExists(dto.name, project.id)

    const shouldCreateRevisions = dto.entries && dto.entries.length > 0
    this.logger.log(
      `${dto.entries?.length || 0} revisions set for variable. Revision creation for variable ${dto.name} is set to ${shouldCreateRevisions}`
    )

    // Check if the user has access to the environments
    const environmentSlugToIdMap = await getEnvironmentIdToSlugMap(
      dto,
      user,
      project,
      this.authorizationService,
      shouldCreateRevisions
    )

    // Create the variable
    this.logger.log(`Creating variable ${dto.name} in project ${project.slug}`)
    const variable = await this.prisma.variable.create({
      data: {
        name: dto.name,
        slug: await this.slugGenerator.generateEntitySlug(dto.name, 'VARIABLE'),
        note: dto.note,
        versions: shouldCreateRevisions
          ? {
              createMany: {
                data: dto.entries.map((entry) => ({
                  value: entry.value,
                  createdById: user.id,
                  environmentId: environmentSlugToIdMap.get(
                    entry.environmentSlug
                  )
                }))
              }
            }
          : undefined,
        project: {
          connect: {
            id: projectId
          }
        },
        lastUpdatedBy: {
          connect: {
            id: user.id
          }
        }
      },
      include: InclusionQuery.Variable
    })

    this.logger.log(
      `Created variable ${variable.name} in project ${project.slug}`
    )

    const hydratedVariable = await this.hydrationService.hydrateVariable({
      user,
      variable,
      authorizationService: this.authorizationService
    })

    if (dto.entries && dto.entries.length > 0) {
      try {
        for (const { environmentSlug, value } of dto.entries) {
          this.logger.log(
            `Publishing variable creation to Redis for variable ${hydratedVariable.slug} in environment ${environmentSlug}`
          )
          await this.redis.publish(
            CHANGE_NOTIFIER_RSC,
            JSON.stringify({
              environmentId: environmentSlugToIdMap.get(environmentSlug),
              name: dto.name,
              value,
              isPlaintext: true
            } as ChangeNotificationEvent)
          )
          this.logger.log(
            `Published variable update to Redis for variable ${hydratedVariable.slug} in environment ${environmentSlug}`
          )
        }
      } catch (error) {
        this.logger.error(`Error publishing variable update to Redis: ${error}`)
      }
    }

    await createEvent(
      {
        triggeredBy: user,
        entity: hydratedVariable,
        type: EventType.VARIABLE_ADDED,
        source: EventSource.VARIABLE,
        title: `Variable created`,
        metadata: {
          name: hydratedVariable.name,
          description: hydratedVariable.note,
          values: mapEntriesToEventMetadata(dto.entries),
          isSecret: false,
          isPlaintext: true
        } as ConfigurationAddedEventMetadata,
        workspaceId: project.workspaceId
      },
      this.prisma
    )

    return hydratedVariable
  }

  async bulkCreateVariables(
    user: AuthenticatedUser,
    projectSlug: string,
    variables: CreateVariable[]
  ): Promise<{
    successful: HydratedVariable[]
    failed: Array<{ name: string; error: string }>
  }> {
    this.logger.log(
      `User ${user.id} started bulk creation of ${variables.length} variables in project ${projectSlug}`
    )

    const successful: HydratedVariable[] = []
    const failed: Array<{ name: string; error: string }> = []

    for (const variable of variables) {
      try {
        const result = await this.createVariable(user, variable, projectSlug)
        successful.push(result)
      } catch (error) {
        this.logger.error(
          `Failed to create variable "${variable.name}": ${error.message}`
        )
        failed.push({ name: variable.name, error: error.message })
      }
    }

    return { successful, failed }
  }

  /**
   * Updates a variable in a project
   * @param user the user performing the action
   * @param variableSlug the slug of the variable to update
   * @param dto the data to update the variable with
   * @returns the updated variable and its new versions
   */
  async updateVariable(
    user: AuthenticatedUser,
    variableSlug: Variable['slug'],
    dto: UpdateVariable
  ): Promise<HydratedVariable> {
    this.logger.log(
      `User ${user.id} attempted to update variable ${variableSlug}`
    )

    // Fetch the variable
    this.logger.log(
      `Checking if user ${user.id} has access to update variable ${variableSlug}`
    )
    const variable =
      await this.authorizationService.authorizeUserAccessToVariable({
        user,
        slug: variableSlug,
        authorities: [Authority.UPDATE_VARIABLE]
      })

    // Check if the variable already exists in the project
    await this.variableExists(dto.name, variable.projectId)

    // Check if a secret with the same name already exists in the project
    await this.secretService.secretExists(dto.name, variable.projectId)

    const shouldCreateRevisions = dto.entries && dto.entries.length > 0
    this.logger.log(
      `${dto.entries?.length || 0} revisions set for variable. Revision creation for variable ${dto.name} is set to ${shouldCreateRevisions}`
    )

    // Check if the user has access to the environments
    const environmentSlugToIdMap = await getEnvironmentIdToSlugMap(
      dto,
      user,
      variable.project,
      this.authorizationService,
      shouldCreateRevisions
    )

    const op = []

    // Update the variable

    // Update the fields
    op.push(
      this.prisma.variable.update({
        where: {
          id: variable.id
        },
        data: {
          name: dto.name,
          slug: await this.slugGenerator.generateEntitySlug(
            dto.name,
            'VARIABLE'
          ),
          note: dto.note,
          lastUpdatedById: user.id
        }
      })
    )

    // If new values for various environments are proposed,
    // we want to create new versions for those environments
    if (shouldCreateRevisions) {
      await checkForDisabledWorkspace(
        variable.project.workspaceId,
        this.prisma,
        `User ${user.id} attempted to update variable ${variableSlug} in disabled workspace ${variable.project.workspaceId}`
      )

      for (const entry of dto.entries) {
        const environmentId = environmentSlugToIdMap.get(entry.environmentSlug)

        // Check for secret revision tier limit
        await this.tierLimitService.checkConfigurationVersionLimitReached(
          variable,
          environmentId,
          'variable'
        )

        // Fetch the latest version of the variable for the environment
        this.logger.log(
          `Fetching latest version of variable ${variableSlug} for environment ${entry.environmentSlug}`
        )
        const latestVersion = await this.prisma.variableVersion.findFirst({
          where: {
            variableId: variable.id,
            environmentId
          },
          select: {
            version: true
          },
          orderBy: {
            version: 'desc'
          },
          take: 1
        })
        this.logger.log(
          `Latest version of variable ${variableSlug} for environment ${entry.environmentSlug} is ${latestVersion?.version}`
        )

        // Create the new version
        op.push(
          this.prisma.variableVersion.create({
            data: {
              value: entry.value,
              version: latestVersion ? latestVersion.version + 1 : 1,
              createdById: user.id,
              environmentId,
              variableId: variable.id
            }
          })
        )
      }
    }

    // Make the transaction
    await this.prisma.$transaction(op)

    const updatedVariable = await this.prisma.variable.findUnique({
      where: {
        id: variable.id
      },
      include: InclusionQuery.Variable
    })

    const hydratedVariable = await this.hydrationService.hydrateVariable({
      user,
      variable: updatedVariable,
      authorizationService: this.authorizationService
    })

    // Notify the new variable version through Redis
    if (dto.entries && dto.entries.length > 0) {
      for (const entry of dto.entries) {
        try {
          this.logger.log(
            `Publishing variable update to Redis for variable ${updatedVariable.slug} in environment ${entry.environmentSlug}`
          )
          await this.redis.publish(
            CHANGE_NOTIFIER_RSC,
            JSON.stringify({
              environmentId: environmentSlugToIdMap.get(entry.environmentSlug),
              name: updatedVariable.name,
              value: entry.value,
              isPlaintext: true
            } as ChangeNotificationEvent)
          )
          this.logger.log(
            `Published variable update to Redis for variable ${updatedVariable.slug} in environment ${entry.environmentSlug}`
          )
        } catch (error) {
          this.logger.error(
            `Error publishing variable update to Redis: ${error}`
          )
        }
      }
    }

    await createEvent(
      {
        triggeredBy: user,
        entity: variable,
        type: EventType.VARIABLE_UPDATED,
        source: EventSource.VARIABLE,
        title: `Variable updated`,
        metadata: {
          oldName: variable.name,
          newName: updatedVariable.name,
          description: updatedVariable.note,
          values: mapEntriesToEventMetadata(dto.entries),
          isPlaintext: true,
          isSecret: false
        } as ConfigurationUpdatedEventMetadata,
        workspaceId: variable.project.workspaceId
      },
      this.prisma
    )

    this.logger.log(`User ${user.id} updated variable ${variable.id}`)

    return hydratedVariable
  }

  /**
   * Deletes the value of a variable for a specified environment.
   *
   * This method checks if the user has the necessary permissions to delete
   * the environment-specific value of a variable. Upon successful deletion,
   * an event of type `VARIABLE_UPDATED` is created with relevant metadata.
   *
   * @param user - The user performing the action
   * @param variableSlug - The slug of the variable whose environment value is to be deleted
   * @param environmentSlug - The slug of the environment from which the variable value is to be deleted
   * @returns nothing
   * @throws `NotFoundException` if the variable or environment does not exist
   * @throws `ForbiddenException` if the user lacks the required authority
   */

  async deleteEnvironmentValueOfVariable(
    user: AuthenticatedUser,
    variableSlug: Variable['slug'],
    environmentSlug: Environment['slug']
  ) {
    this.logger.log(
      `User ${user.id} attempted to delete environment value of variable ${variableSlug} in environment ${environmentSlug}`
    )

    // Fetch the environment
    this.logger.log(
      `Checking if user has permissions to delete environment value of variable ${variableSlug} in environment ${environmentSlug}`
    )
    const environment =
      await this.authorizationService.authorizeUserAccessToEnvironment({
        user,
        slug: environmentSlug,
        authorities: [Authority.UPDATE_VARIABLE]
      })
    const environmentId = environment.id

    // Fetch the variable
    const variable =
      await this.authorizationService.authorizeUserAccessToVariable({
        user,
        slug: variableSlug,
        authorities: [Authority.UPDATE_VARIABLE]
      })

    // Delete the environment value of the variable
    this.logger.log(
      `Deleting environment value of variable ${variable.slug} in environment ${environment.slug}`
    )
    const count = await this.prisma.variableVersion.deleteMany({
      where: {
        variableId: variable.id,
        environmentId
      }
    })

    this.logger.log(
      `Deleted environment value of variable ${variable.slug} in environment ${environment.slug}. Deleted ${count.count} variable versions`
    )

    await createEvent(
      {
        triggeredBy: user,
        entity: variable,
        type: EventType.VARIABLE_DELETED,
        source: EventSource.VARIABLE,
        title: `Variable updated`,
        metadata: {
          name: variable.name,
          environments: [environmentSlug]
        } as ConfigurationDeletedEventMetadata,
        workspaceId: variable.project.workspaceId
      },
      this.prisma
    )
  }

  /**
   * Rollback a variable to a specific version in a given environment.
   *
   * Throws a NotFoundException if the variable does not exist or if the version is invalid.
   * @param user the user performing the action
   * @param variableSlug the slug of the variable to rollback
   * @param environmentSlug the slug of the environment to rollback in
   * @param rollbackVersion the version to rollback to
   * @returns the deleted variable versions
   */
  async rollbackVariable(
    user: AuthenticatedUser,
    variableSlug: Variable['slug'],
    environmentSlug: Environment['slug'],
    rollbackVersion: VariableVersion['version']
  ) {
    this.logger.log(
      `User ${user.id} attempted to rollback variable ${variableSlug} to version ${rollbackVersion}`
    )

    // Fetch the environment
    this.logger.log(
      `Checking if user has permissions to rollback variable ${variableSlug} in environment ${environmentSlug}`
    )
    const environment =
      await this.authorizationService.authorizeUserAccessToEnvironment({
        user,
        slug: environmentSlug,
        authorities: [Authority.UPDATE_VARIABLE]
      })
    const environmentId = environment.id

    // Fetch the variable
    this.logger.log(
      `Checking if user has permissions to rollback variable ${variableSlug}`
    )
    const variable =
      await this.authorizationService.authorizeUserAccessToVariable({
        user,
        slug: variableSlug,
        authorities: [Authority.UPDATE_VARIABLE]
      })

    // Filter the variable versions by the environment
    this.logger.log(
      `Filtering variable versions of variable ${variableSlug} in environment ${environmentSlug}`
    )
    variable.versions = variable.versions.filter(
      (version) => version.environment.id === environmentId
    )
    this.logger.log(
      `Found ${variable.versions.length} versions for variable ${variableSlug} in environment ${environmentSlug}`
    )

    if (variable.versions.length === 0) {
      const errorMessage = `Variable ${variable} has no versions for environment ${environmentSlug}`
      this.logger.error(errorMessage)
      throw new NotFoundException(
        constructErrorBody('No versions found for environment', errorMessage)
      )
    }

    let maxVersion = 0
    for (const element of variable.versions) {
      if (element.version > maxVersion) {
        maxVersion = element.version
      }
    }
    this.logger.log(
      `Latest version of variable ${variableSlug} in environment ${environmentSlug} is ${maxVersion}`
    )

    // Check if the rollback version is valid
    if (rollbackVersion < 1 || rollbackVersion >= maxVersion) {
      const errorMessage = `Variable ${variableSlug} can not be rolled back to version ${rollbackVersion}`
      this.logger.error(errorMessage)
      throw new NotFoundException(
        constructErrorBody('Invalid rollback version', errorMessage)
      )
    }

    // Rollback the variable
    this.logger.log(
      `Rolling back variable ${variableSlug} to version ${rollbackVersion}`
    )
    const result = await this.prisma.variableVersion.deleteMany({
      where: {
        variableId: variable.id,
        version: {
          gt: Number(rollbackVersion)
        }
      }
    })
    this.logger.log(
      `Rolled back variable ${variableSlug} to version ${rollbackVersion}`
    )

    const variableValue = variable.versions[rollbackVersion - 1].value

    try {
      // Notify the new variable version through Redis
      this.logger.log(
        `Publishing variable update to Redis for variable ${variable.slug} in environment ${environment.slug}`
      )
      await this.redis.publish(
        CHANGE_NOTIFIER_RSC,
        JSON.stringify({
          environmentId,
          name: variable.name,
          value: variableValue,
          isPlaintext: true
        } as ChangeNotificationEvent)
      )
      this.logger.log(
        `Published variable update to Redis for variable ${variable.slug} in environment ${environment.slug}`
      )
    } catch (error) {
      this.logger.error(`Error publishing variable update to Redis: ${error}`)
    }

    await createEvent(
      {
        triggeredBy: user,
        entity: variable,
        type: EventType.VARIABLE_UPDATED,
        source: EventSource.VARIABLE,
        title: `Variable rolled back`,
        metadata: {
          newName: variable.name,
          oldName: variable.name,
          values: {
            [environment.slug]: variableValue
          },
          isPlaintext: true,
          isSecret: false
        } as ConfigurationUpdatedEventMetadata,
        workspaceId: variable.project.workspaceId
      },
      this.prisma
    )

    const currentRevision = variable.versions.find(
      (version) => version.version === rollbackVersion
    )!

    return {
      ...result,
      currentRevision
    }
  }

  /**
   * Disables a variable in a given environment
   * @param user the user performing the action
   * @param variableSlug the slug of the variable to disable
   * @param environmentSlug the slug of the environment in which the variable will be disabled
   * @returns void
   */
  async disableVariable(
    user: AuthenticatedUser,
    variableSlug: Variable['slug'],
    environmentSlug: Environment['slug']
  ) {
    this.logger.log(
      `User ${user.id} attempted to disable variable ${variableSlug} in environment ${environmentSlug}`
    )

    // Fetch the environment
    this.logger.log(
      `Checking if user has permissions to disable variable ${variableSlug} in environment ${environmentSlug}`
    )
    const environment =
      await this.authorizationService.authorizeUserAccessToEnvironment({
        user,
        slug: environmentSlug,
        authorities: [Authority.UPDATE_VARIABLE]
      })

    // Fetch the variable
    const variable =
      await this.authorizationService.authorizeUserAccessToVariable({
        user,
        slug: variableSlug,
        authorities: [Authority.UPDATE_VARIABLE]
      })

    // Disable the variable if not already disabled
    await this.prisma.disabledEnvironmentOfVariable.upsert({
      where: {
        variableId_environmentId: {
          variableId: variable.id,
          environmentId: environment.id
        }
      },
      update: {},
      create: {
        variableId: variable.id,
        environmentId: environment.id
      }
    })

    this.logger.log(
      `Disabled variable ${variableSlug} in environment ${environmentSlug}`
    )
  }

  /**
   * Enables a variable in a given environment
   * @param user the user performing the action
   * @param variableSlug the slug of the variable to enable
   * @param environmentSlug the slug of the environment in which the variable will be enabled
   * @returns void
   */
  async enableVariable(
    user: AuthenticatedUser,
    variableSlug: Variable['slug'],
    environmentSlug: Environment['slug']
  ) {
    this.logger.log(
      `User ${user.id} attempted to enable variable ${variableSlug} in environment ${environmentSlug}`
    )

    // Fetch the environment
    this.logger.log(
      `Checking if user has permissions to enable variable ${variableSlug} in environment ${environmentSlug}`
    )
    const environment =
      await this.authorizationService.authorizeUserAccessToEnvironment({
        user,
        slug: environmentSlug,
        authorities: [Authority.UPDATE_VARIABLE]
      })

    // Fetch the variable
    const variable =
      await this.authorizationService.authorizeUserAccessToVariable({
        user,
        slug: variableSlug,
        authorities: [Authority.UPDATE_VARIABLE]
      })

    // Enable the variable
    try {
      await this.prisma.disabledEnvironmentOfVariable.delete({
        where: {
          variableId_environmentId: {
            variableId: variable.id,
            environmentId: environment.id
          }
        }
      })
    } catch (error) {
      if (error.code === 'P2025') {
        this.logger.log(
          `Variable ${variableSlug} is not disabled in ${environmentSlug}`
        )
      } else {
        this.logger.error(`Error disabling variable ${variableSlug}`)
        throw error
      }
    }

    this.logger.log(
      `Enabled variable ${variableSlug} in environment ${environmentSlug}`
    )
  }

  /**
   * Gets all disabled environments of a variable
   * @param user the user performing the action
   * @param variableSlug the slug of the variable
   * @returns an array of environment IDs where the variable is disabled
   */
  async getAllDisabledEnvironmentsOfVariable(
    user: AuthenticatedUser,
    variableSlug: Variable['slug']
  ) {
    this.logger.log(
      `User ${user.id} attempted to get all disabled environments of variable ${variableSlug}`
    )

    // Fetch the variable
    const variable =
      await this.authorizationService.authorizeUserAccessToVariable({
        user,
        slug: variableSlug,
        authorities: [Authority.READ_VARIABLE]
      })

    const variableId = variable.id

    // Get the environments
    const environments = await this.prisma.environment.findMany({
      where: {
        DisabledEnvironmentOfVariable: {
          some: {
            variableId
          }
        }
      },
      select: {
        id: true
      }
    })

    return environments.map((env) => env.id)
  }

  /**
   * Deletes a variable from a project.
   * @param user the user performing the action
   * @param variableSlug the slug of the variable to delete
   * @returns nothing
   * @throws `NotFoundException` if the variable does not exist
   * @throws `ForbiddenException` if the user does not have the required authority
   */
  async deleteVariable(
    user: AuthenticatedUser,
    variableSlug: Variable['slug']
  ) {
    this.logger.log(
      `User ${user.id} attempted to delete variable ${variableSlug}`
    )

    // Check if the user has the required role
    this.logger.log(
      `Checking if user has permissions to delete variable ${variableSlug}`
    )
    const variable =
      await this.authorizationService.authorizeUserAccessToVariable({
        user,
        slug: variableSlug,
        authorities: [Authority.DELETE_VARIABLE]
      })

    const variableVersionEnvironments = new Set<Environment['slug']>()
    for (const version of variable.versions) {
      variableVersionEnvironments.add(version.environment.slug)
    }

    // Delete the variable
    this.logger.log(`Deleting variable ${variable.slug}`)
    await this.prisma.variable.delete({
      where: {
        id: variable.id
      }
    })
    this.logger.log(`Deleted variable ${variable.slug}`)

    await createEvent(
      {
        triggeredBy: user,
        type: EventType.VARIABLE_DELETED,
        source: EventSource.VARIABLE,
        title: `Variable deleted`,
        entity: variable,
        metadata: {
          name: variable.name,
          environments: Array.from(variableVersionEnvironments)
        } as ConfigurationDeletedEventMetadata,
        workspaceId: variable.project.workspaceId
      },
      this.prisma
    )
  }

  /**
   * Gets all variables of a project, paginated, sorted and filtered by search query.
   * @param user the user performing the action
   * @param projectSlug the slug of the project to get the variables from
   * @param page the page number to fetch
   * @param limit the number of items per page
   * @param sort the field to sort by
   * @param order the order to sort in
   * @param search the search query to filter by
   * @returns a paginated list of variables with their latest versions for each environment
   * @throws `NotFoundException` if the project does not exist
   * @throws `ForbiddenException` if the user does not have the required authority
   */
  async getAllVariablesOfProject(
    user: AuthenticatedUser,
    projectSlug: Project['slug'],
    page: number,
    limit: number,
    sort: string,
    order: string,
    search: string
  ): Promise<PaginatedResponse<HydratedVariable>> {
    this.logger.log(
      `User ${user.id} attempted to get all variables of project ${projectSlug}`
    )

    // Check if the user has the required authorities in the project
    this.logger.log(
      `Checking if user has permissions to get all variables of project ${projectSlug}`
    )
    const project =
      await this.authorizationService.authorizeUserAccessToProject({
        user,
        slug: projectSlug,
        authorities: [Authority.READ_VARIABLE]
      })
    const projectId = project.id

    this.logger.log(
      `Fetching all variables of project ${projectSlug} with search query ${search}`
    )
    const variables = await this.prisma.variable.findMany({
      where: {
        projectId,
        name: {
          contains: search
        }
      },
      include: InclusionQuery.Variable,
      skip: page * limit,
      take: limitMaxItemsPerPage(limit),
      orderBy: {
        [sort]: order
      }
    })
    this.logger.log(
      `Fetched ${variables.length} variables of project ${projectSlug}`
    )

<<<<<<< HEAD
    const variablesWithEnvironmentalValuesAndTierLimit = new Set<{
      variable: Partial<Variable>
      values: {
        environment: {
          name: Environment['name']
          id: Environment['id']
          slug: Environment['slug']
          maxAllowedRevisions: number
          totalRevisions: number
        }
        value: VariableVersion['value']
        version: VariableVersion['version']
        createdBy: {
          id: User['id']
          name: User['name']
          profilePictureUrl: User['profilePictureUrl']
        }
        createdOn: VariableVersion['createdOn']
      }[]
    }>()
=======
    const hydratedVariables: HydratedVariable[] = []
>>>>>>> e1ec5927

    // Fetch max allowed revisions for configurations in the workspace
    const maxAllowedRevisions =
      await this.tierLimitService.getConfigurationVersionTierLimit(
        project.workspaceId
      )

    for (const variable of variables) {
<<<<<<< HEAD
      // Logic to update the map:
      // 1. If the environment ID is not present in the key, insert the environment ID and the variable version
      // 2. If the environment ID is already present, check if the existing variable version is lesser than the new variable version.
      //    If it is, update the variable version
      const envIdToVariableVersionMap = new Map<
        Environment['id'],
        Partial<VariableVersion> & {
          environment: {
            id: Environment['id']
            slug: Environment['slug']
            name: Environment['name']
            maxAllowedRevisions: number
            totalRevisions: number
          }
          createdBy: {
            id: User['id']
            name: User['name']
            profilePictureUrl: User['profilePictureUrl']
          }
        }
      >()

      for (const variableVersion of variable.versions) {
        const environmentId = variableVersion.environment.id
        const existingVariableVersion =
          envIdToVariableVersionMap.get(environmentId)

        // Fetch total revisions in the environment for the variable
        const totalRevisions = await this.prisma.variableVersion.count({
          where: {
            variableId: variable.id,
            environmentId
          }
        })

        const variableVersionWithTierLimit = {
          ...variableVersion,
          environment: {
            ...variableVersion.environment,
            maxAllowedRevisions,
            totalRevisions
          }
        }

        if (
          !existingVariableVersion ||
          existingVariableVersion.version < variableVersion.version
        ) {
          envIdToVariableVersionMap.set(
            environmentId,
            variableVersionWithTierLimit
          )
        }
      }

      delete variable.versions

      // Add the variable to the map
      variablesWithEnvironmentalValuesAndTierLimit.add({
        variable,
        values: await Promise.all(
          Array.from(envIdToVariableVersionMap.values()).map(
            async (variableVersion) => ({
              environment: {
                id: variableVersion.environment.id,
                name: variableVersion.environment.name,
                slug: variableVersion.environment.slug,
                maxAllowedRevisions:
                  variableVersion.environment.maxAllowedRevisions,
                totalRevisions: variableVersion.environment.totalRevisions
              },
              value: variableVersion.value,
              version: variableVersion.version,
              createdBy: {
                id: variableVersion.createdBy.id,
                name: variableVersion.createdBy.name,
                profilePictureUrl: variableVersion.createdBy.profilePictureUrl
              },
              createdOn: variableVersion.createdOn
            })
          )
        )
=======
      const hydratedVariable = await this.hydrationService.hydrateVariable({
        authorizationService: this.authorizationService,
        user,
        variable
>>>>>>> e1ec5927
      })

<<<<<<< HEAD
    const items = Array.from(
      variablesWithEnvironmentalValuesAndTierLimit.values()
=======
      delete variable.project
      hydratedVariables.push(hydratedVariable)
    }
    this.logger.log(
      `Hydrated ${hydratedVariables.length} variables of project ${projectSlug}`
>>>>>>> e1ec5927
    )

    // Calculate pagination metadata
    const totalCount = await this.prisma.variable.count({
      where: {
        projectId,
        name: {
          contains: search
        }
      }
    })

    const metadata = paginate(totalCount, `/variable/${projectSlug}`, {
      page,
      limit: limitMaxItemsPerPage(limit),
      sort,
      order,
      search
    })

    return { items: hydratedVariables, metadata }
  }

  /**
   * Gets all revisions of a variable in a given environment.
   *
   * The response is paginated and sorted by the version in the given order.
   * @param user the user performing the action
   * @param variableSlug the slug of the variable
   * @param environmentSlug the slug of the environment
   * @param page the page number to fetch
   * @param limit the number of items per page
   * @param order the order to sort in
   * @returns a paginated list of variable versions with metadata
   * @throws `NotFoundException` if the variable or environment does not exist
   * @throws `ForbiddenException` if the user does not have the required authority
   */
  async getRevisionsOfVariable(
    user: AuthenticatedUser,
    variableSlug: Variable['slug'],
    environmentSlug: Environment['slug'],
    page: number,
    limit: number,
    order: 'asc' | 'desc' = 'desc'
  ): Promise<PaginatedResponse<VariableRevision>> {
    this.logger.log(
      `User ${user.id} attempted to get revisions of variable ${variableSlug} in environment ${environmentSlug}`
    )

    // Fetch the variable
    this.logger.log(
      `Checking if user has permissions to access variable ${variableSlug}`
    )
    const { id: variableId } =
      await this.authorizationService.authorizeUserAccessToVariable({
        user,
        slug: variableSlug,
        authorities: [Authority.READ_VARIABLE]
      })

    // Check access to the environment
    this.logger.log(
      `Checking if user has permissions to access environment ${environmentSlug}`
    )
    const { id: environmentId } =
      await this.authorizationService.authorizeUserAccessToEnvironment({
        user,
        slug: environmentSlug,
        authorities: [Authority.READ_ENVIRONMENT]
      })

    // Fetch the variable versions
    this.logger.log(
      `Fetching variable versions for variable ${variableSlug} in environment ${environmentSlug}`
    )
    const items = await this.prisma.variableVersion.findMany({
      where: {
        variableId: variableId,
        environmentId: environmentId
      },
      select: InclusionQuery.Variable['versions']['select'],
      skip: page * limit,
      take: limitMaxItemsPerPage(limit),
      orderBy: {
        version: order
      }
    })
    this.logger.log(
      `Fetched ${items.length} variable versions for variable ${variableSlug} in environment ${environmentSlug}`
    )

    const total = await this.prisma.variableVersion.count({
      where: {
        variableId: variableId,
        environmentId: environmentId
      }
    })

    const metadata = paginate(total, `/variable/${variableSlug}`, {
      page,
      limit: limitMaxItemsPerPage(limit),
      order
    })

    return { items, metadata }
  }

  /**
   * Gets all variables of a project and environment.
   * @param user the user performing the action
   * @param projectSlug the slug of the project to get the variables from
   * @param environmentSlug the slug of the environment to get the variables from
   * @returns an array of objects containing the name, value and whether the value is a plaintext
   * @throws `NotFoundException` if the project or environment does not exist
   * @throws `ForbiddenException` if the user does not have the required authority
   */
  async getAllVariablesOfProjectAndEnvironment(
    user: AuthenticatedUser,
    projectSlug: Project['slug'],
    environmentSlug: Environment['slug']
  ): Promise<Configuration[]> {
    this.logger.log(
      `User ${user.id} attempted to get all variables of project ${projectSlug} and environment ${environmentSlug}`
    )

    // Check if the user has the required authorities in the project
    this.logger.log(
      `Checking if user has permissions to access project ${projectSlug}`
    )
    const { id: projectId } =
      await this.authorizationService.authorizeUserAccessToProject({
        user,
        slug: projectSlug,
        authorities: [Authority.READ_VARIABLE]
      })

    // Check if the user has the required authorities in the environment
    this.logger.log(
      `Checking if user has permissions to access environment ${environmentSlug}`
    )
    const { id: environmentId } =
      await this.authorizationService.authorizeUserAccessToEnvironment({
        user,
        slug: environmentSlug,
        authorities: [Authority.READ_ENVIRONMENT]
      })

    // Fetch the variables
    this.logger.log(
      `Fetching variables for project ${projectSlug} and environment ${environmentSlug}`
    )
    const variables = await this.prisma.variable.findMany({
      where: {
        projectId,
        versions: {
          some: {
            environmentId
          }
        },
        // Ignore disabled variables
        DisabledEnvironmentOfVariable: {
          none: {
            environmentId
          }
        }
      },
      include: {
        lastUpdatedBy: {
          select: {
            id: true,
            name: true
          }
        },
        versions: {
          where: {
            environmentId
          },
          select: {
            value: true,
            environment: {
              select: {
                id: true,
                slug: true
              }
            }
          },
          orderBy: {
            version: 'desc'
          },
          take: 1
        }
      }
    })

    this.logger.log(
      `Fetched ${variables.length} variables for project ${projectSlug} and environment ${environmentSlug}`
    )

    return variables.map((variable) => ({
      name: variable.name,
      value: variable.versions[0].value,
      isPlaintext: true
    }))
  }

  /**
   * Checks if a variable with a given name already exists in a project.
   * Throws a ConflictException if the variable already exists.
   * @param variableName the name of the variable to check for
   * @param project the project to check in
   * @returns nothing
   * @throws `ConflictException` if the variable already exists
   */
  async variableExists(
    variableName: Variable['name'] | null | undefined,
    projectId: Project['id']
  ) {
    if (!variableName) return

    this.logger.log(
      `Checking if variable ${variableName} already exists in project ${projectId}`
    )

    if (
      (await this.prisma.variable.findFirst({
        where: {
          name: variableName,
          projectId
        }
      })) !== null
    ) {
      const errorMessage = `Variable ${variableName} already exists in project ${projectId}`
      this.logger.error(errorMessage)
      throw new ConflictException(
        constructErrorBody('Variable already exists', errorMessage)
      )
    }

    this.logger.log(
      `Variable ${variableName} does not exist in project ${projectId}`
    )
  }
}<|MERGE_RESOLUTION|>--- conflicted
+++ resolved
@@ -32,7 +32,7 @@
   mapEntriesToEventMetadata
 } from '@/common/util'
 import { AuthenticatedUser } from '@/user/user.types'
-import { HydratedVariable, VariableRevision } from './variable.types'
+import { HydratedVariable, RawVariableRevision } from './variable.types'
 import { TierLimitService } from '@/common/tier-limit.service'
 import SlugGenerator from '@/common/slug-generator.service'
 import {
@@ -41,12 +41,9 @@
   ConfigurationUpdatedEventMetadata
 } from '@/event/event.types'
 import { SecretService } from '@/secret/secret.service'
-<<<<<<< HEAD
-import { checkForDisabledWorkspace } from '@/common/workspace'
-=======
 import { HydrationService } from '@/common/hydration.service'
 import { InclusionQuery } from '@/common/inclusion-query'
->>>>>>> e1ec5927
+import { checkForDisabledWorkspace } from '@/common/workspace'
 
 @Injectable()
 export class VariableService {
@@ -939,139 +936,20 @@
       `Fetched ${variables.length} variables of project ${projectSlug}`
     )
 
-<<<<<<< HEAD
-    const variablesWithEnvironmentalValuesAndTierLimit = new Set<{
-      variable: Partial<Variable>
-      values: {
-        environment: {
-          name: Environment['name']
-          id: Environment['id']
-          slug: Environment['slug']
-          maxAllowedRevisions: number
-          totalRevisions: number
-        }
-        value: VariableVersion['value']
-        version: VariableVersion['version']
-        createdBy: {
-          id: User['id']
-          name: User['name']
-          profilePictureUrl: User['profilePictureUrl']
-        }
-        createdOn: VariableVersion['createdOn']
-      }[]
-    }>()
-=======
     const hydratedVariables: HydratedVariable[] = []
->>>>>>> e1ec5927
-
-    // Fetch max allowed revisions for configurations in the workspace
-    const maxAllowedRevisions =
-      await this.tierLimitService.getConfigurationVersionTierLimit(
-        project.workspaceId
-      )
 
     for (const variable of variables) {
-<<<<<<< HEAD
-      // Logic to update the map:
-      // 1. If the environment ID is not present in the key, insert the environment ID and the variable version
-      // 2. If the environment ID is already present, check if the existing variable version is lesser than the new variable version.
-      //    If it is, update the variable version
-      const envIdToVariableVersionMap = new Map<
-        Environment['id'],
-        Partial<VariableVersion> & {
-          environment: {
-            id: Environment['id']
-            slug: Environment['slug']
-            name: Environment['name']
-            maxAllowedRevisions: number
-            totalRevisions: number
-          }
-          createdBy: {
-            id: User['id']
-            name: User['name']
-            profilePictureUrl: User['profilePictureUrl']
-          }
-        }
-      >()
-
-      for (const variableVersion of variable.versions) {
-        const environmentId = variableVersion.environment.id
-        const existingVariableVersion =
-          envIdToVariableVersionMap.get(environmentId)
-
-        // Fetch total revisions in the environment for the variable
-        const totalRevisions = await this.prisma.variableVersion.count({
-          where: {
-            variableId: variable.id,
-            environmentId
-          }
-        })
-
-        const variableVersionWithTierLimit = {
-          ...variableVersion,
-          environment: {
-            ...variableVersion.environment,
-            maxAllowedRevisions,
-            totalRevisions
-          }
-        }
-
-        if (
-          !existingVariableVersion ||
-          existingVariableVersion.version < variableVersion.version
-        ) {
-          envIdToVariableVersionMap.set(
-            environmentId,
-            variableVersionWithTierLimit
-          )
-        }
-      }
-
-      delete variable.versions
-
-      // Add the variable to the map
-      variablesWithEnvironmentalValuesAndTierLimit.add({
-        variable,
-        values: await Promise.all(
-          Array.from(envIdToVariableVersionMap.values()).map(
-            async (variableVersion) => ({
-              environment: {
-                id: variableVersion.environment.id,
-                name: variableVersion.environment.name,
-                slug: variableVersion.environment.slug,
-                maxAllowedRevisions:
-                  variableVersion.environment.maxAllowedRevisions,
-                totalRevisions: variableVersion.environment.totalRevisions
-              },
-              value: variableVersion.value,
-              version: variableVersion.version,
-              createdBy: {
-                id: variableVersion.createdBy.id,
-                name: variableVersion.createdBy.name,
-                profilePictureUrl: variableVersion.createdBy.profilePictureUrl
-              },
-              createdOn: variableVersion.createdOn
-            })
-          )
-        )
-=======
       const hydratedVariable = await this.hydrationService.hydrateVariable({
         authorizationService: this.authorizationService,
         user,
         variable
->>>>>>> e1ec5927
-      })
-
-<<<<<<< HEAD
-    const items = Array.from(
-      variablesWithEnvironmentalValuesAndTierLimit.values()
-=======
+      })
+
       delete variable.project
       hydratedVariables.push(hydratedVariable)
     }
     this.logger.log(
       `Hydrated ${hydratedVariables.length} variables of project ${projectSlug}`
->>>>>>> e1ec5927
     )
 
     // Calculate pagination metadata
@@ -1116,7 +994,7 @@
     page: number,
     limit: number,
     order: 'asc' | 'desc' = 'desc'
-  ): Promise<PaginatedResponse<VariableRevision>> {
+  ): Promise<PaginatedResponse<RawVariableRevision>> {
     this.logger.log(
       `User ${user.id} attempted to get revisions of variable ${variableSlug} in environment ${environmentSlug}`
     )
