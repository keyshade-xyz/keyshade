--- conflicted
+++ resolved
@@ -175,10 +175,7 @@
     "@keyshade/common": "workspace:*",
     "@keyshade/schema": "workspace:*",
     "@keyshade/secret-scan": "workspace:*",
-<<<<<<< HEAD
     "@prisma/client": "^6.12.0",
-=======
->>>>>>> 9fba3481
     "@semantic-release/changelog": "^6.0.3",
     "@semantic-release/commit-analyzer": "^12.0.0",
     "@semantic-release/git": "^10.0.1",
