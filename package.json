{
  "name": "keyshade-xyz",
<<<<<<< HEAD
  "version": "2.44.0-stage.2",
=======
  "version": "2.44.0",
>>>>>>> 5a254e62
  "license": "MPL-2.0",
  "private": true,
  "engineStrict": false,
  "packageManager": "pnpm@9.2.0",
  "release": {
    "branches": [
      "main",
      {
        "name": "develop",
        "prerelease": "stage"
      }
    ],
    "plugins": [
      [
        "@semantic-release/release-notes-generator",
        {
          "preset": "conventionalcommits",
          "parserOpts": {
            "noteKeywords": [
              "BREAKING CHANGE",
              "BREAKING CHANGES",
              "BREAKING"
            ]
          },
          "presetConfig": {
            "releaseCommitMessageFormat": "chore(release): {{currentTag}} [skip ci]\n\n{{currentTag}}\n\n{{notes}}",
            "types": [
              {
                "type": "feat",
                "section": "🚀 Features"
              },
              {
                "type": "fix",
                "section": "🐛 Bug Fixes"
              },
              {
                "type": "perf",
                "section": "⚡ Performance Improvements"
              },
              {
                "type": "revert",
                "section": "🔙 Reverts"
              },
              {
                "type": "docs",
                "section": "📚 Documentation"
              },
              {
                "type": "style",
                "section": "💅 Styles"
              },
              {
                "type": "chore",
                "section": "🔧 Miscellaneous Chores"
              },
              {
                "type": "refactor",
                "section": "🔨 Code Refactoring"
              },
              {
                "type": "test",
                "hidden": true
              }
            ]
          }
        }
      ],
      [
        "@semantic-release/changelog",
        {
          "changelogFile": "CHANGELOG.md"
        }
      ],
      "@semantic-release/npm",
      [
        "@semantic-release/git",
        {
          "assets": [
            "CHANGELOG.md",
            "package.json"
          ],
          "message": "chore(release): ${nextRelease.version} [skip ci]\n\n${nextRelease.notes}"
        }
      ],
      "@semantic-release/github"
    ]
  },
  "scripts": {
    "dev": "turbo run dev",
    "dev:api": "turbo run dev --filter=@keyshade/api",
    "dev:web": "turbo run dev --filter=@keyshade/web",
    "dev:platform": "turbo run dev --filter=@keyshade/platform",
    "dev:platfrom:storybook": "pnpm --filter @keyshade/platform run storybook",
    "dev:cli": "turbo run dev --filter=@keyshade/cli",
    "add:global": "pnpm add -w",
    "add:api": "pnpm add --filter=@keyshade/api",
    "add:web": "pnpm add --filter=@keyshade/web",
    "add:platform": "pnpm add --filter=@keyshade/platform",
    "add:cli": "pnpm add --filter=@keyshade/cli",
    "lint": "turbo run lint",
    "lint:api": "turbo run lint --filter=@keyshade/api",
    "lint:web": "turbo run lint --filter=@keyshade/web",
    "lint:platform": "turbo run lint --filter=@keyshade/platform",
    "lint:cli": "turbo run lint --filter=@keyshade/cli",
    "lint:api-client": "turbo run lint --filter=@keyshade/api-client",
    "lint:secret-scan": "turbo run lint --filter=@keyshade/secret-scan",
    "lint:schema": "turbo run lint --filter=@keyshade/schema",
    "lint:common": "turbo run lint --filter=@keyshade/common",
    "build": "turbo run build",
    "build:api": "pnpm db:generate-types && pnpm build:schema && pnpm build:common && turbo run build --filter=@keyshade/api",
    "build:web": "pnpm build:api-client && turbo run build --filter=@keyshade/web",
    "build:platform": "pnpm build:api-client && pnpm build:common && turbo run build --filter=@keyshade/platform",
    "build:cli": "pnpm build:secret-scan && pnpm build:api-client && turbo run build --filter=@keyshade/cli",
    "build:api-client": "pnpm build:schema && turbo run --filter=@keyshade/api-client build",
    "build:schema": "turbo run build --filter=@keyshade/schema",
    "build:secret-scan": "turbo run build --filter=@keyshade/secret-scan",
    "build:common": "turbo run build --filter=@keyshade/common",
    "build:packages": "pnpm build:schema && turbo run --filter=@keyshade/api-client build && turbo run build --filter=@keyshade/secret-scan && turbo run build --filter=@keyshade/common",
    "start": "turbo run start",
    "start:api": "turbo run start --filter=@keyshade/api",
    "start:web": "turbo run start --filter=@keyshade/web",
    "start:platform": "turbo run start --filter=@keyshade/platform",
    "start:cli": "turbo run start --filter=@keyshade/cli",
    "test": "turbo run test",
    "test:api": "pnpm unit:api && pnpm e2e:api",
    "unit:api": "pnpm build:common && pnpm run --filter=@keyshade/api unit",
    "e2e:api": "pnpm run --filter=@keyshade/api e2e",
    "test:web": "turbo run test --filter=@keyshade/web",
    "test:platform": "turbo run test --filter=@keyshade/platform",
    "test:api-client": "pnpm run --filter=@keyshade/api-client test",
    "test:secret-scan": "pnpm run --filter=secret-scan test",
    "db:seed": "pnpm run --filter=@keyshade/api db:seed",
    "db:generate-types": "pnpm run --filter=@keyshade/api db:generate-types",
    "db:generate-migrations": "pnpm run --filter=@keyshade/api db:generate-migrations",
    "db:deploy-migrations": "pnpm run --filter=@keyshade/api db:deploy-migrations",
    "db:validate": "pnpm run --filter=@keyshade/api db:validate",
    "db:format": "pnpm run --filter=@keyshade/api db:format",
    "db:reset": "pnpm run --filter=@keyshade/api db:reset",
    "format": "prettier apps/**/*.{ts,tsx} packages/**/*.ts --write",
    "prepare": "husky",
    "docker:run:web": "docker run --env-file .env --name ks-web --rm -p 3000:3000 ks-web",
    "docker:build:web": "docker build -t ks-web -f apps/web/Dockerfile .",
    "docker:run:api": "docker run --env-file .env --name ks-api --rm -p 4200:4200 ks-api",
    "docker:build:api": "docker build -t ks-api -f apps/api/Dockerfile .",
    "docker:run:platform": "docker run --env-file .env --name ks-platform --rm -p 3000:3000 ks-platform",
    "docker:build:platform": "docker build -t ks-platform -f apps/platform/Dockerfile ."
  },
  "devDependencies": {
    "@sentry/cli": "^2.28.6",
    "@types/jest": "^29.5.2",
    "@typescript-eslint/eslint-plugin": "^6.0.0",
    "@typescript-eslint/parser": "^6.0.0",
    "cross-env": "^7.0.3",
    "eslint": "^8.42.0",
    "eslint-config-prettier": "^9.0.0",
    "eslint-config-turbo": "^2.5.5",
    "eslint-plugin-node": "^11.1.0",
    "eslint-plugin-prettier": "^5.0.0",
    "husky": "^9.0.11",
    "jest": "^29.7.0",
    "lint-staged": "^15.4.3",
    "prettier": "^3.0.0",
    "prettier-plugin-tailwindcss": "^0.5.11",
    "ts-jest": "^29.1.0",
    "tsconfig": "workspace:*",
    "tsconfig-paths": "^4.2.0",
    "turbo": "^2.5.5"
  },
  "dependencies": {
    "@changesets/cli": "^2.27.11",
    "@clack/prompts": "^0.11.0",
    "@keyshade/api-client": "workspace:*",
    "@keyshade/common": "workspace:*",
    "@keyshade/schema": "workspace:*",
    "@keyshade/secret-scan": "workspace:*",
    "@semantic-release/changelog": "^6.0.3",
    "@semantic-release/commit-analyzer": "^12.0.0",
    "@semantic-release/git": "^10.0.1",
    "@semantic-release/github": "^10.0.3",
    "@semantic-release/release-notes-generator": "^14.0.0",
    "@types/node": "^20.19.22",
    "chalk": "^4.1.2",
    "class-validator": "^0.14.1",
    "clsx": "^2.1.0",
    "conventional-changelog-conventionalcommits": "8.0.0",
    "conventional-changelog-writer": "8.2.0",
    "framer-motion": "^11.2.9",
    "million": "^3.0.5",
    "moment": "^2.30.1",
    "sharp": "^0.34.1",
    "tailwind-merge": "^2.3.0",
    "ts-node": "^10.9.2",
    "tsc-alias": "^1.8.10",
    "typescript": "^5.5.2",
    "typescript-transform-paths": "^3.5.0",
    "zod": "^3.23.6"
  }
}<|MERGE_RESOLUTION|>--- conflicted
+++ resolved
@@ -1,10 +1,6 @@
 {
   "name": "keyshade-xyz",
-<<<<<<< HEAD
-  "version": "2.44.0-stage.2",
-=======
   "version": "2.44.0",
->>>>>>> 5a254e62
   "license": "MPL-2.0",
   "private": true,
   "engineStrict": false,
