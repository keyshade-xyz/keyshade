{
  "name": "keyshade-xyz",
<<<<<<< HEAD
  "version": "2.44.0-stage.2",
=======
  "version": "2.45.0-stage.2",
>>>>>>> 78340e48
  "license": "MPL-2.0",
  "private": true,
  "engineStrict": false,
  "packageManager": "pnpm@9.2.0",
  "release": {
    "branches": [
      "main",
      {
        "name": "develop",
        "prerelease": "stage"
      }
    ],
    "plugins": [
      [
        "@semantic-release/release-notes-generator",
        {
          "preset": "conventionalcommits",
          "parserOpts": {
            "noteKeywords": [
              "BREAKING CHANGE",
              "BREAKING CHANGES",
              "BREAKING"
            ]
          },
          "presetConfig": {
            "releaseCommitMessageFormat": "chore(release): {{currentTag}} [skip ci]\n\n{{currentTag}}\n\n{{notes}}",
            "types": [
              {
                "type": "feat",
                "section": "🚀 Features"
              },
              {
                "type": "fix",
                "section": "🐛 Bug Fixes"
              },
              {
                "type": "perf",
                "section": "⚡ Performance Improvements"
              },
              {
                "type": "revert",
                "section": "🔙 Reverts"
              },
              {
                "type": "docs",
                "section": "📚 Documentation"
              },
              {
                "type": "style",
                "section": "💅 Styles"
              },
              {
                "type": "chore",
                "section": "🔧 Miscellaneous Chores"
              },
              {
                "type": "refactor",
                "section": "🔨 Code Refactoring"
              },
              {
                "type": "test",
                "hidden": true
              }
            ]
          }
        }
      ],
      [
        "@semantic-release/changelog",
        {
          "changelogFile": "CHANGELOG.md"
        }
      ],
      "@semantic-release/npm",
      [
        "@semantic-release/git",
        {
          "assets": [
            "CHANGELOG.md",
            "package.json"
          ],
          "message": "chore(release): ${nextRelease.version} [skip ci]\n\n${nextRelease.notes}"
        }
      ],
      "@semantic-release/github"
    ]
  },
  "scripts": {
    "dev": "turbo run dev",
    "dev:api": "turbo run dev --filter=@keyshade/api",
    "dev:web": "turbo run dev --filter=@keyshade/web",
    "dev:platform": "turbo run dev --filter=@keyshade/platform",
    "dev:platfrom:storybook": "pnpm --filter @keyshade/platform run storybook",
    "dev:cli": "turbo run dev --filter=@keyshade/cli",
    "add:global": "pnpm add -w",
    "add:api": "pnpm add --filter=@keyshade/api",
    "add:web": "pnpm add --filter=@keyshade/web",
    "add:platform": "pnpm add --filter=@keyshade/platform",
    "add:cli": "pnpm add --filter=@keyshade/cli",
    "lint": "turbo run lint",
    "lint:api": "turbo run lint --filter=@keyshade/api",
    "lint:web": "turbo run lint --filter=@keyshade/web",
    "lint:platform": "turbo run lint --filter=@keyshade/platform",
    "lint:cli": "turbo run lint --filter=@keyshade/cli",
    "lint:api-client": "turbo run lint --filter=@keyshade/api-client",
    "lint:secret-scan": "turbo run lint --filter=@keyshade/secret-scan",
    "lint:schema": "turbo run lint --filter=@keyshade/schema",
    "lint:common": "turbo run lint --filter=@keyshade/common",
    "build": "turbo run build",
    "build:api": "pnpm db:generate-types && pnpm build:schema && pnpm build:common && turbo run build --filter=@keyshade/api",
    "build:web": "pnpm build:api-client && turbo run build --filter=@keyshade/web",
    "build:platform": "pnpm build:api-client && pnpm build:common && turbo run build --filter=@keyshade/platform",
    "build:cli": "pnpm build:secret-scan && pnpm build:api-client && turbo run build --filter=@keyshade/cli",
    "build:api-client": "pnpm build:schema && turbo run --filter=@keyshade/api-client build",
    "build:schema": "turbo run build --filter=@keyshade/schema",
    "build:secret-scan": "turbo run build --filter=@keyshade/secret-scan",
    "build:common": "turbo run build --filter=@keyshade/common",
    "build:packages": "pnpm build:schema && turbo run --filter=@keyshade/api-client build && turbo run build --filter=@keyshade/secret-scan && turbo run build --filter=@keyshade/common",
    "start": "turbo run start",
    "start:api": "turbo run start --filter=@keyshade/api",
    "start:web": "turbo run start --filter=@keyshade/web",
    "start:platform": "turbo run start --filter=@keyshade/platform",
    "start:cli": "turbo run start --filter=@keyshade/cli",
    "test": "turbo run test",
    "test:api": "pnpm unit:api && pnpm e2e:api",
    "unit:api": "pnpm build:common && pnpm run --filter=@keyshade/api unit",
    "e2e:api": "pnpm run --filter=@keyshade/api e2e",
    "test:web": "turbo run test --filter=@keyshade/web",
    "test:platform": "turbo run test --filter=@keyshade/platform",
    "test:api-client": "pnpm run --filter=@keyshade/api-client test",
    "test:secret-scan": "pnpm run --filter=secret-scan test",
    "db:seed": "pnpm run --filter=@keyshade/api db:seed",
    "db:generate-types": "pnpm run --filter=@keyshade/api db:generate-types",
    "db:generate-migrations": "pnpm run --filter=@keyshade/api db:generate-migrations",
    "db:deploy-migrations": "pnpm run --filter=@keyshade/api db:deploy-migrations",
    "db:validate": "pnpm run --filter=@keyshade/api db:validate",
    "db:format": "pnpm run --filter=@keyshade/api db:format",
    "db:reset": "pnpm run --filter=@keyshade/api db:reset",
    "format": "prettier apps/**/*.{ts,tsx} packages/**/*.ts --write",
    "prepare": "husky",
    "docker:run:web": "docker run --env-file .env --name ks-web --rm -p 3000:3000 ks-web",
    "docker:build:web": "docker build -t ks-web -f apps/web/Dockerfile .",
    "docker:run:api": "docker run --env-file .env --name ks-api --rm -p 4200:4200 ks-api",
    "docker:build:api": "docker build -t ks-api -f apps/api/Dockerfile .",
    "docker:run:platform": "docker run --env-file .env --name ks-platform --rm -p 3000:3000 ks-platform",
    "docker:build:platform": "docker build -t ks-platform -f apps/platform/Dockerfile ."
  },
  "devDependencies": {
    "@sentry/cli": "^2.28.6",
    "@types/jest": "^29.5.2",
    "@typescript-eslint/eslint-plugin": "^6.0.0",
    "@typescript-eslint/parser": "^6.0.0",
    "cross-env": "^7.0.3",
    "eslint": "^8.42.0",
    "eslint-config-prettier": "^9.0.0",
    "eslint-config-turbo": "^2.5.5",
    "eslint-plugin-node": "^11.1.0",
    "eslint-plugin-prettier": "^5.0.0",
    "husky": "^9.0.11",
    "jest": "^29.7.0",
    "lint-staged": "^15.4.3",
    "prettier": "^3.0.0",
    "prettier-plugin-tailwindcss": "^0.5.11",
    "ts-jest": "^29.1.0",
    "tsconfig": "workspace:*",
    "tsconfig-paths": "^4.2.0",
    "turbo": "^2.5.5"
  },
  "dependencies": {
    "@changesets/cli": "^2.27.11",
    "@clack/prompts": "^0.11.0",
    "@keyshade/api-client": "workspace:*",
    "@keyshade/common": "workspace:*",
    "@keyshade/schema": "workspace:*",
    "@keyshade/secret-scan": "workspace:*",
    "@semantic-release/changelog": "^6.0.3",
    "@semantic-release/commit-analyzer": "^12.0.0",
    "@semantic-release/git": "^10.0.1",
    "@semantic-release/github": "^10.0.3",
    "@semantic-release/release-notes-generator": "^14.0.0",
    "@types/node": "^20.19.22",
    "chalk": "^4.1.2",
    "class-validator": "^0.14.1",
    "clsx": "^2.1.0",
    "conventional-changelog-conventionalcommits": "8.0.0",
    "conventional-changelog-writer": "8.2.0",
    "framer-motion": "^11.2.9",
    "million": "^3.0.5",
    "moment": "^2.30.1",
    "sharp": "^0.34.1",
    "tailwind-merge": "^2.3.0",
    "ts-node": "^10.9.2",
    "tsc-alias": "^1.8.10",
    "typescript": "^5.5.2",
    "typescript-transform-paths": "^3.5.0",
    "zod": "^3.23.6"
  }
}<|MERGE_RESOLUTION|>--- conflicted
+++ resolved
@@ -1,10 +1,6 @@
 {
   "name": "keyshade-xyz",
-<<<<<<< HEAD
-  "version": "2.44.0-stage.2",
-=======
   "version": "2.45.0-stage.2",
->>>>>>> 78340e48
   "license": "MPL-2.0",
   "private": true,
   "engineStrict": false,
