{
  "name": "keyshade-xyz",
<<<<<<< HEAD
  "version": "2.16.0-stage.1",
=======
  "version": "2.16.0-stage.3",
>>>>>>> 17cc3156
  "license": "MPL-2.0",
  "private": true,
  "engineStrict": false,
  "packageManager": "pnpm@9.2.0",
  "release": {
    "branches": [
      "main",
      {
        "name": "develop",
        "prerelease": "stage"
      }
    ],
    "plugins": [
      [
        "@semantic-release/release-notes-generator",
        {
          "preset": "conventionalcommits",
          "parserOpts": {
            "noteKeywords": [
              "BREAKING CHANGE",
              "BREAKING CHANGES",
              "BREAKING"
            ]
          },
          "presetConfig": {
            "releaseCommitMessageFormat": "chore(release): {{currentTag}} [skip ci]\n\n{{currentTag}}\n\n{{notes}}",
            "types": [
              {
                "type": "feat",
                "section": "🚀 Features"
              },
              {
                "type": "fix",
                "section": "🐛 Bug Fixes"
              },
              {
                "type": "perf",
                "section": "⚡ Performance Improvements"
              },
              {
                "type": "revert",
                "section": "🔙 Reverts"
              },
              {
                "type": "docs",
                "section": "📚 Documentation"
              },
              {
                "type": "style",
                "section": "💅 Styles"
              },
              {
                "type": "chore",
                "section": "🔧 Miscellaneous Chores"
              },
              {
                "type": "refactor",
                "section": "🔨 Code Refactoring"
              },
              {
                "type": "test",
                "hidden": true
              }
            ]
          }
        }
      ],
      [
        "@semantic-release/changelog",
        {
          "changelogFile": "CHANGELOG.md"
        }
      ],
      "@semantic-release/npm",
      [
        "@semantic-release/git",
        {
          "assets": [
            "CHANGELOG.md",
            "package.json"
          ],
          "message": "chore(release): ${nextRelease.version} [skip ci]\n\n${nextRelease.notes}"
        }
      ],
      "@semantic-release/github"
    ]
  },
  "scripts": {
    "dev": "turbo run dev",
    "dev:api": "turbo run dev --filter=@keyshade/api",
    "dev:web": "turbo run dev --filter=@keyshade/web",
    "dev:platform": "turbo run dev --filter=@keyshade/platform",
    "dev:cli": "turbo run dev --filter=@keyshade/cli",
    "add:global": "pnpm add -w",
    "add:api": "pnpm add --filter=@keyshade/api",
    "add:web": "pnpm add --filter=@keyshade/web",
    "add:platform": "pnpm add --filter=@keyshade/platform",
    "add:cli": "pnpm add --filter=@keyshade/cli",
    "lint": "turbo run lint",
    "lint:api": "turbo run lint --filter=@keyshade/api",
    "lint:web": "turbo run lint --filter=@keyshade/web",
    "lint:platform": "turbo run lint --filter=@keyshade/platform",
    "lint:cli": "turbo run lint --filter=@keyshade/cli",
    "lint:api-client": "turbo run lint --filter=@keyshade/api-client",
    "lint:secret-scan": "turbo run lint --filter=@keyshade/secret-scan",
    "lint:schema": "turbo run lint --filter=@keyshade/schema",
    "build": "turbo run build",
    "build:api": "pnpm db:generate-types && pnpm build:schema && turbo run build --filter=@keyshade/api",
    "build:web": "pnpm build:api-client && turbo run build --filter=@keyshade/web",
    "build:platform": "pnpm build:api-client && turbo run build --filter=@keyshade/platform",
    "build:cli": "pnpm build:secret-scan && pnpm build:api-client && turbo run build --filter=@keyshade/cli",
    "build:api-client": "pnpm build:schema && turbo run --filter=@keyshade/api-client build",
    "build:schema": "turbo run build --filter=@keyshade/schema",
    "build:secret-scan": "turbo run build --filter=@keyshade/secret-scan",
    "build:packages": "pnpm build:schema && turbo run --filter=@keyshade/api-client build && turbo run build --filter=@keyshade/secret-scan",
    "start": "turbo run start",
    "start:api": "turbo run start --filter=@keyshade/api",
    "start:web": "turbo run start --filter=@keyshade/web",
    "start:platform": "turbo run start --filter=@keyshade/platform",
    "start:cli": "turbo run start --filter=@keyshade/cli",
    "test": "turbo run test",
    "test:api": "pnpm unit:api && pnpm e2e:api",
    "unit:api": "pnpm run --filter=@keyshade/api unit",
    "e2e:api": "pnpm run --filter=@keyshade/api e2e",
    "test:web": "turbo run test --filter=@keyshade/web",
    "test:platform": "turbo run test --filter=@keyshade/platform",
    "test:api-client": "pnpm run --filter=@keyshade/api-client test",
    "test:secret-scan": "pnpm run --filter=secret-scan test",
    "db:seed": "pnpm run --filter=@keyshade/api db:seed",
    "db:generate-types": "pnpm run --filter=@keyshade/api db:generate-types",
    "db:generate-migrations": "pnpm run --filter=@keyshade/api db:generate-migrations",
    "db:deploy-migrations": "pnpm run --filter=@keyshade/api db:deploy-migrations",
    "db:validate": "pnpm run --filter=@keyshade/api db:validate",
    "db:format": "pnpm run --filter=@keyshade/api db:format",
    "db:reset": "pnpm run --filter=@keyshade/api db:reset",
    "format": "prettier apps/**/*.{ts,tsx} packages/**/*.ts --write",
    "prepare": "husky",
    "docker:run:web": "docker run --env-file .env --name ks-web --rm -p 3000:3000 ks-web",
    "docker:build:web": "docker build -t ks-web -f apps/web/Dockerfile .",
    "docker:run:api": "docker run --env-file .env --name ks-api --rm -p 4200:4200 ks-api",
    "docker:build:api": "docker build -t ks-api -f apps/api/Dockerfile .",
    "docker:run:platform": "docker run --env-file .env --name ks-platform --rm -p 3000:3000 ks-platform",
    "docker:build:platform": "docker build -t ks-platform -f apps/platform/Dockerfile ."
  },
  "devDependencies": {
    "@sentry/cli": "^2.28.6",
    "@sentry/webpack-plugin": "^2.14.2",
    "@types/jest": "^29.5.2",
    "@typescript-eslint/eslint-plugin": "^6.0.0",
    "@typescript-eslint/parser": "^6.0.0",
    "cross-env": "^7.0.3",
    "eslint": "^8.42.0",
    "eslint-config-prettier": "^9.0.0",
    "eslint-plugin-node": "^11.1.0",
    "eslint-plugin-prettier": "^5.0.0",
    "husky": "^9.0.11",
    "jest": "^29.7.0",
    "lint-staged": "^15.4.3",
    "prettier": "^3.0.0",
    "prettier-plugin-tailwindcss": "^0.5.11",
    "ts-jest": "^29.1.0",
    "tsconfig": "workspace:*",
    "tsconfig-paths": "^4.2.0",
    "turbo": "^2.3.3"
  },
  "dependencies": {
    "@changesets/cli": "^2.27.11",
    "@keyshade/api-client": "workspace:*",
    "@keyshade/schema": "workspace:*",
    "@keyshade/secret-scan": "workspace:*",
    "@semantic-release/changelog": "^6.0.3",
    "@semantic-release/commit-analyzer": "^12.0.0",
    "@semantic-release/git": "^10.0.1",
    "@semantic-release/github": "^10.0.3",
    "@semantic-release/release-notes-generator": "^14.0.0",
    "@sentry/node": "^7.102.0",
    "@sentry/profiling-node": "^7.102.0",
    "@types/node": "^20.14.10",
    "chalk": "^4.1.2",
    "clsx": "^2.1.0",
    "conventional-changelog-conventionalcommits": "8.0.0",
    "conventional-changelog-writer": "8.0.1",
    "framer-motion": "^11.2.9",
    "million": "^3.0.5",
    "moment": "^2.30.1",
    "sharp": "^0.33.3",
    "tailwind-merge": "^2.3.0",
    "ts-node": "^10.9.2",
    "tsc-alias": "^1.8.10",
    "typescript": "^5.5.2",
    "typescript-transform-paths": "^3.5.0",
    "zod": "^3.23.6"
  }
}<|MERGE_RESOLUTION|>--- conflicted
+++ resolved
@@ -1,10 +1,6 @@
 {
   "name": "keyshade-xyz",
-<<<<<<< HEAD
-  "version": "2.16.0-stage.1",
-=======
   "version": "2.16.0-stage.3",
->>>>>>> 17cc3156
   "license": "MPL-2.0",
   "private": true,
   "engineStrict": false,
