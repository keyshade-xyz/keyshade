--- conflicted
+++ resolved
@@ -1,10 +1,6 @@
 {
   "name": "keyshade-xyz",
-<<<<<<< HEAD
-  "version": "2.32.0",
-=======
   "version": "2.32.0-stage.18",
->>>>>>> 82e8b5a5
   "license": "MPL-2.0",
   "private": true,
   "engineStrict": false,
