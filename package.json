--- conflicted
+++ resolved
@@ -162,11 +162,8 @@
     "@semantic-release/release-notes-generator": "^14.0.0",
     "@sentry/node": "^7.102.0",
     "@sentry/profiling-node": "^7.102.0",
-<<<<<<< HEAD
     "axios": "^1.7.2",
-=======
     "@types/node": "^20.14.10",
->>>>>>> 8dc0da99
     "chalk": "^4.1.2",
     "clsx": "^2.1.0",
     "conventional-changelog-conventionalcommits": "8.0.0",
