---
description: A tour of how to get the prerequisites done
---

# Setting things up

## Setting up the .env file

Make a copy of the `.env.example` file and rename it to `.env`

```bash
cp .env.example .env
```

Fill in the values for the environment variables in the `.env` file. You can find the values for the variables in the [Environment Variables](environment-variables.md) section.&#x20;

## Installing Docker

We tend to use docker for doing the heavy lifting on our behalf. Currently, we use it to set up the integration test environment before you make a commit. To make sure your experience is smooth, consider installing docker from [https://docs.docker.com/engine/install/](https://docs.docker.com/engine/install/)

## Setting up `pnpm`

Keyshade works with any version of **node (>=18)** and takes the liberty that you have it installed. The project uses `pnpm` as the package manager. To install `pnpm`, run the following command:

```bash
npm install -g pnpm
```

{% hint style="info" %}
For Linux users, in case the above command fails with permission error, try running this:

```bash
sudo npm install -g pnpm
```

{% endhint %}

## Installing the dependencies

To install the dependencies, run the following command:

```bash
pnpm install
```

## Building all the required packages

To make sure all the things work fine, build all these packages by running the following commands:

- Build the secret-scan package:

```bash
pnpm build:secret-scan
```

- Build the schema:

```bash
pnpm build:schema
```

- Build the api-client:

```bash
pnpm build:api-client
```

Or, want to save your precious time? Run all three commands in one go by running this command:

```bash
pnpm build:packages
```

## Installing Turbo

The final step involves installing our monorepo management tool. We have transitioned to using Turbo to streamline our development process. To install Turbo, run the following command:

```bash
npm install turbo --global
```

For more information on how to get started with Turbo, refer to the [official Turbo documentation](https://turbo.build/repo/docs).

## Installing nest CLI

If you plan to work on the API, you would need the **NestJS CLI.** To do this, simply run:

```bash
npm install -g @nestjs/cli
```

## Setting up the development environment

We cluster every dependency that Keyshade will need into our `docker compose` file. So, in order to start developing, you will first need to fire up these dependencies using one single command:

```bash
docker compose up -d
```

This will start the following things in a dockerized environment and then expose the services to your host machine:

<<<<<<< HEAD
1. PostgreSQL: This is the database that keyshade uses to store all the data.
2. Redis: This is the cache store that keyshade uses to store the cache data.
=======
1. PostgreSQL: This is the database that Keyshade uses to store all the data.
2. Redis: This is the cache store that Keyshade uses to store the cache data.
3. Minio: This is the object storage that Keyshade uses to store the files.
>>>>>>> 21a1ccf3

Please note that, in order for these steps to work, you will need to ensure that the following ports are free:

- 5432
- 6379
- 9000
- 9001

### Issues regarding PostgreSQL

We have heard quite a few contributors facing a difficult time in getting PSQL to work. If you are facing issues with PostgreSQL, you can try the following:

- Ensure that you don't have a local version of PostgreSQL running on your machine.
- Make sure that you don't have any other docker containers running on the same port.

### Shutting things down

Once you have finished your development, it is recommended to shut down the docker infrastructure using:

```bash
docker compose down
```<|MERGE_RESOLUTION|>--- conflicted
+++ resolved
@@ -99,14 +99,8 @@
 
 This will start the following things in a dockerized environment and then expose the services to your host machine:
 
-<<<<<<< HEAD
-1. PostgreSQL: This is the database that keyshade uses to store all the data.
-2. Redis: This is the cache store that keyshade uses to store the cache data.
-=======
 1. PostgreSQL: This is the database that Keyshade uses to store all the data.
 2. Redis: This is the cache store that Keyshade uses to store the cache data.
-3. Minio: This is the object storage that Keyshade uses to store the files.
->>>>>>> 21a1ccf3
 
 Please note that, in order for these steps to work, you will need to ensure that the following ports are free:
 
