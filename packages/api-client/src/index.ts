import AppController from '@api-client/controllers/app'
import EnvironmentController from '@api-client/controllers/environment'
import SecretController from '@api-client/controllers/secret'
import EventController from '@api-client/controllers/event'
import IntegrationController from '@api-client/controllers/integration'
import ProjectController from '@api-client/controllers/project'
import VariableController from '@api-client/controllers/variable'
import WorkspaceController from '@api-client/controllers/workspace'
import WorkspaceRoleController from '@api-client/controllers/workspace-role'
import WorkspaceMembershipController from '@api-client/controllers/workspace-membership'
import AuthController from '@api-client/controllers/auth'
import UserController from '@api-client/controllers/user'
import ApiKeyController from './controllers/api-key'
<<<<<<< HEAD
import PaymentController from './controllers/payment'

=======
import ShareSecretController from './controllers/share-secret'
>>>>>>> aaeb2aa4
export {
  AppController,
  EnvironmentController,
  SecretController,
  EventController,
  IntegrationController,
  ProjectController,
  VariableController,
  WorkspaceController,
  WorkspaceRoleController,
  WorkspaceMembershipController,
  AuthController,
  UserController,
  ApiKeyController,
<<<<<<< HEAD
  PaymentController
=======
  ShareSecretController
>>>>>>> aaeb2aa4
}<|MERGE_RESOLUTION|>--- conflicted
+++ resolved
@@ -11,12 +11,8 @@
 import AuthController from '@api-client/controllers/auth'
 import UserController from '@api-client/controllers/user'
 import ApiKeyController from './controllers/api-key'
-<<<<<<< HEAD
 import PaymentController from './controllers/payment'
-
-=======
 import ShareSecretController from './controllers/share-secret'
->>>>>>> aaeb2aa4
 export {
   AppController,
   EnvironmentController,
@@ -31,9 +27,6 @@
   AuthController,
   UserController,
   ApiKeyController,
-<<<<<<< HEAD
-  PaymentController
-=======
+  PaymentController,
   ShareSecretController
->>>>>>> aaeb2aa4
 }