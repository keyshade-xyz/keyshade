import client from '@package/client'
import EnvironmentController from '@package/controllers/environment/environment'

describe('Get Environments Tests', () => {
  const email = 'johndoe@example.com'
  let projectId: string | null
  let workspaceId: string | null
  let environment: any

  beforeAll(async () => {
    //Create the user's workspace
    const workspaceResponse = (await client.post(
      '/api/workspace',
      {
        name: 'My Workspace'
      },
      {
        'x-e2e-user-email': email
      }
    )) as any

    workspaceId = workspaceResponse.id

    // Create a project
    const projectResponse = (await client.post(
      `/api/project/${workspaceId}`,
      {
        name: 'Project',
        storePrivateKey: true
      },
      {
        'x-e2e-user-email': email
      }
    )) as any

    projectId = projectResponse.id
  })

  afterAll(async () => {
    // Delete the workspace
    await client.delete(`/api/workspace/${workspaceId}`, {
      'x-e2e-user-email': email
    })
  })

  beforeEach(async () => {
    // Create an environment
    const createEnvironmentResponse = await client.post(
      `/api/environment/${projectId}`,
      {
        name: 'Dev'
      },
      {
        'x-e2e-user-email': email
      }
    )

    environment = createEnvironmentResponse
  })

  afterEach(async () => {
    // Delete the environment
    await client.delete(`/api/environment/${environment.id}`, {
      'x-e2e-user-email': email
    })
  })

  it('should return a list of environments', async () => {
    const environments =
      await EnvironmentController.getAllEnvironmentsOfProject(
        {
<<<<<<< HEAD
          projectId,
          page: 0,
          limit: 10
=======
          projectId
>>>>>>> 01a56e23
        },
        {
          'x-e2e-user-email': email
        }
      )
<<<<<<< HEAD
    expect(environments.items).toHaveLength(2)
    expect(environments.items[0].name).toBe('Default')

    //check metadata
    expect(environments.metadata.totalCount).toEqual(2)
    expect(environments.metadata.links.self).toBe(
      `/environment/all/${projectId}?page=0&limit=10&sort=name&order=asc&search=`
    )
    expect(environments.metadata.links.first).toBe(
      `/environment/all/${projectId}?page=0&limit=10&sort=name&order=asc&search=`
    )
    expect(environments.metadata.links.previous).toBeNull()
    expect(environments.metadata.links.next).toBeNull()
    expect(environments.metadata.links.last).toBe(
      `/environment/all/${projectId}?page=0&limit=10&sort=name&order=asc&search=`
    )
=======

    expect(environments).toHaveLength(2)
    expect(environments[0].name).toBe('Default')
>>>>>>> 01a56e23
  })

  it('should be able to fetch environment by ID', async () => {
    const environmentResponse = await EnvironmentController.getEnvironmentById(
      {
        id: environment.id
      },
      {
        'x-e2e-user-email': email
      }
    )

    expect(environmentResponse.id).toBe(environment.id)
    expect(environmentResponse.name).toBe('Dev')
  })

  it('should be able to create an environment', async () => {
    const createEnvironmentResponse =
      await EnvironmentController.createEnvironment(
        {
          projectId,
          name: 'Prod'
        },
        {
          'x-e2e-user-email': email
        }
      )

    expect(createEnvironmentResponse.name).toBe('Prod')

    const fetchEnvironmentResponse = (await client.get(
      `/api/environment/${createEnvironmentResponse.id}`,
      {
        'x-e2e-user-email': email
      }
    )) as any

    expect(fetchEnvironmentResponse.name).toBe('Prod')

    // Delete the environment
    await client.delete(`/api/environment/${createEnvironmentResponse.id}`, {
      'x-e2e-user-email': email
    })
  })

  it('should be able to update an environment', async () => {
    const updateEnvironmentResponse =
      await EnvironmentController.updateEnvironment(
        {
          id: environment.id,
          name: 'Prod'
        },
        {
          'x-e2e-user-email': email
        }
      )

    expect(updateEnvironmentResponse.name).toBe('Prod')

    const fetchEnvironmentResponse = (await client.get(
      `/api/environment/${environment.id}`,
      {
        'x-e2e-user-email': email
      }
    )) as any

    expect(fetchEnvironmentResponse.name).toBe('Prod')
  })

  it('should be able to delete an environment', async () => {
    // Create an environment
    const createEnvironmentResponse = (await client.post(
      `/api/environment/${projectId}`,
      {
        name: 'Prod'
      },
      {
        'x-e2e-user-email': email
      }
    )) as any

    await EnvironmentController.deleteEnvironment(
      {
        id: createEnvironmentResponse.id
      },
      {
        'x-e2e-user-email': email
      }
    )

    // Check if the environment is deleted
    const environments =
      await EnvironmentController.getAllEnvironmentsOfProject(
        {
          projectId
        },
        {
          'x-e2e-user-email': email
        }
      )

<<<<<<< HEAD
    expect(environments.items).toHaveLength(2)
    expect(environments.metadata.totalCount).toEqual(2)
    expect(environments.metadata.links.self).toBe(
      `/environment/all/${projectId}?page=0&limit=10&sort=name&order=asc&search=`
    )
    expect(environments.metadata.links.first).toBe(
      `/environment/all/${projectId}?page=0&limit=10&sort=name&order=asc&search=`
    )
    expect(environments.metadata.links.previous).toBeNull()
    expect(environments.metadata.links.next).toBeNull()
    expect(environments.metadata.links.last).toBe(
      `/environment/all/${projectId}?page=0&limit=10&sort=name&order=asc&search=`
    )
=======
    expect(environments).toHaveLength(2)
>>>>>>> 01a56e23
  })
})<|MERGE_RESOLUTION|>--- conflicted
+++ resolved
@@ -69,19 +69,16 @@
     const environments =
       await EnvironmentController.getAllEnvironmentsOfProject(
         {
-<<<<<<< HEAD
+
           projectId,
           page: 0,
           limit: 10
-=======
-          projectId
->>>>>>> 01a56e23
-        },
-        {
-          'x-e2e-user-email': email
-        }
-      )
-<<<<<<< HEAD
+
+        },
+        {
+          'x-e2e-user-email': email
+        }
+      )
     expect(environments.items).toHaveLength(2)
     expect(environments.items[0].name).toBe('Default')
 
@@ -98,11 +95,6 @@
     expect(environments.metadata.links.last).toBe(
       `/environment/all/${projectId}?page=0&limit=10&sort=name&order=asc&search=`
     )
-=======
-
-    expect(environments).toHaveLength(2)
-    expect(environments[0].name).toBe('Default')
->>>>>>> 01a56e23
   })
 
   it('should be able to fetch environment by ID', async () => {
@@ -204,7 +196,6 @@
         }
       )
 
-<<<<<<< HEAD
     expect(environments.items).toHaveLength(2)
     expect(environments.metadata.totalCount).toEqual(2)
     expect(environments.metadata.links.self).toBe(
@@ -218,8 +209,5 @@
     expect(environments.metadata.links.last).toBe(
       `/environment/all/${projectId}?page=0&limit=10&sort=name&order=asc&search=`
     )
-=======
-    expect(environments).toHaveLength(2)
->>>>>>> 01a56e23
   })
 })