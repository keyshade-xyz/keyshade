--- conflicted
+++ resolved
@@ -1,15 +1,7 @@
 import { z } from 'zod'
 import { CreateApiKeySchema, UpdateApiKeySchema } from './api-key'
 import { CreateIntegrationSchema, UpdateIntegrationSchema } from './integration'
-<<<<<<< HEAD
-import {
-  CreateProjectSchema,
-  ForkProjectSchema,
-  UpdateProjectSchema
-} from './project'
-=======
 import { CreateSecretSchema, UpdateSecretSchema } from './secret'
->>>>>>> c468af00
 import { CreateVariableSchema, UpdateVariableSchema } from './variable'
 import {
   CreateWorkspaceRoleSchema,
