import { z } from 'zod'
import { PageRequestSchema, PageResponseSchema } from '@/pagination'
import { CreateEnvironmentRequestSchema } from '@/environment'
import { projectAccessLevelEnum } from '@/enums'
import { WorkspaceSchema } from '@/workspace'

<<<<<<< HEAD
export const ProjectSchema = z
  .object({
    id: z.string(),
    name: z.string(),
    slug: z.string(),
    description: z.string(),
    createdAt: z.string(),
    updatedAt: z.string(),
    publicKey: z.string(),
    privateKey: z.string(),
    storePrivateKey: z.boolean(),
    isDisabled: z.boolean(),
    accessLevel: projectAccessLevelEnum,
    pendingCreation: z.boolean(),
    isForked: z.boolean(),
    lastUpdatedById: z.string(),
    workspaceId: z.string(),
    forkedFromId: z.string().nullable()
  })
  .refine((obj) =>
    obj.isForked ? obj.forkedFromId !== null : obj.forkedFromId === null
  )
=======
export const BaseProjectSchema = z.object({
  id: z.string(),
  name: z.string(),
  slug: z.string(),
  description: z.string(),
  createdAt: z.string().datetime(),
  updatedAt: z.string().datetime(),
  publicKey: z.string(),
  privateKey: z.string(),
  storePrivateKey: z.boolean(),
  isDisabled: z.boolean(),
  accessLevel: projectAccessLevelEnum,
  pendingCreation: z.boolean(),
  isForked: z.boolean(),
  lastUpdatedById: z.string(),
  workspaceId: WorkspaceSchema.shape.id,
  forkedFromId: z.string().nullable()
})

export const ProjectSchema = BaseProjectSchema.refine((obj) =>
  obj.isForked ? obj.forkedFromId !== null : obj.forkedFromId === null
)
>>>>>>> 9efbf2d6

export const CreateProjectRequestSchema = z.object({
  name: z.string(),
  workspaceSlug: WorkspaceSchema.shape.slug,
  description: z.string().optional(),
  storePrivateKey: z.boolean().optional(),
  environments: CreateEnvironmentRequestSchema.array().optional(),
  accessLevel: projectAccessLevelEnum
})

export const CreateProjectResponseSchema = ProjectSchema

export const UpdateProjectRequestSchema = CreateProjectRequestSchema.partial()
  .omit({
    workspaceSlug: true
  })
  .merge(
    z.object({
      projectSlug: BaseProjectSchema.shape.slug,
      regenerateKeyPair: z.boolean().optional(),
      privateKey: BaseProjectSchema.shape.privateKey.optional()
    })
  )

export const UpdateProjectResponseSchema = ProjectSchema

export const DeleteProjectRequestSchema = z.object({
  projectSlug: BaseProjectSchema.shape.slug
})

export const DeleteProjectResponseSchema = z.void()

export const GetProjectRequestSchema = z.object({
  projectSlug: BaseProjectSchema.shape.slug
})

export const GetProjectResponseSchema = ProjectSchema

export const ForkProjectRequestSchema = z.object({
  projectSlug: BaseProjectSchema.shape.slug,
  name: BaseProjectSchema.shape.name.optional(),
  workspaceSlug: WorkspaceSchema.shape.slug.optional(),
  storePrivateKey: BaseProjectSchema.shape.storePrivateKey.optional()
})

export const ForkProjectResponseSchema = ProjectSchema

export const SyncProjectRequestSchema = z.object({
  projectSlug: BaseProjectSchema.shape.slug,
  hardSync: z.boolean().optional()
})

export const SyncProjectResponseSchema = z.void()

export const UnlinkProjectRequestSchema = z.object({
  projectSlug: BaseProjectSchema.shape.slug
})

export const UnlinkProjectResponseSchema = z.void()

export const GetForkRequestSchema = PageRequestSchema.extend({
  projectSlug: BaseProjectSchema.shape.slug
})

export const GetForkResponseSchema = PageResponseSchema(ProjectSchema)

export const GetAllProjectsRequestSchema = PageRequestSchema.extend({
  workspaceSlug: WorkspaceSchema.shape.slug
})

export const GetAllProjectsResponseSchema = PageResponseSchema(ProjectSchema)<|MERGE_RESOLUTION|>--- conflicted
+++ resolved
@@ -4,30 +4,6 @@
 import { projectAccessLevelEnum } from '@/enums'
 import { WorkspaceSchema } from '@/workspace'
 
-<<<<<<< HEAD
-export const ProjectSchema = z
-  .object({
-    id: z.string(),
-    name: z.string(),
-    slug: z.string(),
-    description: z.string(),
-    createdAt: z.string(),
-    updatedAt: z.string(),
-    publicKey: z.string(),
-    privateKey: z.string(),
-    storePrivateKey: z.boolean(),
-    isDisabled: z.boolean(),
-    accessLevel: projectAccessLevelEnum,
-    pendingCreation: z.boolean(),
-    isForked: z.boolean(),
-    lastUpdatedById: z.string(),
-    workspaceId: z.string(),
-    forkedFromId: z.string().nullable()
-  })
-  .refine((obj) =>
-    obj.isForked ? obj.forkedFromId !== null : obj.forkedFromId === null
-  )
-=======
 export const BaseProjectSchema = z.object({
   id: z.string(),
   name: z.string(),
@@ -50,7 +26,6 @@
 export const ProjectSchema = BaseProjectSchema.refine((obj) =>
   obj.isForked ? obj.forkedFromId !== null : obj.forkedFromId === null
 )
->>>>>>> 9efbf2d6
 
 export const CreateProjectRequestSchema = z.object({
   name: z.string(),
