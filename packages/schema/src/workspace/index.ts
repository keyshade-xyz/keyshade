--- conflicted
+++ resolved
@@ -20,6 +20,27 @@
   isDefault: z.boolean(),
   isDisabled: z.boolean(),
   lastUpdatedById: z.string().nullable(),
+  maxAllowedMembers: z.number(),
+  maxAllowedProjects: z.number(),
+  totalMembers: z.number(),
+  totalProjects: z.number(),
+  maxAllowedIntegrations: z.number(),
+  totalIntegrations: z.number(),
+  maxAllowedRoles: z.number(),
+  totalRoles: z.number(),
+  projects: z.number(),
+  entitlements: z.object({
+    canReadProjects: z.boolean(),
+    canCreateProjects: z.boolean(),
+    canReadMembers: z.boolean(),
+    canInviteMembers: z.boolean(),
+    canReadIntegrations: z.boolean(),
+    canCreateIntegrations: z.boolean(),
+    canReadRoles: z.boolean(),
+    canCreateRoles: z.boolean(),
+    canUpdate: z.boolean(),
+    canDelete: z.boolean()
+  }),
   lastUpdatedBy: z
     .object({
       id: z.string(),
@@ -27,7 +48,6 @@
       profilePictureUrl: z.string().nullable()
     })
     .optional(),
-<<<<<<< HEAD
   ownedBy: z.object({
     id: z.string(),
     name: z.string(),
@@ -52,38 +72,6 @@
   })
 })
 
-export const WorkspaceWithProjectCountSchema = WorkspaceSchema.extend({
-  projects: z.number()
-})
-
-export const WorkspaceWithTierLimitSchema = WorkspaceSchema.extend({
-=======
->>>>>>> e1ec5927
-  maxAllowedMembers: z.number(),
-  maxAllowedProjects: z.number(),
-  totalMembers: z.number(),
-  totalProjects: z.number(),
-<<<<<<< HEAD
-  maxAllowedIntegrations: z.number(),
-  totalIntegrations: z.number(),
-  maxAllowedRoles: z.number(),
-  totalRoles: z.number()
-=======
-  entitlements: z.object({
-    canReadProjects: z.boolean(),
-    canCreateProjects: z.boolean(),
-    canReadMembers: z.boolean(),
-    canInviteMembers: z.boolean(),
-    canReadIntegrations: z.boolean(),
-    canCreateIntegrations: z.boolean(),
-    canReadRoles: z.boolean(),
-    canCreateRoles: z.boolean(),
-    canUpdate: z.boolean(),
-    canDelete: z.boolean()
-  })
->>>>>>> e1ec5927
-})
-
 export const CreateWorkspaceRequestSchema = z.object({
   name: WorkspaceSchema.shape.name,
   icon: z.string().optional()
