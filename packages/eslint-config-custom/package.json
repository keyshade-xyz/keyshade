--- conflicted
+++ resolved
@@ -1,5 +1,4 @@
 {
-<<<<<<< HEAD
 	"name": "eslint-config-custom",
 	"license": "MIT",
 	"version": "0.0.0",
@@ -9,16 +8,4 @@
 	  "eslint-config-turbo": "^2.3.3",
 	  "typescript": "^4.5.3"
 	}
-  }
-=======
-  "name": "eslint-config-custom",
-  "license": "MIT",
-  "version": "0.0.0",
-  "private": true,
-  "devDependencies": {
-    "@vercel/style-guide": "^5.0.0",
-    "eslint-config-turbo": "^2.3.1",
-    "typescript": "^4.5.3"
-  }
-}
->>>>>>> 9efbf2d6
+}